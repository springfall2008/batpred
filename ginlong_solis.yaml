pred_bat:
  module: predbat
  class: PredBat

  # Sets the prefix for all created entities in HA - only change if you want to run more than once instance
  prefix: predbat

  # XXX: This is a configuration template, delete this line once you edit your configuration
  # template: True

  # Timezone to work in
  timezone: Europe/London

  #
  # Sensors, currently more than one can be specified and they will be summed up automatically
  # however if you have two inverters only set one of them as they will both read the same.
  #


  inverter_type: "GS"
  num_inverters: 1
  #
  # Controls/status - must by 1 per inverter
  #


  # Max inverter power from battery
  battery_rate_max:
    - 3600
  # Battery capacity in kWh
  soc_max:
    - 10

  # Solis specific parameters (these are based on https://github.com/wills106/homeassistant-solax-modbus)

  load_today:
    - sensor.solis_house_load_today
  import_today:
    - sensor.solis_grid_import_today
<<<<<<< HEAD
  export_today: 
    - sensor.solis_grid_export_today
=======
  export_today:
    - sensor.solis_grid_import_today
>>>>>>> 984abe9a
  pv_today:
    - sensor.solis_power_generation_today

  battery_voltage:
    - sensor.solis_battery_voltage

  # This is disabled by default in the Solax integration so it must be manually enabled.
  inverter_time:
    - sensor.solis_rtc

  # This is disabled by default in the Solax integration so it must be manually enabled.
  battery_power:
    - sensor.solis_battery_power
  pv_power:
    - sensor.solis_pv_total_power

  # For Solis inverters we need to add the bypass (backup) load to the main house load. If not used the load_power_1 can be commented out
  load_power:
    - sensor.solis_house_load
  load_power_1:
    - sensor.solis_bypass_load

  soc_percent:
    - sensor.solis_battery_soc

  reserve:
    - number.solis_backup_mode_soc

  # With the Solax integration we need to press a button to send the time to
  charge_discharge_update_button:
    - button.solis_update_charge_discharge_times

  timed_charge_current:
    - number.solis_timed_charge_current
  charge_start_hour:
    - number.solis_timed_charge_start_hours
  charge_start_minute:
    - number.solis_timed_charge_start_minutes
  charge_end_hour:
    - number.solis_timed_charge_end_hours
  charge_end_minute:
    - number.solis_timed_charge_end_minutes


  timed_discharge_current:
    - number.solis_timed_discharge_current

  discharge_start_hour:
    - number.solis_timed_discharge_start_hours
  discharge_start_minute:
    - number.solis_timed_discharge_start_minutes
  discharge_end_hour:
    - number.solis_timed_discharge_end_hours
  discharge_end_minute:
    - number.solis_timed_discharge_end_minutes



  # Inverter max AC limit (one per inverter)
  # If you have a second inverter for PV only please add the two values together
  inverter_limit: 3600

  # Export limit is a software limit set on your inverter that prevents exporting above a given level
  # When enabled Predbat will model this limit
  #export_limit:
  # - 3600
  # - 3600
  #
  # The maximum rate the inverter can charge and discharge the battery can be overwritten, this will change
  # the register programming and thus cap the max rates. The default is to use the maximum supported rates (recommended)
  #
  #inverter_limit_charge:
  # - 2000
  #inverter_limit_discharge:
  # - 2600


  # Some inverters don't turn off when the rate is set to 0, still charge or discharge at around 200w
  # The value can be set here in watts to model this (doesn't change operation)
  inverter_battery_rate_min:
   - 100

  # Some batteries tail off their charge rate at high soc%
  # enter the charging curve here as a % of the max charge rate for each soc percentage.
  # the default is 1.0 (full power)
  #battery_charge_power_curve:
  #  91 : 0.91
  #  92 : 0.81
  #  93 : 0.71
  #  94 : 0.62
  #  95 : 0.52
  #  96 : 0.43
  #  97 : 0.33
  #  98 : 0.24
  #  99 : 0.24
  #  100 : 0.24

  # Inverter clock skew in minutes, e.g. 1 means it's 1 minute fast and -1 is 1 minute slow
  # Separate start and end options are applied to the start and end time windows, mostly as you want to start late (not early) and finish early (not late)
  # Separate discharge skew for discharge windows only
  inverter_clock_skew_start: 0
  inverter_clock_skew_end: 0
  inverter_clock_skew_discharge_start: 0
  inverter_clock_skew_discharge_end: 0

  # Clock skew adjusts the Appdaemon time
  # This is the time that Predbat takes actions like starting discharge/charging
  # Only use this for workarounds if your inverter time is correct but Predbat is somehow wrong (AppDaemon issue)
  # 1 means add 1 minute to AppDaemon time, -1 takes it away
  clock_skew: 0

  # Set these to match solcast sensor names
  # The regular expression (re:) makes the solcast bit optional
  # If these don't match find your own names in Home Assistant
  pv_forecast_today: re:(sensor.(solcast_|)(pv_forecast_|)forecast_today)
  pv_forecast_tomorrow: re:(sensor.(solcast_|)(pv_forecast_|)forecast_tomorrow)
  pv_forecast_d3: re:(sensor.(solcast_|)(pv_forecast_|)forecast_(day_3|d3))
  pv_forecast_d4: re:(sensor.(solcast_|)(pv_forecast_|)forecast_(day_4|d4))

  # car_charging_energy defines an incrementing sensor which measures the charge added to your car
  # is used for car_charging_hold feature to filter out car charging from the previous load data
  # Automatically set to detect Wallbox and Zappi, if it doesn't match manually enter your sensor name
  # Also adjust car_charging_energy_scale if it's not in kwH to fix the units
  # car_charging_energy: 're:(sensor.myenergi_zappi_[0-9a-z]+_charge_added_session|sensor.wallbox_portal_added_energy)'

  num_cars: 0

  # car_charging_planned is set to a sensor which when positive indicates the car will charged in the upcoming low rate slots
  # This should not be needed if you use Octopus Intelligent Slots which will take priority if enabled
  # The list of possible values is in car_charging_planned_response
  # Auto matches Zappi and Wallbox, or change it for your own
  # car_charging_planned:
  #   - 're:(sensor.wallbox_portal_status_description|sensor.myenergi_zappi_[0-9a-z]+_plug_status)'
  #   - 'connected'

  # car_charging_planned_response:
  #   - 'yes'
  #   - 'on'
  #   - 'true'
  #   - 'connected'
  #   - 'ev connected'
  #   - 'charging'
  #   - 'paused'
  #   - 'waiting for car demand'
  #   - 'waiting for ev'
  #   - 'scheduled'
  #   - 'enabled'
  #   - 'latched'
  #   - 'locked'
  #   - 'plugged in'

  # To make planned car charging more accurate, either using car_charging_planned or Octopus Intelligent
  # specify your battery size in kwh, charge limit % and current car battery soc % sensors/values
  # If you have intelligent the battery size and limit will be extracted from Intelligent directly
  # Set the car SOC% if you have it to give an accurate forecast of the cars battery levels
  # One entry per car if you have multiple cars
  # car_charging_battery_size:
  #   - 75
  # car_charging_limit:
  #   - 're:number.tsunami_charge_limit'
  # car_charging_soc:
  #   - 're:sensor.tsunami_battery'

  # If you have Octopus intelligent, enable the intelligent slot information to add to pricing
  # Will automatically disable if not found, or comment out to disable fully
  # When enabled it overrides the 'car_charging_planned' feature and predict the car charging based on the intelligent plan (unless octopus intelligent charging is False)
  # This matches either the intelligent slot from the Octopus Plugin or from the Intelligent plugin
  #octopus_intelligent_slot: 're:(binary_sensor.octopus_intelligent_slot|re:binary_sensor.octopus_energy_intelligent_dispatching)'
  # octopus_intelligent_slot: 're:binary_sensor.octopus_energy_intelligent_dispatching'
  # octopus_ready_time: 're:time.octopus_energy_intelligent_ready_time'
  # octopus_charge_limit: 're:number.octopus_energy_intelligent_charge_limit'

  # Energy rates
  # Please set one of these three, if multiple are set then Octopus is used first, second rates_import/rates_export and latest basic metric

  # Set import and export entity to point to the Octopus Energy plugin
  # automatically matches your meter number assuming you have only one
  # Will be ignored if you don't have the sensor
  # Or manually set it to the correct sensor names e.g:
  # sensor.octopus_energy_electricity_xxxxxxxxxx_xxxxxxxxxxxxx_current_rate
  # sensor.octopus_energy_electricity_xxxxxxxxxx_xxxxxxxxxxxxx_export_current_rate
  metric_octopus_import: 're:(sensor.(octopus_energy_|)electricity_[0-9a-z]+_[0-9a-z]+_current_rate)'
  metric_octopus_export: 're:(sensor.(octopus_energy_|)electricity_[0-9a-z]+_[0-9a-z]+_export_current_rate)'

  # Standing charge can be set to a sensor (e.g. Octopus) or manually entered in pounds here (e.g. 0.50 is 50p)
  metric_standing_charge: 're:(sensor.(octopus_energy_|)electricity_[0-9a-z]+_[0-9a-z]+_current_standing_charge)'

  # Or set your actual rates across time for import and export
  # If start/end is missing it's assumed to be a fixed rate
  # Gaps are filled with 0
  # rates_import:
  #   -  start: "23:30:00"
  #      end: "05:30:00"
  #      rate: 7.5
  #   -  start: "05:30:00"
  #      end: "23:30:00"
  #      rate: 30.0

  # rates_export:
  #   -  rate: 15.0

  # Can be used instead of the plugin to get import rates directly online
  # Overrides metric_octopus_import and rates_import
  # rates_import_octopus_url : "https://api.octopus.energy/v1/products/FLUX-IMPORT-23-02-14/electricity-tariffs/E-1R-FLUX-IMPORT-23-02-14-A/standard-unit-rates"
  # rates_import_octopus_url : "https://api.octopus.energy/v1/products/AGILE-FLEX-BB-23-02-08/electricity-tariffs/E-1R-AGILE-FLEX-BB-23-02-08-A/standard-unit-rates"

  # Overrides metric_octopus_export and rates_export
  # rates_export_octopus_url: "https://api.octopus.energy/v1/products/FLUX-EXPORT-BB-23-02-14/electricity-tariffs/E-1R-FLUX-EXPORT-BB-23-02-14-A/standard-unit-rates"
  # rates_export_octopus_url: "https://api.octopus.energy/v1/products/AGILE-OUTGOING-BB-23-02-28/electricity-tariffs/E-1R-AGILE-OUTGOING-BB-23-02-28-A/standard-unit-rates/"
  # rates_export_octopus_url: "https://api.octopus.energy/v1/products/OUTGOING-FIX-12M-BB-23-02-09/electricity-tariffs/E-1R-OUTGOING-FIX-12M-BB-23-02-09-A/standard-unit-rates/"

  # Import rates can be overridden with rate_import_override
  # Export rates can be overridden with rate_export_override
  # Use the same format as above, but a date can be included if it just applies for a set day (e.g. Octopus power ups)
  # This will override even the Octopus plugin rates if enabled
  #
  #rates_import_override:
  # -  date: '2023-09-10'
  #    start: '14:00:00'
  #    end: '14:30:00'
  #    rate: 5

  # For pv estimate, leave blank for central estimate, or add 10 for 10% curve (worst case) or 90 or 90% curve (best case)
  # If you use 10 then disable pv_metric10_weight below
  # pv_estimate: 10

  # Days previous is the number of days back to find historical load data
  # Recommended is 7 to capture day of the week but 1 can also be used
  # if you have more history you could use 7 and 14 (in a list) but the standard data in HA only lasts 10 days
  days_previous:
    - 7


  # Days previous weight can be used to control the weighting of the previous load points, the values are multiplied by their
  # weights and then divided through by the total weight. E.g. if you used 1 and 0.5 then the first value would have 2/3rd of the weight and the second 1/3rd
  days_previous_weight:
    - 1

  # Number of hours forward to forecast, best left as-is unless you have specific reason
  forecast_hours: 48

  # The number of hours ahead to count in charge planning (for cost estimates)
  # It's best to set this on your charge window repeat cycle (24) but you may want to set it higher for more variable
  # tariffs like Agile
<<<<<<< HEAD
  forecast_plan_hours: 24
  
=======
  forecast_plan_hours: 48

>>>>>>> 984abe9a
  # Specify the devices that notifies are sent to, the default is 'notify' which goes to all
  #notify_devices:
  #  - mobile_app_treforsiphone12_2

  # Set the frequency in minutes that this plugin is run
  # recommend something that divides by 60 (5, 10 or 15) or you won't trigger at the start of energy price slots
  run_every: 5

  # Battery scaling makes the battery smaller (e.g. 0.9) or bigger than its reported
  # If you have an 80% DoD battery that falsely reports it's kwh then set it to 0.8 to report the real figures
  battery_scaling: 1.0

  # Can be used to scale import and export data, used for workarounds
  import_export_scaling: 1.0

  # Export triggers:
  # For each trigger give a name, the minutes of export needed and the energy required in that time
  # Multiple triggers can be set at once so in total you could use too much energy if all run
  # Creates an entity called 'binary_sensor.predbat_export_trigger_<name>' which will be turned On when the condition is valid
  # connect this to your automation to start whatever you want to trigger
  export_triggers:
     - name: 'large'
       minutes: 60
       energy: 1.0
     - name: 'small'
       minutes: 15
       energy: 0.25

  # If you have a sensor that gives the energy consumed by your solar diverter then add it here
  # this will make the predictions more accurate. It should be an incrementing sensor, it can reset at midnight or not
  # It's assumed to be in Kwh but scaling can be applied if need be
  #iboost_energy_today: 'sensor.xxxxx'
  #iboost_energy_scaling: 1.0<|MERGE_RESOLUTION|>--- conflicted
+++ resolved
@@ -37,13 +37,8 @@
     - sensor.solis_house_load_today
   import_today:
     - sensor.solis_grid_import_today
-<<<<<<< HEAD
   export_today: 
     - sensor.solis_grid_export_today
-=======
-  export_today:
-    - sensor.solis_grid_import_today
->>>>>>> 984abe9a
   pv_today:
     - sensor.solis_power_generation_today
 
@@ -288,13 +283,8 @@
   # The number of hours ahead to count in charge planning (for cost estimates)
   # It's best to set this on your charge window repeat cycle (24) but you may want to set it higher for more variable
   # tariffs like Agile
-<<<<<<< HEAD
   forecast_plan_hours: 24
-  
-=======
-  forecast_plan_hours: 48
-
->>>>>>> 984abe9a
+
   # Specify the devices that notifies are sent to, the default is 'notify' which goes to all
   #notify_devices:
   #  - mobile_app_treforsiphone12_2
