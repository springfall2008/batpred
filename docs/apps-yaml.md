--- conflicted
+++ resolved
@@ -86,9 +86,6 @@
 Initially set to True, this is used to stop Predbat from operating until you have finished configuring your apps.yaml.
 Once you have made all other required changes to apps.yaml this line should be deleted or commented out.
 
-<<<<<<< HEAD
-- **threads** - If defined sets the number of CPU threads to use during plan calculation, the default is 'auto' which will use the same number of threads as
-=======
 ```yaml
 #  template: True
 ```
@@ -96,7 +93,6 @@
 ### threads
 
 If defined sets the number of threads to use during plan calculation, the default is 'auto' which will use the same number of threads as
->>>>>>> 14d35361
 you have CPUs in your system.
 Valid values are:
     - 'auto' - Use the same number of threads as your CPU count
@@ -300,44 +296,18 @@
 
 ### Home Assistant GivTCP inverter control
 
-<<<<<<< HEAD
-As an alternative to REST control, Predbat can control the GivEnergy inverters via GivTCP controls in Home Assistant.
-
-The template `apps.yaml` is pre-configured with regular expressions for the following configuration items
-that should auto-discover the GivTCP controls for two inverters (givtcp and givtcp2), but may need changing if you have non-standard GivTCP entity names.
-If you only have a single inverter then the givtcp2 lines can be commented out.
-
-If Predbat is to use the direct GivTCP Home Assistant controls as the preferred control method, the **givtcp_rest** line should be commented out/deleted.
-
-- **charge_rate** - GivTCP battery charge rate entity in watts
-- **discharge_rate** - GivTCP battery discharge max rate entity in watts
-- **battery_power** - GivTCP current battery power in watts
-- **pv_power** - GivTCP current PV power in watts
-- **load_power** - GivTCP current load power in watts
-- **soc_kw** - GivTCP Entity name of the battery SoC in kWh, should be the inverter one not an individual battery
-- **soc_max** - GivTCP Entity name for the maximum charge level for the battery
-- **reserve** - GivTCP sensor name for the reserve setting in %
-- **inverter_mode** - GivTCP inverter mode control
-- **inverter_time** - GivTCP inverter timestamp
-- **charge_start_time** - GivTCP battery charge start time entity
-- **charge_end_time** - GivTCP battery charge end time entity
-- **charge_limit** - GivTCP Entity name for used to set the SoC target for the battery in percentage
-- **scheduled_charge_enable** - GivTCP Scheduled charge enable config
-- **scheduled_discharge_enable** - GivTCP Scheduled discharge enable config
-- **discharge_start_time** - GivTCP scheduled discharge slot_1 start time
-- **discharge_end_time** - GivTCP scheduled discharge slot_1 end time
-
-If you are using REST control the above GivTCP configuration items can be deleted or commented out of `apps.yaml`
-(but see section below on [creating the battery charge & discharge power curves](#workarounds)).
-You can however choose to leave these lines in `apps.yaml` when using REST as this gives Predbat the option to fall-back to the GivTCP Home Assistant controls if there is a REST failure.
-=======
 Predbat can control GivEnergy inverters with GivTCP and REST mode, but if this is commented out then regular Home Assistant controls are used and can
 interact with many different inverters.
+           
+The template `apps.yaml` for Giv Energy is pre-configured with regular expressions for the following configuration items
+that should auto-discover the GivTCP controls for two inverters (givtcp and givtcp2), but may need changing if you have non-standard GivTCP entity names.
+
+If you only have a single inverter then the givtcp2 lines can be commented out if so desired.
 
 The template `apps.yaml` is pre-configured with regular expressions for GivEnergy GivTCP controls, but will need to be changed for other inverters or
 if you have multiple inverters.
 
-The **givtcp_rest** line should be commented out/deleted on anything but GivTCP REST mode
+The **givtcp_rest** line should be commented out/deleted on anything but GivTCP REST mode.
 
 - **charge_rate** - Battery charge rate entity in watts
 - **discharge_rate** - Battery discharge max rate entity in watts
@@ -360,9 +330,9 @@
 - **pause_start_time** - scheduled pause start time (only if supported by your inverter)
 - **pause_end_time** - scheduled pause start time (only if supported by your inverter)
 
-If you are using REST control the configuration items should be kept as not all controls work with REST
-(but see section below on [creating the battery charge power curve](#workarounds)).
->>>>>>> 14d35361
+If you are using REST control the configuration items should still be kept as not all controls work with REST.
+  
+See section below on [creating the battery charge power curve](#workarounds).
 
 ## Solcast Solar Forecast
 
@@ -658,11 +628,7 @@
   inverter_reserve_max: percent
 ```
 
-<<<<<<< HEAD
-Global, sets the maximum battery reserve % that the inverter can be set to, the default is 98 as some Gen 2 inverters and
-=======
 Global, sets the maximum reserve % that may be set to the inverter, the default is 98, as some Gen 2 & Gen 3 inverters and
->>>>>>> 14d35361
 AIO firmware versions refuse to be set to 100.  Comment the line out or set to 100 if your inverter allows setting to 100%.
 
 ## Automatic restarts
