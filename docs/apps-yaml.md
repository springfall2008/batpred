# apps.yaml settings

The basic configuration for Predbat is configured in the `apps.yaml` file.

Depending on whether you have used the [combined AppDaemon/Predbat add-on installation method](install.md#appdaemon-predbat-combined-install) or the
[HACS, Appdaemon add-on then Predbat installation method](install.md#predbat-installation-into-appdaemon), the `apps.yaml` file will be held in one of two directories in Home Assistant:

- `/addon_configs/46f69597_appdaemon-predbat/apps` if you used the combined AppDaemon/Predbat add-on installation method

or

- `/config/appdaemon/apps/batpred/config/` if you used the HACS, AppDaemon add-on then Predbat installation method

You will need to use a file editor within Home Assistant (e.g. either the File editor or Studio Code Server add-on's)
to edit the `apps.yaml` file - see [editing configuration files within Home Assistant](install.md#editing-configuration-files-in-home-assistant) if you need to install an editor.

This section of the documentation describes what the different configuration items in `apps.yaml` do.

When you edit `apps.yaml`, AppDaemon will automatically detect the change and Predbat will be reloaded with the updated file.
You don't need to restart the AppDaemon add-on for your edits to take effect.

## Templates

You can find template configurations in the following locations:

| Template | Link |
| ---------- | ----------------------------------------- |
| GivEnergy | [apps.yaml](https://raw.githubusercontent.com/springfall2008/batpred/main/apps/predbat/config/apps.yaml) |
| SolisX | [apps.yaml](https://raw.githubusercontent.com/springfall2008/batpred/main/templates/ginlong_solis.yaml) |
| SolarEdge | [apps.yaml](https://raw.githubusercontent.com/springfall2008/batpred/main/templates/solaredge.yaml) |

The GivEnergy template will be installed by default but if you are using another inverter please copy the correct template into the directory
where your `apps.yaml` is stored, and modify it from there.

## Basics

Basic configuration items

- **prefix** - Set to the prefix name to be used for all entities that predbat creates in Home Assistant. Default 'predbat'. Unlikely that you will need to change this.

- **timezone** - Set to your local timezone, default is Europe/London. It must be set to a
[valid Python time zone for your location](https://gist.github.com/heyalexej/8bf688fd67d7199be4a1682b3eec7568)

- **template** - Initially set to True, this is used to stop Predbat from operating until you have finished configuring your apps.yaml.
Once you have made all other required changes to apps.yaml this line should be deleted or commented out.

- **notify_devices** - A list of device names to notify when Predbat sends a notification. The default is just 'notify' which contacts all mobile devices

- **days_previous** - Predbat needs to know what your likely future house load will be to set and manage the battery level to support it.
days_previous defines a list (which has to be entered as one entry per line) of the previous days of historical house load that are to be used to predict your future daily load.<BR>
It's recommended that you set days_previous so Predbat calculates an average house load using sufficient days' history so that 'unusual' load activity
(e.g. saving sessions, "big washing day", etc) get averaged out.

For example, if you just want Predbat to assume the house load on a particular day is the same as the same day of last week:

```yaml
  days_previous:
    - 7
```

Or if you want Predbat to take the average of the same day for the last two weeks:

```yaml
  days_previous:
    - 7
    - 14
```

Further details and worked examples of [how days_previous works](#understanding-how-days_previous-works) are covered at the end of this document.

Do keep in mind that Home Assistant only keeps 10 days history by default, so if you want to access more than this for Predbat you might need to increase the number of days history
kept in HA before it is purged by editing and adding the following to the `/homeassistant/configuration.yaml` configuration file and restarting Home Assistant afterwards:

```yaml
  recorder:
    purge_keep_days: 14
```

- **days_previous_weight** - A list (again with one entry per line) of weightings to be applied to each of the days in days_previous.

For example, to apply a 100% weighting for the first day entry in days_previous, but only a 50% weighting to the second day in days_previous:

```yaml
  days_previous_weight:
    - 1
    - 0.5
```

The default value is 1, that all history days are equally weighted, so if you don't want to weight individual days you can simply use:

```yaml
  days_previous_weight:
    - 1
```

- **forecast_hours** - the number of hours to that Predbat will forecast ahead, 48 is the suggested amount, although other values can be used
such as 30 or 36 if you have a small battery and thus don't need to forecast 2 days ahead.

## Inverter information

The template `apps.yaml` comes pre-configured with regular expressions that should auto-discover the GivTCP Home Assistant entity names.
If you have more than one inverter or entity names are non-standard then you will need to edit apps.yaml for your inverter entities.
For other inverter brands, see [Other Inverters](other-inverters.md)

- **num_inverters** - The number of inverters you have. If you increase this above 1 you must provide multiple of each of the inverter entities

- **geserial** - This is a helper regular expression to find your serial number, if it doesn't work edit it manually or change individual entities to match.

## Historical data

Predbat can either get historical data (house load, import, export and PV generation) directly from GivTCP or it can obtain it from the GivEnergy cloud.
Unless you have a specific reason to not use the GivTCP data (e.g. you've lost your GivTCP data), its recommended to use GivTCP.

### Data from GivTCP

The following configuration entries in `apps.yaml` are pre-configured to automatically use the appropriate GivTCP sensors.

If you have a 3-phase electricity supply and one inverter (and battery) on each phase then you will need to add one line for the load, import, export and PV sensors
for each of the 3 phases.

If you have a single phase electricity supply and multiple inverters on the phase then you will need to add one line for each of the load and PV sensors.
You don't need multiple lines for the import or export sensors as each inverter will give the total import or export information.

Edit if necessary if you have non-standard GivTCP sensor names:

- **load_today** - GivTCP Entity name for the house load in kWh today (must be incrementing)
- **import_today** - GivTCP Imported energy today in kWh (incrementing)
- **export_today** - GivTCP Exported energy today in kWh (incrementing)
- **pv_today** - GivTCP PV energy today in kWh (incrementing). If you have multiple inverters, enter each inverter PV sensor on a separate line.<BR>
If you have an AC-coupled GivEnergy inverter then enter the Home Assistant sensor for your PV inverter.<BR>
If you don't have any PV panels, comment or delete this line out of apps.yaml.

See the [Workarounds](#workarounds) section below for configuration settings for scaling these if required.

If you have multiple inverters then you may find that the load_today figures from GivTCP are incorrect as the inverters share the house load between them.
In this circumstance one solution is to create a Home Assistant template helper to calculate house load from {pv generation}+{battery discharge}-{battery charge}+{import}-{export}.

e.g.

```yaml
{{ ( states('sensor.givtcp_XXX_pv_energy_today_kwh')|float(0) + <inverter 2>...
  + states('sensor.givtcp_XXX_battery_discharge_energy_today_kwh')|float(0) + <inverter 2>...
  - states('sensor.givtcp_XXX_battery_charge_energy_today_kwh')|float(0) - <inverter 2>...
  + states('sensor.givtcp_XXX_import_energy_today_kwh')|float(0)
  - states('sensor.givtcp_XXX_export_energy_today_kwh')|float(0) ) | round(1) }}
```

### GivEnergy Cloud Data

If you have an issue with the GivTCP data, Predbat can get the required historical data from the GivEnergy cloud instead. This data is updated every 30 minutes.
Obviously connecting to the cloud is less efficient and means that Predbat will be dependent upon your internet connection and the GivEnergy cloud to operate.

- **ge_cloud_data** - When True Predbat will use the GE Cloud for data rather than load_today, import_today and export_today
- **ge_cloud_serial** - Set the inverter serial number to use for the Cloud data
- **ge_cloud_key** - Set to your API Key for the GE Cloud (long string)

## Load filtering

By default if Predbat sees a gap in the historical load data it will fill it with average data. This is to help in the cases of small amounts of lost data.
For entire lost days you should change **days_previous** to point to different days(s) or include 3 or more days and if you set **switch.predbat_load_filter_modal** to true,
the lowest day's historical load will be discarded.

- **load_filter_threshold** - Sets the number of minutes of zero load data to be considered a gap (that's filled with average data), the default is 30.
To disable, set it to 1440.

## Inverter control configurations

- **inverter_limit** - One per inverter. When set defines the maximum watts of AC output power for your inverter (e.g. 3600).
This will help to emulate clipping when your solar produces more than the inverter can handle, but it won't be that accurate as the source of the data isn't minute by minute.
If you have a separate Solar inverter as well then add the solar inverter limit to the battery inverter limit to give one total amount.

- **export_limit** - One per inverter (optional). When set defines the maximum watts of AC power your inverter can export to the grid at (e.g. 2500).
This will emulate the software export limit setting in the Inverter that you will have if your G98/G99
approval was lower than your maximum inverter power (check your install information for details).
If you do not set an export limit then it's the same as the inverter limit.

- **inverter_limit_charge** and **inverter_limit_discharge** - One per inverter (optional). When set in watts, overrides the maximum
charge/discharge rate settings used when controlling the inverter.
This can be used if you need to cap your inverter battery rate (e.g. charge overnight at a slower rate to reduce inverter/battery heating) as Predbat
will normally configure all timed charges or discharges to be at the inverter's maximum rate.

## Controlling the Inverter

There are two ways that Predbat can control GivTCP to control the inverter, either via REST API calls (preferred) or via the GivTCP inverter controls in Home Assistant.

### REST Interface inverter control

- **givtcp_rest** - One per Inverter, sets the GivTCP REST API URL ([http://homeassistant.local:6345](http://homeassistant.local:6345)
is the normal one for the first inverter and :6346 for the second inverter).
When enabled the Control per inverter below isn't used and instead communication from Predbat to GivTCP is directly via REST and thus bypasses some issues with MQTT.
If using Docker then change homeassistant.local to the Docker IP address.

To check your REST is working open up the readData API point in a Web browser e.g: [http://homeassistant.local:6345/readData](http://homeassistant.local:6345/readData)

If you get a bunch of inverter information back then it's working!

It's recommended you enable 'Output Raw Register Values' in GivTCP (via Settings / Add-on's / GivTCP / configuration tab) for added monitoring:

![image](images/GivTCP-output_raw_register_values.png)

### Home Assistant inverter control

As an alternative to REST control, Predbat can control the GivEnergy inverters via GivTCP controls in Home Assistant.
The template `apps.yaml` is pre-configured with regular expressions for the following configuration items that should auto-discover the GivTCP controls,
but may need changing if you have multiple inverters or non-standard GivTCP entity names.

The **givtcp_rest** line should be commented out/deleted in order for Predbat to use the direct GivTCP Home Assistant controls.

- **charge_rate** - GivTCP battery charge rate entity in watts
- **discharge_rate** - GivTCP battery discharge max rate entity in watts
- **battery_power** - GivTCP current battery power in watts
- **pv_power** - GivTCP current PV power in watts
- **load_power** - GivTCP current load power in watts
- **soc_kw** - GivTCP Entity name of the battery SOC in kWh, should be the inverter one not an individual battery
- **soc_max** - GivTCP Entity name for the maximum charge level for the battery
- **reserve** - GivTCP sensor name for the reserve setting in %
- **inverter_mode** - GivTCP inverter mode control
- **inverter_time** - GivTCP inverter timestamp
- **charge_start_time** - GivTCP battery charge start time entity
- **charge_end_time** - GivTCP battery charge end time entity
- **charge_limit** - GivTCP Entity name for used to set the SOC target for the battery in percentage
- **scheduled_charge_enable** - GivTCP Scheduled charge enable config
- **scheduled_discharge_enable** - GivTCP Scheduled discharge enable config
- **discharge_start_time** - GivTCP scheduled discharge slot_1 start time
- **discharge_end_time** - GivTCP scheduled discharge slot_1 end time

If you are using REST control the above GivTCP configuration items can be deleted or commented out of `apps.yaml`
(but see section below on [creating the battery charge power curve](#workarounds)).

## Solcast Solar Forecast

As described in the [Predbat installation instructions](install.md#solcast-install), Predbat needs a solar forecast
in order to predict solar generation and battery charging which can be provided by the Solcast integration.

The template `apps.yaml` is pre-configured with regular expressions for the following configuration items that should auto-discover the Solcast entity names.
They are unlikely to need changing although a few people have reported their entity names don't contain 'solcast' so worth checking, or edit if you have non-standard names:

- **pv_forecast_today** - Entity name for today's Solcast forecast
- **pv_forecast_tomorrow** - Entity name for tomorrow's Solcast's forecast
- **pv_forecast_d3** - Entity name for Solcast's forecast for day 3
- **pv_forecast_d4** - Entity name for Solcast's forecast for day 4 (also d5, d6 & d7 are supported, but not that useful)

If you do not have a PV array then comment out or delete these Solcast lines from `apps.yaml`.

If you have multiple PV arrays connected to GivEnergy Hybrid inverters or you have GivEnergy AC-coupled inverters, then ensure your PV configuration in Solcast covers all arrays.

If however you have a mixed PV array setup with some PV that does not feed into your GivEnergy inverters
(e.g. hybrid GE inverters but a separate older FIT array that directly feeds AC into the house),
then it's recommended that Solcast is only configured for the PV connected to the GivEnergy inverters.

Solcast produces 3 forecasted PV estimates, the 'central' (50% or most likely to occur) PV forecast, the '10%' (worst case) PV forecast, and the '90%' (best case) PV forecast.<BR>
By default Predbat will use the central estimate and applies to it the **input_number.predbat_pv_metric10_weight** weighting of the 10% (worst case) estimate.

Predbat models cloud coverage by using the difference between the PV and PV10 forecasts to work out a cloud factor,
this modulates the PV output predictions up and down accordingly as if there were passing clouds.
This can have an impact on planning, especially for things like freeze charging which could assume the PV will cover the house load but it might not due to clouds.

- **pv_estimate** in `apps.yaml` can be used to configure Predbat to always use the 10% forecast by setting the configuration item to '10',
or '90' to always use the 90% PV estimate (not recommended!).<BR>
Set to blank or delete / comment out the line to use the default central estimate.

If **pv_estimate** is set to 10 then **input_number.predbat_pv_metric10_weight** in Home Assistant should be set to 1.0.

## Energy Rates

There are a number of configuration items in `apps.yaml` for telling Predbat what your import and export rates are.

These are described in detail in [Energy Rates](energy-rates.md) and are listed here just for completeness:

- **metric_octopus_import** - Import rates from the Octopus Energy integration
- **metric_octopus_export** - Export rates from the Octopus Energy integration
- **metric_octopus_gas** - Gas rates from the Octopus Energy integration
- **octopus_intelligent_slot** - Octopus Intelligent GO slot sensor from the Octopus Energy integration
- **octopus_saving_session** - Energy saving sessions sensor from the Octopus Energy integration
- **octopus_saving_session_octopoints_per_penny** - Sets the Octopoints per pence
- **rates_import_octopus_url** - Octopus pricing URL (over-rides metric_octopus_import)
- **rates_export_octopus_url** - Octopus export pricing URL (over-rides metric_octopus_export)
- **metric_standing_charge** - Standing charge in pounds
- **rates_import** - Import rates over a 24-hour period with start and end times
- **rates_export** - Export rates over a 24-hour period with start and end times
- **rates_import_override** - Over-ride import rate for specific date and time range, e.g. Octopus Power-up events
- **rates_export_override** - Over-ride export rate for specific date and time range
- **futurerate_url** - URL of future energy market prices for Agile users
- **futurerate_adjust_import** and **futurerate_adjust_export** - Whether tomorrow's predicted import or export prices should be adjusted based on market prices or not
- **futurerate_peak_start** and **futurerate_peak_end** - start/end times for peak-rate adjustment
- **futurerate_peak_premium_import** and **futurerate_peak_premium_export** - price premium to be added during the peak period

## Car Charging Integration

Predbat is able to include electric vehicle charging in its plan and manage the battery activity so that the battery isn't discharged into your car when the car is charging
(although you can over-ride this if you wish by setting the **switch.predbat_car_charging_from_battery** to True in Home Assistant).

There are two different ways of planning car charging into cheap slots with Predbat, either by the Octopus Energy integration or by Predbat identifying the cheapest slots.
These approaches and the set of settings that need to be configured together are described in [Car Charging Planning](car-charge-planning.md).

The full list of car charging configuration items in `apps.yaml` that are used to plan car charging activity within Predbat are described below.
The Home Assistant controls (switches, input numbers, selectors, etc) related to car charging are described in [Car Charging configuration within Home Assistant](customisation.md#car-charging),
with brief mention of pertinent controls included here alongside the apps.yaml configuration items where relevant for context.

- **num_cars** should be set in apps.yaml to the number of cars you want Predbat to plan for.
Set to 0 if you don't have an EV (and the remaining car sensors in apps.yaml can safely be commented out or deleted as they won't be required).

### Car Charging Filtering

You might want to remove your electric car charging data from the historical house load data so as to not bias the calculations, otherwise you will get
high battery charge levels when the car was charged previously (e.g. last week).

- **switch.predbat_car_charging_hold** - A Home Assistant switch that when turned on (True) tells Predbat to remove car charging data from Predbat's battery prediction plan.

- **car_charging_energy** - Set in apps.yaml to point to a Home Assistant entity which is the incrementing kWh data for the car charger.
This has been pre-defined to a regular expression to auto-detect the appropriate Wallbox and Zappi car charger sensors, or edit as necessary in apps.yaml for your charger sensor.<BR>
This can be set to a list of car charging energy sensors, one per line if you have multiple EV car chargers.<BR>
You can also use **car_charging_energy** to remove other house load kWh from the data Predbat uses for the forecast,
e.g. if you want to remove Mixergy hot water tank heating data from the forecast such as if you sometimes heat on gas, and sometimes electric depending upon import rates.

- **input_number.predbat_car_charging_energy_scale** - A Home Assistant entity used to define a scaling factor (in the range 0.1 to 1.0)
to multiply the car_charging_energy data by if required (e.g. set to 0.001 to convert Watts to kW).

If you do not have a suitable car charging kWh sensor in Home Assistant then comment the car_charging_energy line out of `apps.yaml` and configure the following Home Assistant entity:

- **input_number.predbat_car_charging_threshold** - Sets the threshold above which home consumption is assumed to be car charging and will be removed from the home load data (default 6 = 6kW).

### Planned Car Charging

These features allow Predbat to know when you plan to charge your car.

If you have Intelligent Octopus setup then planning of charging is done via the Octopus app and Predbat obtains this information through the Octopus Energy integration in Home Assistant.

- **switch.predbat_octopus_intelligent_charging** - When this Home Assistant switch is enabled, Predbat will plan charging around the Intelligent Octopus slots, taking
it into account for battery load and generating the slot information

The following `apps.yaml` configuration items are pre-defined with regular expressions to point to appropriate sensors in the Octopus Energy integration.
You should not normally need to change these if you have Octopus Intelligent:

- **octopus_intelligent_slot** - Points to the Octopus Energy integration 'intelligent dispatching' sensor that indicates
whether you are within an Octopus Energy "smart charge" slot, and provides the list of future planned charging activity.

- **octopus_ready_time** - Points to the Octopus Energy integration sensor that details when the car charging will be completed by.

- **octopus_charge_limit** - Points to the Octopus Energy integration sensor that provides the car charging limit.

If you don't use Intelligent Octopus then the above 3 Octopus Intelligent configuration lines in `apps.yaml` can be commented out or deleted,
and there are a number of other apps.yaml configuration items that should be set:

- **car_charging_planned** - Optional, can be set to a Home Assistant sensor which lets Predbat know the car is plugged in and planned to charge during low rate slots.
Or manually set it to 'False' to disable this feature, or 'True' to always enable.

- **car_charging_planned_response** - An array of values for the above car_charging_planned sensor which indicate that the car is plugged in and will charge
in the next low rate slot. Customise for your car charger sensor if it sets sensor values that are not in the pre-defined list.

- **car_charging_now** - For some cases finding details of planned car charging is difficult to obtain (e.g. Ohme with Intelligent doesn't report slots).<BR>
The car_charging_now configuration item can be set to point to a Home Assistant sensor that tells you that the car is currently charging.
Predbat will then assume this 30 minute slot is used for charging regardless of the plan.<BR>
If Octopus Intelligent Charging is enabled and car_charging_now indicates the car is charging then Predbat will also assume that this is a
low rate slot for the car/house (and might therefore start charging the battery), otherwise electricity import rates are taken from the normal rate data.

- **car_charging_now_response** - Set to the range of positive responses for car_charging_now to indicate that the car is charging.
Useful if you have a sensor for your car charger that isn't binary.

To make planned car charging more accurate, configure the following items in `apps.yaml`:

- **car_charging_battery_size** - Set to the car's battery size in kWh, defaults to 100. It will be used to predict car charging stops.

- **car_charging_limit** - Set to point to a sensor that specifies the % limit the car is set to charge to. Default is 100%

- **car_charging_soc** - Set to point to a sensor that specifies the car's current % charge level. Default is 0%

### Multiple Electric Cars

Multiple cars can be planned with Predbat, in which case you should set **num_cars** in `apps.yaml` to the number of cars you want to plan

- **car_charging_limit**, **car_charging_planned**, **car_charging_battery_size** and **car_charging_soc** must then be a list of values (i.e. 2 entries for 2 cars)

- If you have Intelligent Octopus then Car 0 will be managed by the Octopus Energy integration, if its enabled

- Each car will have it's own Home Assistant slot sensor created e.g. **binary_sensor.predbat_car_charging_slot_1**,
SOC planning sensor e.g **predbat.car_soc_1** and **predbat.car_soc_best_1** for car 1

## Load Forecast

In addition to the historical house load data that Predbat uses by default, you can optionally provide a forecast of future load
such as is produced by [Predheat for Hot water and Heat Pump heating systems](https://github.com/springfall2008/predheat):

- **load_forecast** - this should be configured to point to a sensor and attribute that is in the format of 'last_updated' timestamp and 'energy' in incrementing kWh.

For example:<BR>
![IMAGE](images/load_forecast.png)

`apps.yaml` should be configured to point to the forecast sensor and attribute (in the above format) like this:

```yaml
load_forecast:
  - sensor_name$attribute_name
```

So if using Predheat it would be configured as:

```yaml
load_forecast:
  - predheat.heat_energy$external
```

## Balance Inverters

When you have two or more inverters it's possible they get out of sync so they are at different charge levels or they start to cross-charge (one discharges into another).
When enabled, balance inverters tries to recover this situation by disabling either charging or discharging from one of the batteries until they re-align.

Most of the Predbat configuration for balancing inverters is through a number of [Home Assistant controls for Balancing Inverters](customisation.md#balance-inverters),
but there is one configuration item in `apps.yaml`:

- **balance_inverters_seconds** - defines how often to run the inverter balancing, 30 seconds is recommended if your machine is fast enough, but the default is 60 seconds.

## Workarounds

There are a number of different configuration items in `apps.yaml` that can be used to tweak the way Predbat operates and workaround
weirdness you may have from your inverter and battery setup.

- **clock_skew** - Skews the local (computer) time that Predbat uses (from AppDaemon).<BR>
Set to 1 means add a minute to the AppDaemon time, set to -1 means take a minute off the AppDaemon time.
This will change when real-time actions happen e.g. triggering a charge or discharge.

If your inverter's time is different to the time on the computer running Home Assistant, you may need to skew the time settings made on the inverter when you trigger charging or discharging.
Again 1 means the inverter is 1 minute fast and -1 means the inverter is 1 minute slow.

Separate start and end options are applied to the start and end time windows, mostly as you want to start battery activity late (not early) and finish early (not late).

You can adjust the charge and discharge times written to the inverter by setting the following in `apps.yaml`:

- **inverter_clock_skew_start**, **inverter_clock_skew_end** - Skews the setting of the charge slot registers vs the predicted start time

- **inverter_clock_skew_discharge_start**, **inverter_clock_skew_discharge_end** - Skews the setting of the discharge slot registers vs the predicted start time

- **battery_scaling** - Default value 1.0. This setting is used to scale the battery reported SOC kWh to make it appear bigger or larger than it is
e.g. if you have an 80% depth of discharge battery that falsely reports its capacity, set this to 0.8 to report the real figure.<BR>
If you are going chart your battery SoC in Home Assistant then you may want to use **predbat.soc_kw_h0** as your current SoC
rather than the usual *givtcp_<serial_number>_soc* GivTCP entity so everything lines up

- **import_export_scaling** - Default value 1.0. Used to scale the import & export kWh data from GivTCP if the inverter information is incorrect.

- **inverter_battery_rate_min** - One per inverter (optional), set in Watts, when set models a "bug" in the inverter firmware
in some models where if charge or discharge rates are set to 0 you actually get a small amount of charge or discharge.
Recommended setting is 200 for Gen 1 hybrids with this issue.

- **inverter_reserve_max** - Global, sets the maximum reserve % that maybe set to the inverter, the default is 98 as some Gen 2 inverters and
AIO firmware versions refuse to be set to 100.  Comment the line out or set to 100 if your inverter allows setting to 100%.

- **battery_charge_power_curve** - Some batteries tail off their charge rate at high soc% and this optional configuration item enables you to model this in Predbat.
Enter the charging curve as a series of steps of % of max charge rate for each soc percentage.

The default is 1.0 (full power) charge all the way to 100%.

Modelling the charge curve becomes important if you have limited charging slots (e.g. only a few hours a night) or you wish to make accurate use of the
low power charging mode (**switch.predbat_set_charge_low_power**).

Predbat can now automatically calculate the charging curve for you if you have enough suitable historical data in Home Assistant. The charging curve will be calculated
when battery_charge_power_curve option is *not* set in apps.yaml and Predbat is started for the first time (due to restarting AppDaemon or an edit to apps.yaml).
<<<<<<< HEAD
You should look at the [AppDaemon logfile](output-data.md#predbat-logfile) to find the predicted battery charging curve and copy/paste it into your `apps.yaml` file.
=======
You should look at the AppDaemon/Predbat logfile to find the predicted charging curve and copy/paste it into your apps.yaml. This will also include a recommendation
for how to set your **battery_rate_max_scaling** setting in HA.

Setting This option to **auto** will cause the computed curve to be stored and used automatically. This is not recommended if you use low power charging mode as your
history will eventually not contain any full power charging data to compute the curve, so in this case it's best to manually save the data.
>>>>>>> 4e3e379b

NB: In order for Predbat to have calculate your charging curve it needs to have access to historical Home Assistant data for battery_charge_rate, battery_power and soc_kw.

If you are using the recommended default [REST mode to control your inverter](#inverter-control-configurations) then you will need to uncomment out the following entries in apps.yaml:

```yaml
  charge_rate:
    - number.givtcp_{geserial}_battery_charge_rate
  battery_power:
    - sensor.givtcp_{geserial}_battery_power
  soc_kw:
    - sensor.givtcp_{geserial}_soc_kwh
```

Once the battery charge curve has been created these entries can be commented out again in `apps.yaml`.

Example charging curve from a GivEnergy 9.5kWh battery with latest firmware and Gen 1 inverter:

```yaml
  battery_charge_power_curve:
    91 : 0.91
    92 : 0.81
    93 : 0.71
    94 : 0.62
    95 : 0.52
    96 : 0.43
    97 : 0.33
    98 : 0.24
    99 : 0.24
    100 : 0.24
```

- **battery_discharge_power_curve** - Some batteries tail off their discharge rate at low soc% and this optional configuration item enables you to model this in Predbat.

Enter the charging curve as a series of steps of % of max charge rate for each soc percentage.

The default is 1.0 (full power) discharge all the way to 0%.

You can also look at the automation power curve calculation in the AppDaemon/Predbat log when Predbat starts (when this option is not set).

Setting This option to **auto** will cause the computed curve to be stored and used automatically. This may not work very well if you don't do regular discharges to empty
the battery.

## Triggers

The trigger feature is useful to help trigger your own automations based on Predbat determining that you have spare solar energy or battery that you would otherwise export.
For example you may turn an immersion heater or the washing machine on to consume the excess solar power.

The triggers count export energy until the next active charge slot only.

For each trigger give a name, the minutes of export needed and the energy required in that time.

Multiple triggers can be set at once so in total you could use too much energy if all run.

Each trigger specified in `apps.yaml` will create a Home Assistant entity called 'binary_sensor.predbat_export_trigger_*name*' which will be turned on when the condition is valid.
Connect this binary sensor to your automation to start whatever you want to trigger.

Set the name for each trigger, the number of minutes of solar export you need, and the amount of energy in kWh you will need available during that time period in apps.yaml:

For example:

```yaml
export_triggers:
  - name: "large"
    minutes: 60
    energy: 1.0
  - name: "small"
    minutes: 15
    energy: 0.25
```

If you wish to trigger based on charging or discharging the battery rather than spare solar energy you can instead use the following binary sensors in Home Assistant:

- **binary_sensor.predbat_charging** - Will be True when the home battery is inside a charge slot (either being charged or being held at a level).
Note that this does include charge freeze slots where the discharge rate is set to zero without charging the battery.

- **binary_sensor.predbat_discharging** - Will be True when the home battery is inside a force discharge slot. This does not include
discharge freeze slots where the charge rate is set to zero to export excess solar only.

## Understanding how days_previous works

As described earlier, **days_previous** is a list of the previous days of historical house load that are averaged together to predict your future daily load.

e.g., if you want the average of the same day for the last 2 weeks:

```yaml
  days_previous:
    - 7
    - 14
```

This section describes in more detail how days_previous is used by Predbat in creating the future battery plan, and gives some worked examples and a 'gotcha' to be aware of.

When Predbat forecasts future home demand it counts backwards the days_previous number of days to find the appropriate historical home consumption.
This is best explained through a worked example:

In this example, days_previous is set to use history from 2 days ago:

```yaml
  days_previous:
    - 2
```

If right now today it's Monday 3:15pm and Predbat is predicting the forward plan for the next 48 hours:

- For tomorrow (Tuesday) 9am slot, Predbat will look backwards 2 days from Tuesday so will use the historical home consumption from Sunday 9am
as being the predicted load for Tuesday 9am.
- For the day after (Wednesday) 9am slot, Predbat again looks backwards 2 days from that day, so will use historical home consumption from Monday 9am as being the Wednesday 9am prediction.

This pattern of counting backwards days_previous days to find the appropriate time slot to load historical home consumption from
requires Predbat to operate some additional special processing if days_previous is set to a low value or forecast_hours to a high value.

Extending the previous example but this time days_previous is set to use history from just the previous day:

```yaml
  days_previous:
    - 1
```

Today its still Monday 3:15pm and Predbat is predicting the forward plan for the next 48 hours:

- For tomorrow (Tuesday) 9am slot, Predbat will look backwards 1 day from Tuesday so will use the historical home consumption from today (Monday) 9am
as being the predicted load for Tuesday 9am.
- For the day after (Wednesday) 9am slot, Predbat again looks backwards 1 days from that day,
so looks for historical home consumption from Tuesday 9am as being the Wednesday 9am prediction,
but of course it's still Monday and Tuesday hasn't happened yet so we can't know what that historial consumption was!<BR>
What Predbat does in this circumstance is to subtract a further day from days_previous and for Wednesday 9am's prediction it will therefore use the historical load from Monday 9am.

This issue of finding future historical load only occurs when days_previous is set to 1 and Predbat is forecasting more than 24 hours ahead from 'now'.
So to highlight this with some edge cases, today is still Monday 3:15pm, days_previous is still set to '1' and in the forward plan:

- For tomorrow (Tuesday) 2:30pm slot, Predbat looks backwards 1 day from Tuesday and takes the historical home consumption from today (Monday) 2:30pm slot.
- For tomorrow (Tuesday) 3:00pm slot, Predbat looks backwards 1 day and takes the historical load from today (Monday) 3:00pm slot - which we are only part way through
so only 15 minutes of load will be predicted for tomorrow 3pm.
- For tomorrow (Tuesday) 3:30pm slot, Predbat looks backwards 1 day but the 3:30pm slot today hasn't yet occurred so Predbat will take the historical load from the prior day
and has to use Sunday's 3:30pm load for tomorrow's prediction.
- Ditto the predicted load for tomorrow (Tuesday) 4:00pm slot comes from Sunday 4pm.

Of course as today rolls forward and Predbat keeps on updating the forward plan every 5 minutes the prediction will be updated with the correct previous_day history as and when it exists.

Its recommended therefore that days_previous isn't set to 1, or if it is, that you understand the way this has to work and the consequences.
If you want to set days_previous to take an average of the house load over all the days of the last week its suggested that it be set as:

```yaml
  days_previous:
    - 2
    - 3
    - 4
    - 5
    - 6
    - 7
    - 8
```<|MERGE_RESOLUTION|>--- conflicted
+++ resolved
@@ -454,15 +454,11 @@
 
 Predbat can now automatically calculate the charging curve for you if you have enough suitable historical data in Home Assistant. The charging curve will be calculated
 when battery_charge_power_curve option is *not* set in apps.yaml and Predbat is started for the first time (due to restarting AppDaemon or an edit to apps.yaml).
-<<<<<<< HEAD
-You should look at the [AppDaemon logfile](output-data.md#predbat-logfile) to find the predicted battery charging curve and copy/paste it into your `apps.yaml` file.
-=======
-You should look at the AppDaemon/Predbat logfile to find the predicted charging curve and copy/paste it into your apps.yaml. This will also include a recommendation
-for how to set your **battery_rate_max_scaling** setting in HA.
+You should look at the [AppDaemon/Predbat logfile](output-data.md#predbat-logfile) to find the predicted battery charging curve and copy/paste it into your `apps.yaml` file.
+This will also include a recommendation for how to set your **battery_rate_max_scaling** setting in HA.
 
 Setting This option to **auto** will cause the computed curve to be stored and used automatically. This is not recommended if you use low power charging mode as your
 history will eventually not contain any full power charging data to compute the curve, so in this case it's best to manually save the data.
->>>>>>> 4e3e379b
 
 NB: In order for Predbat to have calculate your charging curve it needs to have access to historical Home Assistant data for battery_charge_rate, battery_power and soc_kw.
 
