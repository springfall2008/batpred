--- conflicted
+++ resolved
@@ -181,13 +181,7 @@
   performance_mode: True
   hass_loop_interval: 5
   db_commit_interval: 30
-<<<<<<< HEAD
-
-=======
-```
-
-```
->>>>>>> e891f066
+```
 
 ### Web interface
 
