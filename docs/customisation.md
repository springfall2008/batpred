# Customisation

This document describes the Predbat configuration items in Home Assistant that you can modify to customise Predbat to fit your needs.

All of these settings are entities that can be configured directly in Home Assistant (unlike the '[apps.yaml](apps-yaml.md)' configuration items that have to be edited with a file editor).

See [Displaying output data](output-data.md)
for information on how to view and edit these entities within
Home Assistant.

## Saving and restoring Predbat settings

The selector **select.predbat_saverestore** can be used to save your current Predbat settings to a yaml file (kept in the directory `/config/predbat_save/`) and to
restore the settings from one of these files.

Selecting the selector option **save current** will cause the settings to be saved to a date/time stamped file.
You can rename this file yourself in the Home Assistant filesystem to give it a more human readable name, or delete it if you no longer want to keep it.
This is normally best done in an SSH window or via a Samba mount.

Selecting the option **restore default** will put all your settings back to the Predbat defaults.
Before the restore the current Predbat settings will be saved to the file **previous.yaml** - should you have made a mistake you can restore them quickly again.

Selecting any of the .yaml files you have created will restore your settings from this file.

![image](https://github.com/springfall2008/batpred/assets/48591903/209442c1-bd4d-4812-84e2-c5a81794bd1d)

## Predbat mode

The mode that Predbat operates in will change the operation, this can be configured with **select.predbat_mode** drop down menu as follows:

- Monitor
- Control SOC Only
- Control charge
- Control charge & discharge

If the **switch.predbat_set_read_only** is set to True then this prevents Predbat from making modifications to the inverter settings (regardless of the configuration).
Predbat will continue making and updating its prediction plan every 5 minutes, but no inverter changes will be made.
This is useful if you want to over-ride what predbat is planning to do (e.g. your own automation), or whilst you are learning how Predbat works prior to turning it on 'in anger'.

_NOTE: Changing the Predbat mode or the read only switch will cause Predbat to reset the inverter settings to default, this will disable
both charge and discharge, reset charge and discharge rates to full power and reset the reserve to the default setting_

![image](https://github.com/springfall2008/batpred/assets/48591903/43faa962-6b8a-495a-88f8-f762aa1d55b8)

### Predbat Monitor mode

In **Monitor** mode Predbat will not control or Plan any charging or discharging, inverter balancing will take place if enabled,
and the plan will show just what is expected based on the current inverter configuration alone.

### Predbat Control SOC only mode

In **Control SOC only** mode Predbat will adjust the target charge percentage (SOC target) according to the Best plan, but the charge
window will not be modified.

This mode can be useful if you just have one fixed charge slot per day and you only want Predbat to control the percentage the battery is charged based on solar generation
and predicted house load.

_CAUTION: You must manually set any charging required on the inverter and if the charge window is disabled then no charging will take place._

### Predbat Control charge mode

In **Control charge** mode Predbat will set the charge times and charge percentages according to the Best plan, charging can be enabled and
disabled by Predbat.
Predbat will set the inverter into Eco mode when required to enable the battery to support house load, but it will not plan any forced discharging of the battery for export purposes.

This mode can be useful if you don't have an export rate, or if you want to preserve the battery for home demand.

### Predbat Control charge & discharge mode

In **Control charge & discharge** mode Predbat will set both charge and discharge times and control charge and discharge percentages.

If you have set the **switch.predbat_set_discharge_freeze_only** set to True then forced export won't occur but Predbat can force the export
of solar power to the grid when desired.

## Expert mode

Predbat has a toggle switch called **switch.predbat_expert_mode** which is set to Off by default for new installs (On by default for upgraded installs).
A lot of Predbat's more advanced configuration options will not be available unless expert mode is enabled.
It's recommended for new users to start without expert mode and then maybe enable it later once you become more confident with the tool.

## Performance related

By default Predbat controls the inverter and updates the plan every 5 minutes, this can however use a lot of CPU power
especially on more complex tariffs like Agile when run on lower power machines such as Raspberry PIs and some thin clients.

You can tweak **input_number.predbat_calculate_plan_every** (_expert mode_) to reduce the frequency of replanning while
keeping the inverter control in the 5 minute slots. E.g. a value of 10 or 15 minutes should also give good results.

If you have performance problems leave **switch.predbat_calculate_second_pass** (_expert mode_) turned Off as it's
quite CPU intensive and provides very little improvement for most systems.

If you have performance problems turn **switch.predbat_calculate_fast_plan** (_expert mode_) On to help
reduce your CPU load.

The number of threads you use can change your performance, you can set **threads** in `apps.yaml` to 0 to disable threading
if you don't have multiple CPUs available or set it to 'auto' (the default) to use one thread per CPU. Its recommended you don't set this to an odd number of threads.

## Battery loss options

**input_number.predbat_battery_loss** is an assumed percentage figure for energy lost when charging the battery, the default 0.05 is 5%.

**input_number.predbat_battery_loss_discharge** is an assumed percentage figure for energy lost whilst discharging the battery, the default 0.05 is 5%.

**input_number.predbat_inverter_loss** is an assumed percentage figure for  energy lost during the conversion within the inverter from DC to AC or AC to DC,
the default is 0% for legacy reasons but please adjust.

**switch.predbat_inverter_hybrid** Set to True if you have a hybrid inverter so no inverter losses will be applied for DC charging from Solar generation.
Set to False if you have an AC coupled battery and inverter losses will be applied when charging from solar.
NB: This switch only applies when Predbat is modelling solar charging.
All grid charging (regardless of inverter type) has to undergo an AC to DC conversion and so the inverter_loss % will be included in Predbat's model when charging from the grid.

**input_number.predbat_metric_battery_cycle** (_expert mode_) This sets a 'virtual cost' in pence per kWh on using your battery for charging and discharging.
Higher numbers will reduce battery cycles at the expense of using higher energy costs.<BR>
In theory if you think your battery will last say 6000 complete cycles and cost you £4000 and is 9.5kWh then each full charge and discharge cycle is 19kWh
and so the cost per cycle is £4000 / 19 / 6000 = 3.5p.

Taking the 3.5p example, Predbat will apply a "virtual cost" of 3.5p to every kWh of charge and of discharge of the battery.
This cost will be included in Predbat's cost optimisation plan when it decides whether to charge, discharge the battery or let the house run on grid import.<BR>
_NB: For clarity and to re-emphasise, the "virtual cost" will be applied to BOTH the cost calculation for charging AND for discharging the battery._

If you configure this number higher then more expensive plans will be selected which avoids charging and discharging your battery as much.
The default is 0.5p (meaning an extra virtual cost of 1p per kWh to charge and discharge) but can be set to 0 if you want to turn this feature off.
Note that the cycle cost will not be included in the cost predictions that Predbat produces such as the Predbat HTML plan or Apex charts,
its just a cost taken into account by Predbat at the planning stage when the plan is calculated.<BR>
_NB: Setting this to a non-zero value will increase your daily cost, but will reduce your home battery usage._

Figures of around 0p-2p are recommended, the default is 0.5p per kWh.

**input_number.predbat_metric_battery_value_scaling** (_expert mode_) A percentage value that can be used to scale the value of the energy in the battery at the end of the plan.
The battery value is accounted for in the optimisations at the lowest future import rate including charging and inverter losses.
A value of 1.0 means no change to this, while lower than 1.0 means to value future battery levels less,
greater than 1.0 will value it more (and hence hold more charge at the end of the plan).

## Scaling and weight options

**input_number.predbat_battery_rate_max_scaling** is a percentage factor to adjust your maximum charge rate from that reported by the inverter.
For example a value of 0.95 would be 95% and indicate charging at 5% slower than reported. For GE inverters the charge rate reports the max
AC rate and thus needs to be reduced by inverter losses.
You can try computing your discharge curve and check recommendations for changing this figure in the logfile.

**input_number.predbat_battery_rate_max_scaling_discharge** is a percentage factor to adjust your maximum discharge rate from that reported by the inverter.
For GE inverters the discharge rate is reported as the max AC rate and thus is fairly accurate.
You can try computing your discharge curve and check recommendations for changing this figure in the logfile.

**switch.predbat_battery_capacity_nominal** - When enabled Predbat uses the reported battery size from the GivTCP 'Battery Nominal Capacity' field
rather than from the normal GivTCP reported 'Battery Capacity kWh' size.
If your battery size is reported wrongly maybe try turning this on and see if it helps.

**input_number.predbat_load_scaling** is a percentage Scaling factor applied to historical load, increase this if you want to be more pessimistic on future consumption.
Use 1.0 to use exactly previous load data. A value of 1.1 for example would add 10% to historical load.

**input_number.predbat_load_scaling10** is a percentage Scaling factor applied to historical load only for the PV10% scenario (this is in addition to load_scaling above).
This can  be used to make the PV10% scenario take into account extra load usage and hence be more pessimistic while leaving the central
scenario unchanged. The default is 1.1 meaning an extra 10% load is added. This will only have an impact if the PV 10% weighting is non-zero.

**input_number.predbat_load_scaling_saving** is a percentage Scaling factor applied to historical load only during Octopus Saving sessions.
This can be used to model your household cutting down on energy use inside a saving session (e.g. turning off a heat pump, deferring cooking until after the session, etc).

**input_number.predbat_pv_scaling** is a percentage scaling factor applied to PV data, decrease this if you want to be more pessimistic on PV production vs Solcast.<BR>
Use 1.0 to use exactly use the Solcast forecast generation data. A value of 0.9 for example would remove 10% from the Solcast generation forecast.

**input_number.predbat_pv_metric10_weight** is the percentage weighting given to the Solcast 10% PV scenario in calculating solar generation.
Use 0.0 to disable using the PV 10% in Predbat's forecast of solar generation.
A value of 0.1 assumes that 1 in every 10 times we will get the Solcast 10% scenario, and 9 in every 10 times we will get the 'median' Solcast forecast.<BR>
Predbat estimates solar generation for each half hour slot to be a pv_metric10_weight weighting of the Solcast 10% PV forecast to the Solcast Median forecast.<BR>
A value of 0.15 is recommended.

## Historical load data

The historical load data is taken from the load sensor as configured in `apps.yaml` and the days are selected
using **days_previous** and weighted using **days_previous_weight** in the same configuration file

**switch.predbat_load_filter_modal** (_expert mode_) when enabled will automatically discard the lowest daily consumption
day from the list of days to use (provided you have more than 1 day selected in days_previous). This can be used to ignore
a single low usage day in your average calculation. By default is feature is enabled but can be disabled only in expert mode.

## Car Charging

### Car charging hold options

Car charging hold is a feature where you try to filter out previous car charging from your historical data so that
future predictions are more accurate.

When **switch.predbat_car_charging_hold** is enabled when for loads of above the power threshold **input_number.predbat_car_charging_threshold** are
assumed to be car charging and **input_number.predbat_car_charging_rate** will be subtracted from the historical load data.

For more accurate results can you use an incrementing energy sensor set with **car_charging_energy** in the `apps.yaml` configuration file.
In this case when **switch.predbat_car_charging_hold** is enabled historical data will be subtracted from the load data instead of using
the fixed threshold method.

**input_number.predbat_car_charging_energy_scale** Is used to scale the **car_charging_energy** sensor, the default units are kWh so
if you had a sensor in watts you might use 0.001 instead.

- **input_number.predbat_car_charging_rate** - Set to the car's charging rate in kW per hour (normally 7.5 for 7.5kWh),
but will be pulled automatically from Octopus Energy integration if enabled for Octopus Intelligent.

**input_number.predbat_car_charging_loss** gives the amount of energy lost when charging the car (load in the home vs energy added to the battery). A good setting is 0.08 which is 8%.

### Car charging plan options

Car charging planning - is only used if Intelligent Octopus isn't enabled and car_charging_planned is connected correctly.

This feature allows Predbat to create a plan for when you car will charge, but you will have to create an automation
to trigger your car to charge using **binary_sensor.predbat_car_charging_slot** if you want it to match the plan.

- **select.predbat_car_charging_plan_time** - When using Predbat-led planning set this to the time you want the car to be charged by

- **switch.predbat_car_charging_plan_smart** - When enabled (True) allows Predbat to allocate car charging slots to the cheapest times,
when disabled (False) all low rate slots will be used in time order.

- **input_number.predbat_car_charging_plan_max_price** - When non-zero sets a maximum price per kWh to pay when charging your car,
when disabled (0) all slots will be considered.

**switch.predbat_octopus_intelligent_charging** when true enables the Intelligent Octopus charging feature
which will make Predbat create a car charging plan which is taken from the Intelligent Octopus plan
you must have set the **octopus_intelligent_slot** sensor in apps.yaml to enable this feature.

If Octopus Intelligent Charging is enabled the switch **switch.predbat_octopus_intelligent_ignore_unplugged** (_expert mode_)
can be used to prevent Predbat from assuming the car will be charging when the car is unplugged. This will only work correctly
if **car_charging_planned** is set correctly in apps.yaml to detect your car being plugged in.

Control how your battery behaves during car charging:

- **switch.predbat_car_charging_from_battery** - When True the car can drain the home battery, Predbat will manage the correct level of battery accordingly.
When False home battery discharge will be prevented when your car charges, all load from the car and home will be from the grid. This is achieved
by setting the discharge rate to 0 during car charging and to the maximum otherwise, hence if you turn this switch Off you won't be able to change
your discharge rate outside Predbat. The home battery can still charge from the grid/solar in either case. Only use this if Predbat knows your car
charging plan, e.g. you are using Intelligent Octopus or you use the car slots in Predbat to control your car charging.

If your car does not have an SOC sensor and you are not using Octopus Intelligent you can set **switch.predbat_car_charging_manual_soc**
to have Predbat create **input_number.predbat_car_charging_manual_soc_kwh** which will hold the cars current state of charge (soc)
in kWh. You will need to manually set this to the cars current charge level before charging, Predbat will increment it during
charging sessions but will not reset it automatically.

## Calculation options

See the Predbat mode setting as above for basic calculation options

**input_number.predbat_forecast_plan_hours** is the minimum length of the Predbat charge plan, and is the number of hours _after_ the first charge slot to include in the plan.
The default of 24 hours is the recommended value (to match energy rate cycles). Note that the actual length of the Predbat plan will vary depending upon when the first charge slot is.

**switch.predbat_calculate_regions** (_expert mode_) When True the a second pass of the initial thresholds is
calculated in 4 hour regions before forming the detailed plan. Is True by default but can be turned off in expert
mode.

**switch.predbat_calculate_fast_plan** (_expert mode_) When True the plan is calculated with a limited number of
windows to make calculations faster. When False (default) all windows are considered but planning will take a little
longer but be more accurate.
The end result is unlikely to change in fast mode as the next 8 windows are always considered in the plan, but the
longer term plan will be less accurate.

**switch.predbat_calculate_discharge_oncharge** (_expert mode_) When True calculated discharge slots will
disable or move charge slots, allowing them to intermix. When False discharge slots will never be placed into charge slots.

**switch.predbat_set_discharge_during_charge** - If turned off disables inverter discharge during charge slots, useful for multi-inverter setups
to avoid cross charging when batteries are out of balance.

**switch.predbat_calculate_tweak_plan** (_expert mode_) When True causes Predbat to perform a second pass optimisation
across the next 8 charge and discharge windows in time order.

This can help to slightly improve the plan for tariffs like Agile but can make it worse in some fixed rate tariffs which
you want to discharge late.

**switch.predbat_calculate_second_pass** (_expert mode_) When True causes Predbat to perform a second pass optimisation
across all the charge and discharge windows in time order.

NOTE: This feature is quite slow and so may need a higher performance machine.

This can help to slightly improve the plan for tariffs like Agile but can make it worse in some fixed rate tariffs which you want to discharge late.

## Battery margins and metrics options

**input_number.predbat_best_soc_keep** is the minimum battery level in kWh that Predbat will to try to keep the battery above for the Predbat plan.
This is a soft constraint only that's used for longer term planning and is ignored for the forthcoming first 4 hours of the plan.
As this is not used for short-term planning it's possible for your SoC to drop below this - use **input_number.predbat_best_soc_min**
if you need a hard SoC constraint that will always be maintained.
It's usually good to have best_soc_keep set to a value above 0 to allow some margin in case you use more energy than planned between charge slots.

**input_number.predbat_best_soc_min** (_expert mode_) sets the minimum charge level (in kWh) for charging during each slot and the
minimum discharge level also (set to 0 if you want to skip some slots).
If you set this to a non-zero value you will need to use the low rate threshold to control which slots you charge from or you may charge all the time.

**input_number.predbat_best_soc_max** (_expert mode_) sets the maximum charge level (in kWh) for charging during each slot.
A value of 0 disables this feature.

**input_number.combine_rate_threshold** (_expert mode_) sets a threshold (in pence) to combine charge or discharge slots together into a single larger average rate slot.
The default is 0p which disables this feature and all rate changes result in a new slot.

**switch.predbat_combine_charge_slots** Controls if charge slots of > 60 minutes can be combined. When disabled they will be split up,
increasing run times but potentially more accurate for planning. Turn this off if you want to enable ad-hoc import
during long periods of higher rates but you wouldn't charge normally in that period (e.g. pre-charge at day rate before
a saving session). The default is enable (True)

**switch.predbat_combine_discharge_slots** (_expert mode_) Controls if discharge slots of > 30 minute can be combined. When disabled
they will be split up, increasing run times but potentially more accurate for planning. The default is disabled (False)

**input_number.predbat_metric_min_improvement** (_expert mode_) sets the minimum cost improvement in pence that it's worth lowering the battery SOC % for.
The default value is 0 which means this feature is disabled and the battery will be charged less if it's cost neutral.
If you use **input_number.predbat_pv_metric10_weight** then you probably don't need to enable this as the 10% forecast does the same thing better
Do not use if you have multiple charge windows in a given period as it won't lead to good results (e.g. Agile)
You could even go to something like -0.1 to say you would charge less even if it cost up to 0.1p more (best used with metric10).

**input_number.predbat_metric_min_improvement_discharge** (_expert mode_) Sets the minimum pence cost improvement it's worth doing a forced discharge (and export) for.
A value of 0.1 is the default which prevents any marginal discharges. If you increase this value (e.g. you only want to discharge/forced export if definitely very profitable),
then discharges will become less common and shorter. The value is in pence per 30 minutes of export time.

**input_number.predbat_rate_low_threshold** (_expert mode_) When set to 0 (the default) Predbat will automatically look at the future import rates in the plan
and determine the import rate threshold below which a slot will be considered to be a potential charging slot.<BR>
If rate_low_threshold is set to a non zero value this will set the threshold below future average import rates as the minimum to consider for a charge window,
e.g. setting to 0.8 = 80% of average rate.<BR>
If you set this too low you might not get enough charge slots. If it's too high you might get too many in the
24-hour period which makes optimisation harder.

**input_number.predbat_rate_high_threshold** (_expert mode_) When set to 0 (the default) Predbat will automatically look at the future export rates in the plan
and determine the threshold above which a slot can be considered a potential exporting slot.<BR>
If rate_high_threshold is set to a non zero value this will set the threshold above future average export rates as the minimum export rate to consider exporting for,
e.g. setting to 1.2 = 20% above average rate.<BR>
If you set this too high you might not get any export slots. If it's too low you might get too many in the 24-hour period.

**input_number.predbat_metric_future_rate_offset_import** (_expert mode_) Sets an offset to apply to future import energy rates that are
not yet published, best used for variable rate tariffs such as Agile import where the rates are not published until 4pm.
If you set this to a positive value then Predbat will assume unpublished import rates are higher by the given amount.

Setting this to 1 to 1.5p for example results in Predbat being a little more aggressive in the charging calculation for today -
Predbat will charge the battery to a higher percentage than it would otherwise as it expects a cost benefit of using today's lower rates.
NB: this can lead to higher costs and to some export if solar generation is better than forecast.

**input_number.predbat_metric_future_rate_offset_export** (_expert mode_) Sets an offset to apply to future export energy rates that are
not yet published, best used for variable rate tariffs such as Agile export where the rates are not published until 4pm.
If you set this to a negative value then Predbat will assume unpublished export rates are lower by the given amount.

**switch.predbat_calculate_inday_adjustment** (_expert mode_) Enabled by default with damping of 0.95. When enabled will
calculate the difference between today's actual load and today's predicated load and adjust the rest of the days usage
prediction accordingly. A scale factor can be set with **input_number.predbat_metric_inday_adjust_damping** (_expert mode_)
to either scale up or down the impact of the in-day adjustment (lower numbers scale down its impact). The in-day adjustment
factor can be seen in **predbat.load_inday_adjustment** and charted with the In Day Adjustment chart (template can be found
in the charts template in Github).

## Inverter control options

**switch.predbat_set_status_notify** Enables mobile notification about changes to the Predbat state (e.g. Charge, Discharge etc). On by default.

**switch.predbat_set_inverter_notify** Enables mobile notification about all changes to inverter registers (e.g. setting window, turning discharge on/off).
Off by default.

**switch.predbat_set_charge_low_power** Enables low power charging mode where the max charge rate will be automatically determined by Predbat  to be the
lowest possible rate to meet the charge target. This is only really effective for charge windows >30 minutes.
If this setting is turned on, its strongly recommended that you create a [battery_power_charge_curve in apps.yaml](apps-yaml.md#workarounds)
as otherwise the low power charge may not reach the charge target in time.
This setting is off by default.

The YouTube video [low power charging and charging curve](https://youtu.be/L2vY_Vj6pQg?si=0ZiIVrDLHkeDCx7h)
explains how the low power charging works and shows how Predbat automatically creates it.

**switch.predbat_set_reserve_enable** (_expert_mode_) When enabled the reserve setting is used to hold the battery charge level
once it has been reached or to protect against discharging beyond the set limit. Enabled by default.

**switch.predbat_set_charge_freeze** (_expert mode_) When enabled will allow Predbat to hold the current battery level while drawing
from the grid/solar as an alternative to charging. Enabled by default.

**switch.predbat_set_discharge_freeze_only** (_expert mode_) When enabled forced discharge is prevented, but discharge freeze can be used
(if enabled) to export excess solar rather than charging the battery. This is useful with tariffs that pay you for
solar exports but don't allow forced export (brown energy).

If you have **switch.predbat_inverter_hybrid** set to False then if **switch.predbat_inverter_soc_reset** (_expert mode_) is set to True then the
target SOC % will be reset to 100% outside a charge window. This may be required for AIO inverter to ensure it charges from solar. The default for
this switch is True but it can be disabled in expert mode if need be.

**input_number.predbat_set_reserve_min** Defines the reserve percentage to reset the reserve to when not in use,
a value of 4 is the minimum and recommended to make use of the full battery.<BR>
If you want to pre-prepare the battery to retain extra charge in the event of a high likelihood of a grid power outage such as storms predicted,
you can increase set_reserve_min to 100%, and then change it back afterwards.<BR>
(Obviously this is only any use if your inverter is wired to act as an Emergency Power Supply or whole-home backup 'island mode' on the GivEnergy AIO).

**switch.predbat_inverter_soc_reset**  (_expert mode_) When enabled the target SOC for the inverter(s) will be reset to 100%
when a charge slot is not active, this can be used to workaround some firmware issues where the SOC target is
used for solar charging as well as grid charging. When disabled the SOC % will not be changed after a charge slot.
This is disabled by default.

## Balance Inverters

When you have two or more inverters it's possible they get out of sync so they are at different charge levels or they start to cross-charge (one discharges into another).
When enabled, balance inverters tries to recover this situation by disabling either charging or discharging from one of the batteries until they re-align.

The `apps.yaml` contains a setting **balance_inverters_seconds** which defines how often to run the balancing, 30 seconds is recommended if your
machine is fast enough, but the default is 60 seconds.

Enable the **switch.predbat_balance_inverters_enable** switch in Home Assistant to enable this feature.

- **switch.predbat_balance_inverters_charge** - Is used to toggle on/off balancing while the batteries are charging
- **switch.predbat_balance_inverters_discharge** - Is used to toggle on/off balancing while the batteries are discharging
- **switch.predbat_balance_inverters_crosscharge** - Is used to toggle on/off balancing when the batteries are cross charging
- **input_number.predbat_balance_inverters_threshold_charge** - Sets the minimum percentage divergence of SoC during charge before balancing, default is 1%
- **input_number.predbat_balance_inverters_threshold_discharge** - Sets the minimum percentage divergence of SoC during discharge before balancing, default is 1%

<<<<<<< HEAD
## iBoost model (solar diverter) options
=======
## Cloud coverage and load variance

Predbat tries to model passing clouds by modulating the PV forecast data on a 5 minute interval up and down while retaining the same predicted total.
The amount of modulation depends on the difference between the PV50% (default) and PV10% scenario produced by Solcast.

You can disable this feature (_expert mode only_) using **switch.predbat_metric_cloud_enable**

Predbat tries to model changes in your household load by modulating the historical data on a 5 minute interval up and down while retaining the same
predicted total. The amount of modulation depends on the standard deviation of your load predictions over the coming period (currently 4 hours).

You can disable this feature (_expert mode only_) using **switch.metric_load_divergence_enable**

## iBoost model options
>>>>>>> 14d35361

Predbat has an 'iBoost model' that can be used to model using excess solar energy to heat hot water (or similar) instead of it being exported to the grid.

This model can be used to control any solar diverter device, for example an iBoost (e.g. using a Fingerbot or similar device to physically press the 'boost' button on the iBoost),
a MyEnergy Eddi (using the MyEnergy integration), or it can be used with a high power smart switch to turn on the hot water cylinder immersion heater when there is excess solar.

So although Predbat refers to controlling an iBoost, you are not limited to just an iBoost device when using this model within Predbat.

To turn the model on, **switch.predbat_iboost_enable** needs to be enabled.

The predicted output from the iBoost solar diverter model is returned in **predbat.iboost_best** and is populated in the 'iBoost' column of the [Predbat plan](predbat-plan-card.md).

When you turn on predbat_iBoost_enable the following additional Home Assistant entities are created by Predbat:

- **switch.predbat_iboost_solar** When enabled assumes the solar diverter will use solar power to boost the hot water heating.

- **input_number.predbat_iboost_min_soc** sets the minimum home battery SoC percentage that must be in the battery before the solar diverter is turned on.
The default is 0 meaning hot water heating can occur regardless of what SoC level the battery is at.

- **switch.predbat_iboost_gas** When enabled will control the solar diverter to only operate when electric rates are lower than gas rates.
This is useful if you have the choice to heat your hot water by immersion heater or by gas boiler.
Note: Gas rates have to be configured in `apps.yaml` using **metric_octopus_gas**.

- **input_number.predbat_iboost_gas_scale** Sets the scaling of the gas rates (set in `apps.yaml`)used before comparing with electric rates, to account for gas boiler losses and efficiency.
It should be set to the reciprocal of the boiler efficiency, i.e. for an 80% efficient gas boiler, set to 1.25.

- **switch.predbat_iboost_charging** If set to on, the solar diverter will only operate when the battery is charging (can be combined with iboost_gas or not).

- **input_number.predbat_iboost_max_energy** Sets the maximum energy in kWh that the solar diverter can consume during a day before turning off - default 3kWh.

- **input_number.predbat_iboost_max_power** Sets the maximum power in watts that the solar diverter will consume - default 2400.

- **input_number.predbat_iboost_min_power** Sets the minimum power in watts that the solar diverter will consume - default 500.

You will see **input_number.predbat_iboost_today** entity which tracks the estimated kWh consumed by the solar diverter during the day, and resets at 11:30pm every night.

The **binary_sensor.predbat_iboost_active** entity will be enabled when the solar diverter should be active, can be used for automations to trigger the immersion heater boost.

Example template automation for controlling the solar diverter:

```yaml
alias: Solar Diverter
description: "Start/stop solar diverter based on Predbat determined slots"
trigger:
  - platform: state
    entity_id:
     - binary_sensor.predbat_iboost_active
action:
  - choose:
      - conditions:
          - condition: state
            entity_id: binary_sensor.predbat_iboost_active
            state: "True"
        sequence:
          <commands to turn on your solar diverter>
      - conditions:
          - condition: state
            entity_id: binary_sensor.predbat_iboost_active
            state: "False"
        sequence:
          <commands to turn off your solar diverter>
mode: single
```

If you have an incrementing sensor that tracks the solar diverter energy usage then to make your predictions more accurate you should set the **iboost_energy_today** sensor in
`apps.yaml` to point to it, and optionally set **iboost_energy_scaling** if the sensor isn't in kWh (e.g. set to 0.001 if the sensor is in Watts).
The sensor should be an incrementing sensor which can reset at midnight or not.

## Holiday mode

When you go away you are likely to use less electricity and so the previous load data will be quite pessimistic.

Using the Home Assistant entity **input_number.predbat_holiday_days_left** you can set the number of full days that
you will be away for (including today). The number will count down by 1 day at midnight until it gets back to zero.
Whilst holiday days left is non-zero, Predbat's 'holiday mode' is active.

When Predbat's 'holiday mode' is active the historical load data will be taken from yesterday's data (1 day ago) rather than from the **days_previous** setting in `apps.yaml`.
This means Predbat will adjust more quickly to the new usage pattern.

If you have been away for a longer period of time (more than your normal days_previous setting) then obviously it's going
to take longer for the historical data to catch up, you could then enable holiday mode for another 7 days after your return.

In summary:

- For short holidays set holiday_days_left to the number of full days you are away, including today but excluding the return day
- For longer holidays set holiday_days_left to the number of days you are away plus another 7 days until the data catches back up

## Manual control

In some cases you may want to override Predbat's planned behaviour and make a decision yourself. One way to achieve this is to put Predbat into
read-only mode using **switch.predbat_set_read_only**. When going to read only mode the inverter will be put back to the default settings and you should then
control it yourself using GivTCP or the App appropriate to your inverter.

A better alternative in some cases is to tell Predbat what you want it to do using the manual force features:

You can force the battery to be charged within a 30 minute slot by using the **select.predbat_manual_charge** selector.
Pick the 30 minute slot you wish to charge in, and Predbat will change the plan to charge in the selected slot.
You can select multiple slots by using the drop down menu more than once.
When Predbat updates the plan you will see the slots picked to be charging slots in the current value of this selector,
and annotated in the [Predbat HTML plan](predbat-plan-card.md#displaying-the-predbat-plan) with an upside down 'F' symbol.

You can cancel a force slot by selecting the slot time again (it will be shown in square brackets to indicate its already selected).

![image](https://github.com/springfall2008/batpred/assets/48591903/aa668cc3-60fc-4956-8619-822f09f601dd)

The **select.predbat_manual_discharge** selector can be used to manually force a discharge within a 30 minute slot in the same way as the manual force charge feature.
The force discharge takes priority over force charging.

The **select.predbat_manual_idle** selector is used to force Predbat to idle mode during a 30 minute slot, this implies no forced grid charging or discharging of the battery.
House load will be supplied from solar, or from the battery if there is insufficient solar, or grid import if there is insufficient battery charge.
This is described as 'ECO' Mode for GivEnergy inverters but other inverters use different terminology.

The **select.predbat_manual_freeze_charge** selector is used to force Predbat to freeze charge during a 30 minute slot, this implies the battery will not discharge and
hold at the current level. The grid maybe used if solar is not enough to cover the load.

The **select.predbat_manual_freeze_discharge** selector is used to force Predbat to freeze discharge during a 30 minute slot, this implies the battery will not charge but will
still discharge for the house load. Any solar will be exported to the grid.

When you use the manual override features you can only select times in the next 18 hours, the overrides will be removed once their time
slot expires (they do not repeat).

_NOTE: once you select a time slot from any of the **select.predbat_manual_** selectors the selected time slot is immediately marked on the drop-down and you can then make another change.
Predbat still has to update the plan which it will be doing so in the background,
and this can take a few minutes to run (depending on the speed and power of the PC you are running Home Assistant on) so don't be surprised why the
[Predbat plan](predbat-plan-card.md) doesn't change immediately - remember you can see the date/time the plan was last updated on the first row of the plan.

_CAUTION: If you leave Predbat turned off for a long period of time then the override timeslots could end up repeating when you restart_

![image](https://github.com/springfall2008/batpred/assets/48591903/7e69730f-a379-483a-8281-f72de0cc6e97)

## Debug

**switch.predbat_debug_enable** when on prints lots of debug, leave off by default

**switch.predbat_plan_debug** (_expert mode_) when enabled adds some extra debug to the Predbat HTML plan - see [Predbat Plan debug mode](predbat-plan-card.md#debug-mode-for-predbat-plan)
for more details.<|MERGE_RESOLUTION|>--- conflicted
+++ resolved
@@ -393,9 +393,6 @@
 - **input_number.predbat_balance_inverters_threshold_charge** - Sets the minimum percentage divergence of SoC during charge before balancing, default is 1%
 - **input_number.predbat_balance_inverters_threshold_discharge** - Sets the minimum percentage divergence of SoC during discharge before balancing, default is 1%
 
-<<<<<<< HEAD
-## iBoost model (solar diverter) options
-=======
 ## Cloud coverage and load variance
 
 Predbat tries to model passing clouds by modulating the PV forecast data on a 5 minute interval up and down while retaining the same predicted total.
@@ -409,7 +406,6 @@
 You can disable this feature (_expert mode only_) using **switch.metric_load_divergence_enable**
 
 ## iBoost model options
->>>>>>> 14d35361
 
 Predbat has an 'iBoost model' that can be used to model using excess solar energy to heat hot water (or similar) instead of it being exported to the grid.
 
