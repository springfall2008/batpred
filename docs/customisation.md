--- conflicted
+++ resolved
@@ -162,7 +162,6 @@
 can be used to prevent Predbat from assuming the car will be charging when the car is unplugged. This will only work correctly
 if **car_charging_planned** is set correctly in apps.yaml to detect your car being plugged in.
 
-<<<<<<< HEAD
 Control how your battery behaves during car charging:
 
 - **car_charging_from_battery** - When True the car can drain the home battery, Predbat will manage the correct level of battery accordingly.
@@ -170,13 +169,11 @@
 by setting the discharge rate to 0 during car charging and to the maximum otherwise, hence if you turn this switch Off you won't be able to change
 your discharge rate outside Predbat. The home battery can still charge from the grid/solar in either case. Only use this if Predbat knows your car
 charging plan, e.g. you are using Intelligent Octopus or you use the car slots in Predbat to control your car charging.
-    - CAUTION: If you turn this switch back on during a car charging session you will need to set your battery discharge rate back to maximum manually.
-=======
+
 If your car does not have an SOC sensor and you are not using Octopus Intelligent you can set **switch.predbat_car_charging_manual_soc**
 to have Predbat create **input_number.predbat_car_charging_manual_soc_kwh** which will hold the cars current state of charge (soc)
 in kWh. You will need to manually set this to the cars current charge level before charging, Predbat will increment it during
 charging sessions but will not reset it automatically.
->>>>>>> 468b81f9
 
 ## Calculation options
 
