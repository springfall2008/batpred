# Customisation

This document describes the Predbat configuration items in Home Assistant that you can modify to customise Predbat to fit your needs.

All of these settings are entities that can be configured directly in Home Assistant (unlike the '[apps.yaml](apps-yaml.md)' configuration items that have to be edited with a file editor).

Note the default values of the settings inside Home Assistant are set inside Predbat, but the default can be overridden by setting its value in apps.yaml prior to starting Predbat for the first time.

See [Displaying output data](output-data.md)
for information on how to view and edit these entities within
Home Assistant.

## Saving and restoring Predbat settings

The selector **select.predbat_saverestore** can be used to save your current Predbat settings to a YAML file (kept in the directory `/config/predbat_save/`) and to
restore the settings from one of these files.

Selecting the selector option **save current** will cause the settings to be saved to a date/time-stamped file.
You can rename this file yourself in the Home Assistant filesystem to give it a more human-readable name or delete it if you no longer want to keep it.
This is normally best done in an SSH window or via a Samba mount.

Selecting the option **restore default** will put all your settings back to the Predbat defaults.
Before the restore, the current Predbat settings will be saved to the file **previous.yaml** - should you have made a mistake you can restore them quickly again.

Selecting any of the .yaml files you have created will restore your settings from this file.

![image](https://github.com/springfall2008/batpred/assets/48591903/209442c1-bd4d-4812-84e2-c5a81794bd1d)

## Predbat mode

The mode that Predbat operates in will change the operation, this can be configured with **select.predbat_mode** drop-down menu as follows:

- Monitor
- Control SoC only
- Control charge
- Control charge & discharge

If the **switch.predbat_set_read_only** is set to On then this prevents Predbat from making modifications to the inverter settings (regardless of the configuration).
Predbat will continue making and updating its prediction plan every 5 minutes, but no inverter changes will be made.
This is useful if you want to override what Predbat is planning to do (e.g. your own automation), or whilst you are learning how Predbat works before turning it on 'in anger'.

_NOTE: Changing the Predbat mode or the read-only switch will cause Predbat to reset the inverter settings to default, this will disable both charge and discharge, reset charge and discharge rates to full power and reset the reserve to the default setting_

![image](https://github.com/springfall2008/batpred/assets/48591903/43faa962-6b8a-495a-88f8-f762aa1d55b8)

### Predbat Monitor mode

In **Monitor** mode Predbat will not control or Plan any charging or discharging, inverter balancing will take place if enabled,
and the plan will show just what is expected based on the current inverter configuration alone.

### Predbat Control SoC only mode

In **Control SoC only** mode Predbat will adjust the target charge percentage (SoC target) according to the Best plan, but the charge
window will not be modified.

This mode can be useful if you just have one fixed charge slot per day and you only want Predbat to control the percentage the battery is charged based on solar generation
and predicted house load.

_CAUTION: You must manually set any charging required on the inverter and if the charge window is disabled then no charging will take place._

### Predbat Control charge mode

In **Control charge** mode Predbat will set the charge times and charge percentages according to the Best plan, charging can be enabled and disabled by Predbat.
Predbat will set the inverter into Eco mode when required to enable the battery to support house load, but it will not plan any forced discharging of the battery for export purposes.

This mode can be useful if you don't have an export rate, you have a 'no export' limitation from your electricity supplier, or if you want to preserve the battery for home demand.

### Predbat Control charge & discharge mode

In **Control charge & discharge** mode Predbat will set both charge and force export (discharge) times and control charge and force export percentages.

If you have set the **switch.predbat_set_export_freeze_only** set to On then forced export won't occur but Predbat can force the export of solar power to the grid when desired.

## Expert mode

Predbat has a toggle switch called **switch.predbat_expert_mode** which is set to Off by default for new installs (On by default for upgraded installs).
A lot of Predbat's more advanced configuration options will not be available unless expert mode is turned On.
It's recommended for new users to start without expert mode and then maybe turn it on later once you become more confident with the tool.

## Performance related

By default Predbat controls the inverter every 5 minutes and updates the plan every 10 minutes.
This can however use a lot of CPU power especially on more complex tariffs like Agile when run on lower power machines such as Raspberry PIs and some thin clients.

You can tweak **input_number.predbat_calculate_plan_every** (_expert mode_) (default 10 minutes) to reduce the frequency of replanning while keeping the inverter control in the 5-minute slots. E.g. a value of 10 or 15 minutes should also give good results.

If you have performance problems leave **switch.predbat_calculate_second_pass** (_expert mode_) turned Off as it's quite CPU intensive and provides very little improvement for most systems.

You can turn on **switch.predbat_combine_charge_slots** and **switch.predbat_combine_export_slots** (_expert mode_) to speed up planning.
Note: Combining export slots may prevent optimal forced export. Combining charge slots is usually fine for tariffs with longer periods of fixed rates but can limit the planning ability in some cases.

The number of CPU threads you use can change your performance, you can set **threads** in `apps.yaml` to 0 to disable threading if you don't have multiple CPUs available,
or set it to 'auto' (the default) to use one thread per CPU. It is recommended you don't set this to an odd number of threads.

## Battery loss options

**input_number.predbat_battery_loss** is an assumed percentage figure for energy lost when charging the battery, the default 0.03 is 3%.

**input_number.predbat_battery_loss_discharge** is an assumed percentage figure for energy lost whilst discharging the battery, the default 0.03 is 3%.

**input_number.predbat_inverter_loss** is an assumed percentage figure for  energy lost during the conversion within the inverter from DC to AC or AC to DC, the default 0.04 is 4%.

_TIP:_ Make sure you set the losses correctly, they are decimal percentages, so don't set them to '4' thinking it'll be 4%, Predbat will take this as being 400% and your plan will be very strange!

**switch.predbat_inverter_hybrid** Set to On (the default) if you have a hybrid inverter so no inverter losses will be applied for DC charging from Solar generation.
You should set it to Off if you have an AC-coupled battery and inverter losses will be applied when the battery is charging from solar.
NB: This switch only applies when Predbat is modelling solar charging.
All grid charging (regardless of inverter type) has to undergo an AC to DC conversion so the inverter_loss % will be included in Predbat's model when charging from the grid.

**input_number.predbat_metric_battery_cycle** (_expert mode_) This sets a 'virtual cost' in pence per kWh on using your battery for charging and discharging.
Higher numbers will reduce battery cycles at the expense of using higher energy costs.<BR>
In theory, if you have a 9.5kWh battery and think it will last say 6000 complete cycles and it cost you £4000, then each full charge and discharge cycle is 19kWh
and so the cost per complete cycle is £4000 / 19 / 6000 = 3.5p.

Taking the 3.5p per cycle example, if you set predbat_metric_battery_cycle to 1.75 (half of 3.5) then Predbat will apply the "virtual cost" of 1.75p
to every kWh of charge and discharge of the battery.
This cost will be included in Predbat's cost optimisation plan when it decides whether to charge, discharge the battery or let the house run on grid import.<BR>
_NB: For clarity and to re-emphasise, the "virtual cost" will be applied to BOTH the cost calculation for charging AND for discharging the battery._

If you configure this number higher then more expensive plans will be selected which avoids charging and discharging your battery as much.

Note that the cycle cost will not be included in the cost predictions that Predbat produces such as the Predbat HTML plan or Apex charts,
it's just a cost taken into account by Predbat at the planning stage when the plan is calculated.<BR>
_NB: Setting this to a non-zero value will increase your daily cost, but will reduce your home battery usage._

Figures of around 0p-2p are recommended, the default is 0p per kWh.

**input_number.predbat_metric_battery_value_scaling** (_expert mode_) A percentage value that can be used to scale the value of the energy in the battery at the end of the plan.
The battery value is accounted for in the optimisations at the lowest future import rate including charging and inverter losses.
A value of 1.0 (the default) means no change to this, while lower than 1.0 means to value future battery levels less,
greater than 1.0 will value it more (and hence hold more charge at the end of the plan).

**input_number.metric_self_sufficiency** (_expert mode_) A price in pence per kWh used to skew the calculations towards self-sufficiency. Defaults to 0.0p/kWh.
Effectively saying to Predbat to account for imports at a higher price than reality in the calculation and thus selecting plans with less import.
If you want to be as self-sufficient as possible then set this to the difference between your lowest import rate and the highest export rate to take exports that require additional import appear unprofitable.
This setting will not impact the real calculated costs and is only used for plan selection. Values of 5-10p may be worth trying if you prefer to avoid importing even if it saves you money.

## Scaling and weight options

**switch.predbat_metric_dynamic_load_adjust** is a toggle that when enabled allows Predbat to take into account your energy consumption within the last 5 minutes.
If the load is above what your battery can deliver the plan is updated to predict this load will continue during the current slot, this preventing
and type of forced export in the plan.
If car charging is planned but the load indicates that the car is not charging then Predbat will assume the car will no longer charge during this slot thus allowing the plan to include potential export.

**input_number.predbat_battery_rate_max_scaling** is a percentage factor to adjust your maximum charge rate from that reported by the inverter.
For example, a value of 0.95 would be 95% and indicate charging at 5% slower than reported.
For GivEnergy inverters the charge rate reports the max AC rate and thus needs to be reduced by inverter losses.
You can try [computing your charge curve](apps-yaml.md#battery-chargedischarge-curves) and check recommendations for changing this figure in the logfile.
The default is 1.0, i.e. no scaling.

**input_number.predbat_battery_rate_max_scaling_discharge** is a percentage factor to adjust your maximum discharge rate from that reported by the inverter.
You can try [computing your discharge curve](apps-yaml.md#battery-chargedischarge-curves) and check recommendations for changing this figure in the logfile.
The default is 1.05, i.e. battery discharges at 5% more power than the inverter reports.

**input_number.predbat_charge_scaling10** (_expert mode_) is a percentage factor applied to the battery charge rate specifically for the PV10% pessimistic scenario.
This allows the PV10% prediction to model a slower battery charge rate to account for worst-case conditions (e.g. cold weather, battery degradation).
For example, a value of 0.8 (the default) means the PV10% scenario assumes the battery will only charge at 80% of its normal rate.
This setting only affects the PV10% scenario calculations and does not change the actual charge rate commands sent to your inverter.
Use a lower value to be more pessimistic about charging capability in the worst-case scenario. The valid range is 0.1 to 1.0.

**switch.predbat_battery_capacity_nominal** - When set to On, Predbat uses the reported battery size from the GivTCP 'Battery Nominal Capacity' field rather than from the normal GivTCP reported 'Battery Capacity kWh' size.
If your battery size is reported wrongly maybe try turning this on and see if it helps. Defaults to Off.

**input_number.predbat_load_scaling** is a percentage Scaling factor applied to the historical load, increase this if you want to be more pessimistic on future consumption.
Use 1.0 to use exactly the previous load data. A value of 1.1 for example would add 10% to the historical load. The default value is 1.05 to add 5% scaling.
Note that the output data entity predbat.load_energy_h0 will be scaled accordingly.

**input_number.predbat_load_scaling10** is a percentage Scaling factor applied to historical load only for the PV10% scenario (this is in addition to load_scaling above).
This can  be used to make the PV10% scenario take into account extra load usage and hence be more pessimistic while leaving the central scenario unchanged.
The default is 1.1 meaning an extra 10% load is added. This will only have an impact if the PV 10% weighting is non-zero.

**input_number.predbat_load_scaling_saving** is a percentage Scaling factor applied to historical load only during Octopus Saving sessions.
This can be used to model your household cutting down on energy use inside a saving session (e.g. turning off a heat pump, deferring cooking until after the session, etc).
The default is 1.0, i.e. no change to load in saving sessions.

**input_number.predbat_load_scaling_free** is a percentage Scaling factor applied to historical load only during Free electricity sessions.
This can be used to model your household increasing house load in a free electricity session (e.g. extra washing, cooking, tumble dryer, etc).
The default is 1.2, i.e. 20% extra load in free electricity sessions.

## Solar PV adjustment options

See also [PV configuration options in apps.yaml](apps-yaml.md#solcast-solar-forecast) including an explanation of PV10, PV50 and PV90 terminology.

**input_number.predbat_pv_scaling** is a percentage scaling factor applied to PV data, decrease this if you want to be more pessimistic on PV production vs Solcast.<BR>
Use 1.0 to accurately apply the Solcast forecast generation data. A value of 0.9, for instance, would reduce 10% from the Solcast generation forecast.

**input_number.predbat_pv_metric10_weight** is the percentage weighting given to the Solcast 10% PV scenario in calculating solar generation.
Use 0.0 to disable using the PV 10% in Predbat's forecast of solar generation.
A value of 0.1 assumes that 1 in every 10 times we will get the Solcast 10% scenario, and 9 in every 10 times we will get the 'median' Solcast forecast.<BR>
Predbat estimates solar generation for each half-hour slot to be a pv_metric10_weight weighting of the Solcast 10% PV forecast to the Solcast Median forecast.<BR>
A value of 0.15 (the default) is recommended.

## Historical load data

The historical load data is taken from the load sensor as configured in `apps.yaml` with the days are selected using **days_previous**, and weighted using **days_previous_weight** in `apps.yaml`.

**switch.predbat_load_filter_modal** (_expert mode_) when turned On (the default) will automatically discard the lowest daily consumption day from the list of days to use (provided you have more than 1 day selected in days_previous).
This can be used to ignore a single low usage day in your average calculation. By default is feature is On but can be turned Off only in expert mode.

**switch.predbat_predheat_enable** when turned On, uses the Predheat model to predict your home heating system. Outputs include predicted temperature and energy usage and costs.  See [Predheat documentation](predheat.md) for details. Off by default.

## Car Charging

There are a number of configuration items in Home Assistant for Predbat to control your car charging.

These are described in detail in [Car Charging](car-charging.md) and are listed here just for completeness:

- **switch.predbat_car_charging_hold** - remove the historical car charging load from the house load
- **input_number.predbat_car_charging_threshold** - power threshold above which Predbat assumes the car is being charged
- **input_number.predbat_car_charging_energy_scale** - used to scale the **car_charging_energy** sensor in `apps.yaml`
- **input_number.predbat_car_charging_rate** - car's charging rate in kW per hour
- **input_number.predbat_car_charging_loss** - percentage energy lost when charging the car
- **switch.predbat_octopus_intelligent_charging** - controls whether Octopus Intelligent (via the Octopus Energy integration) controls the car charging or Predbat plans the car charging
- **switch.predbat_octopus_intelligent_ignore_unplugged** (_expert mode_) - used with Octopus Intelligent to prevent Predbat from assuming the car will be charging when the car is unplugged
- **binary_sensor.predbat_car_charging_slot** - set to On by Predbat when the car should be charged (Predbat-led charging)
- **select.predbat_car_charging_plan_time** - the time you want the car to be charged by
- **switch.predbat_car_charging_plan_smart** - allows Predbat to allocate car charging slots to the cheapest times rather than all low-rate slots
- **input_number.predbat_car_charging_plan_max_price** - maximum price per kWh to pay when charging your car
- **switch.predbat_car_charging_from_battery** - prevent the car from draining the home battery when charging
- **switch.predbat_car_charging_manual_soc** - ignore the **car_charging_soc** car SoC sensor set in `apps.yaml` (car 0)
- **switch.predbat_car_charging_manual_soc_1/2/3** - ignore the **car_charging_soc** car SoC sensor for cars 1/2/3
- **input_number.predbat_car_charging_manual_soc_kwh** - manually maintained car SoC in kWh (car 0, used if car SoC sensor is not available)
- **input_number.predbat_car_charging_manual_soc_kwh_1/2/3** - manually maintained car SoC in kWh for cars 1/2/3

## Calculation options

See the Predbat mode setting above for basic calculation options

**input_number.predbat_forecast_plan_hours** is the minimum length of the Predbat charge plan, and is the number of hours _after_ the first charge slot to include in the plan.
The default of 24 hours is the recommended value (to match energy rate cycles). Note that the actual length of the Predbat plan will vary depending upon when the first charge slot is.

**switch.predbat_calculate_export_oncharge** (_expert mode_) When turned On, calculated export slots will disable or move charge slots, allowing them to intermix in the plan. When Off (the default) export slots will never be placed into charge slots.

**switch.predbat_set_discharge_during_charge** - When turned On disables inverter discharge during charge slots, useful for multi-inverter setups to avoid cross-charging when batteries are out of balance. Default is On.

**switch.predbat_inverter_set_charge_before** - (_expert_mode_) When turned On (the default), charge slots will be programmed before their start time, when Off they will only be configured when the charging time starts.

**switch.predbat_calculate_tweak_plan** (_expert mode_) When turned On causes Predbat to perform a second pass optimisation across the next 8 charge and export windows in time order. Turned Off by default.

This can help to slightly improve the plan for tariffs like Agile but can make it worse in some fixed rate tariffs which you want to force export late.

**switch.predbat_calculate_second_pass** (_expert mode_) When turned On causes Predbat to perform a second pass optimisation across all the charge and export windows in time order.

NOTE: This feature is quite slow so may need a higher-performance machine so is turned Off by default.

This can help to slightly improve the plan for tariffs like Agile but can make it worse in some fixed rate tariffs in which you want to force export late.

**switch.predbat_calculate_import_low_export** (_expert_mode_) When turned On (the default), import slots of the same value are sorted by export price.
When turned Off they are sorted just by price and then time.

By default with this option turned On, if there are multiple charge slots of the same price Predbat will try to charge when the export rates are the lowest thus leaving the higher export slots available.

**switch.predbat_calculate_export_high_import** (_expert_mode_) When turned On (the default) export slots of the same value are sorted by import price (to avoid exporting in the low price import slots).

When Off export slots are sorted just by decreasing export price and then time (so high value exports are planned first).

By default with this option On the latest export slots of the same value will be picked, this is useful for fixed-price export tariffs where you want to export as late in the day as you can, thus preserving the battery for as long as possible.

## Battery margins and metrics options

**input_number.predbat_best_soc_keep** is the minimum battery level in kWh that Predbat will to try to keep the battery above for the Predbat plan.
This is a soft constraint only that's used for longer-term planning and is ignored for the forthcoming first 4 hours of the plan.
As this is not used for short-term planning your SoC can drop below this - use **input_number.predbat_best_soc_min** if you want to force all charges to be above a set level.
It's usually good to have best_soc_keep set to 0kWh to use your entire battery, values above zero will end up costing more money but will ensure you have some spare battery kept back for emergency use.

**input_number.predbat_best_soc_keep_weight** (_expert_mode_) Is used to tune how strongly you want the keep metric to apply.
A value of 0 would essentially ignore keep while higher values will make it more important to always stay above your keep threshold even if it costs
more money to do so.

The default is 0.5 - this is the recommended setting.

**input_number.predbat_best_soc_min** (_expert mode_) (default 0kWh) sets the minimum charge level (in kWh) for charging during each slot and the
minimum force export level also (set to 0 if you want to skip some slots).
If you set this to a non-zero value you will need to use the low rate threshold to control which slots you charge from or you may charge all the time.

**input_number.predbat_best_soc_max** (_expert mode_) sets the maximum charge level (in kWh) for charging during each slot.
A value of 0kWh (the default) disables this feature.

**input_number.combine_rate_threshold** (_expert mode_) sets a threshold (in pence) to combine charge or export slots into a single larger average rate slot.
The default is 0p which disables this feature and all rate changes result in a new slot.

**switch.predbat_combine_charge_slots** Controls if charge slots of > the slot duration (default 30 minutes) can be combined. When turned Off (the default) they will be split up, increasing run times but potentially more accurate for planning.<BR>
Turn this On combines charge slots together into a single block, useful to dissuade Predbat from repeatedly charging and discharging the battery to maximise income when the export rate is higher than the import rate,
e.g. EV tariffs with a long overnight cheap rate.<BR>
Turn this Off if you want to enable ad-hoc import during long periods of higher rates but you wouldn't charge normally in that period (e.g. pre-charge at the day rate before
a saving session).

**switch.predbat_combine_export_slots** (_expert mode_) Controls if export slots of > the slot duration (default 30 minute) can be combined. When turned Off (the default) they will be split up, increasing run times but potentially more accurate for planning.

**input_number.predbat_metric_min_improvement** (_expert mode_) sets the minimum cost improvement in pence that it's worth lowering the battery SoC % for.
The default value is 0.0p which means this feature is disabled and the battery will be charged less if it's cost neutral.
If you use **input_number.predbat_pv_metric10_weight** then you probably don't need to use this as the 10% forecast does the same thing better
Do not use it if you have multiple charge windows in a given period as it won't lead to good results (e.g. Agile)
You could even go to something like -0.1 to say you would charge less even if it cost up to 0.1p more (best used with metric10).

**input_number.predbat_metric_min_improvement_export** (_expert mode_) Sets the minimum pence cost improvement it's worth doing a forced export for.
A value of 0.1p is the default which prevents any marginal exports as they must be worth at least 0.1 pence for a slot (less for shorter slots).
If you increase this value (e.g. you only want to force export if very profitable), then exports will become less common.
The value is in pence per slot of export time.

**input_number.predbat_metric_min_improvement_export_freeze** (_expert mode_) Sets the minimum pence cost improvement it's worth doing an export freeze for.
A value of 0.1p is the default which prevents any marginal freezes as they must be worth at least 0.1 pence for a slot duration (less for shorter slots).
If you increase this value (e.g. you only want to freeze export if very profitable), then freeze exports will become less common.
The value is in pence per slot of export time.

**input_number.predbat_metric_min_improvement_swap** (_expert mode_) Sets the minimum improvement in cost to swap an export slot to a later time in the day.
The default for this setting is -0.25p, meaning that export will be moved later even if it costs up to an extra 0.25p on the plan.
The advantage of having late exports means that you are less likely to run out of battery earlier in the day.
Values of between -1p and 0p would be recommended.

**input_number.predbat_rate_low_threshold** (_expert mode_) When set to 0 (the default) Predbat will automatically look at the future import rates in the plan
and determine the import rate threshold below which a slot will be considered to be a potential charging slot.<BR>
If rate_low_threshold is set to a non-zero value this will set the threshold below future average import rates as the minimum to consider for a charge window,
e.g. setting to 0.8 = 80% of the average rate.<BR>
If you set this too low you might not get enough charge slots. If it's too high you might get too many in the
24-hour period which makes optimisation harder.

**input_number.predbat_rate_high_threshold** (_expert mode_) When set to 0 (the default) Predbat will automatically look at the future export rates in the plan
and determine the threshold above which a slot can be considered a potential exporting slot.<BR>
If rate_high_threshold is set to a non-zero value this will set the threshold above future average export rates as the minimum export rate to consider exporting for,
e.g. setting to 1.2 = 20% above average rate.<BR>
If you set this too high you might not get any export slots. If it's too low you might get too many in the 24-hour period.

**input_number.predbat_metric_future_rate_offset_import** (_expert mode_) Default 0p/kWh. Sets a pence per kWh offset to apply to future import energy rates that are
not yet published, best used for variable rate tariffs such as Agile import where the rates are not published until 4pm.
If you set this to a positive value then Predbat will assume unpublished import rates are higher by the given amount.

Setting this to 1 to 1.5p for example results in Predbat being a little more aggressive in the charging calculation for today -
Predbat will charge the battery to a higher percentage than it would otherwise as it expects a cost-benefit of using today's lower rates.
NB: this can lead to higher costs and to some export if solar generation is better than forecast.

**input_number.predbat_metric_future_rate_offset_export** (_expert mode_) Default 0p/kWh. Sets an offset to apply to future export energy rates that are
not yet published, best used for variable rate tariffs such as Agile export where the rates are not published until 4pm.
If you set this to a negative value then Predbat will assume unpublished export rates are lower by the given amount.

**switch.predbat_calculate_inday_adjustment** (_expert mode_) Set to On by default. When turned on, will calculate the difference between today's actual load and today's predicated load and adjust the rest of the day's usage prediction accordingly.
A scale factor can be set with **input_number.predbat_metric_inday_adjust_damping** (_expert mode_) (default 0.95) to either scale up or down the impact of the in-day adjustment (lower numbers scale down its impact).
The in-day adjustment factor can be seen in **predbat.load_inday_adjustment** and charted with the [In-Day Adjustment chart](creating-charts.md).

**switch.predbat_metric_pv_calibration_enable** When turned On, Predbat will use historical data to calibrate your PV production estimates on a slot duration (default 30 minute) basis based on actual generation data.
This can be useful to adjust for your systems real performance.
Default is On.

**input_number.predbat_carbon_metric** (_carbon enable_) When Carbon footprint tracking is turned On (**switch.predbat_carbon_enable**) (Off by default),
you can specify a cost per kg of CO2 used to weight the selection of plans. Values of around 10-200 will give varying outcomes to trade off cost vs carbon footprint of your system.

_Note: Carbon footprint tracking can only be turned on if `apps.yaml` is configured to point to the correct CO2 cost sensor_

## Inverter control options

**switch.predbat_set_status_notify** Enables mobile notification about changes to the Predbat state (e.g. Charge, Export etc). Set the list of [devices to notify](apps-yaml.md#notify_devices) in `apps.yaml`. On by default.

**switch.predbat_set_inverter_notify** Enables mobile notification about all changes to inverter registers (e.g. setting window, turning discharge on/off).
Off by default.

**switch.predbat_set_charge_low_power** Enables low-power charging mode where the max charge rate will be automatically determined by Predbat to be the
lowest possible rate to meet the charge target. This is only really effective for charge windows longer than a single slot.
If this setting is turned on, it is strongly recommended that you create a [battery_power_charge_curve in apps.yaml](apps-yaml.md#workarounds)
as otherwise the low power charge may not reach the charge target in time.
This setting is off by default.

The YouTube video [low power charging and charging curve](https://youtu.be/L2vY_Vj6pQg?si=0ZiIVrDLHkeDCx7h)
explains how the low-power charging works and shows how Predbat automatically creates it.

**input_number.predbat_charge_low_power_margin** (requires **switch.predbat_set_charge_low_power** to be turned On) Controls how many minutes before the completion time to target finishing charging,
this defaults to 10 but can be changed between 0 and 30.

**switch.predbat_set_reserve_enable** (_expert_mode_) When turned On (the default) the battery reserve setting is used to hold the battery charge level
once it has been reached or to protect against discharging beyond the set limit.

**switch.predbat_set_charge_freeze** (_expert mode_) When turned On will allow Predbat to hold the current battery level while drawing from the grid/solar as an alternative to charging. On by default.

**switch.predbat_set_export_freeze** When turned On (the default) will allow Predbat to export Solar to the grid rather than charging the battery.

**switch.predbat_set_export_freeze_only** (_expert mode_) When turned On forced export is prevented, but export freeze can be used (if enabled) to export excess solar rather than charging the battery.
This is useful with tariffs that pay you for solar exports but don't allow forced export (brown energy).  Off by default.

If you have **switch.predbat_inverter_hybrid** set to Off then if **switch.predbat_inverter_soc_reset** (_expert mode_) is set to On then the
target SoC % will be reset to 100% outside of a charge window. This may be required for the AIO inverter to ensure it charges from solar. The default for
this switch is On but it can be disabled in expert mode if need be.

**input_number.predbat_set_reserve_min** Defines the battery reserve percentage for inverter 1, i.e. the minimum charge level that should be retained in the battery,
a value of 4 is the default and minimum value and is recommended to make use of the full battery.
When the battery level reaches the specified minimum level, your inverter will start importing from the grid to satisfy house load.
If you want to pre-prepare the battery to retain extra charge in the event of a high likelihood of a grid power outage such as storms predicted,
you can increase set_reserve_min to a higher value, and then change it back afterwards.<BR>
(Obviously this is only any use if your inverter is wired to act as an Emergency Power Supply or whole-home backup 'island mode' on the GivEnergy AIO).

**input_number.predbat_set_reserve_min_1** defines the same minimum battery reserve percentage for inverter 2. Likewise predbat_set_reserve_min_2 and set_reserve_min_3 are the reserve minimums for inverter 3 and 4.

Note that the **input_number.predbat_set_reserve_min**'s are used by Predbat to stop the battery SoC dropping below the specified level but are not used in planning battery charging.
i.e. if you change a reserve min to a level higher than the current battery SoC then Predbat will not plan charging activity to increase the SoC to that level; you should set [manual charges](#manual-control) to increase the SoC level.

**switch.predbat_inverter_soc_reset**  (_expert mode_) When set to On (the default) the target SoC for the inverter(s) will be reset to 100% when a charge slot is not active,
this can be used to workaround some firmware issues where the SoC target is used for solar charging as well as grid charging.
When disabled the SoC target % will not be changed after a charge slot.

**input_number.inverter_limit_override** When non-zero sets the maximum rate (in Watts) to set the battery charge or discharge rate to when in operation.
Useful to workaround bad installs that trip the fuse/breaker when operating at full power.
A value of 0 applies no limit.

## Balance Inverters

When you have two or more inverters it's possible they get out of sync so they are at different charge levels or they start to cross-charge (one discharges into another).
When enabled, balance inverters try to recover this situation by disabling either charging or discharging from one of the batteries until they re-align.

If you do use Predbat's balance inverter function then be aware that Predbat will start repeatedly and rapidly updating your inverter settings to keep the inverters in balance with each other.
This can be a problem with inverters that have a [limited life-span flash memory](caution.md#flash-memory).
If available, you are strongly recommended to turn on "real time registers" using `switch.givtcp_xxxx_real_time_control` for GivEnergy inverters controlled via GivTCP, or an equivalent function for your inverter.

The `apps.yaml` contains a setting **balance_inverters_seconds** which defines how often to run the balancing, 30 seconds is recommended if your machine is fast enough, but the default is 60 seconds.

Turn On **switch.predbat_balance_inverters_enable** to enable this feature. It is Off by default. When turned on a number of other balance controls and configurations are made available:

- **switch.predbat_balance_inverters_charge** - Is used to toggle on/off balancing while the batteries are charging
- **switch.predbat_balance_inverters_discharge** - Is used to toggle on/off balancing while the batteries are discharging
- **switch.predbat_balance_inverters_crosscharge** - Is used to toggle on/off balancing when the batteries are cross charging
- **input_number.predbat_balance_inverters_threshold_charge** - Sets the minimum percentage divergence of SoC during charge before balancing, default is 1%
- **input_number.predbat_balance_inverters_threshold_discharge** - Sets the minimum percentage divergence of SoC during discharge before balancing, default is 1%

## Freeze Export during Demand

An alternative to Predbat's full [inverter balancing](#balance-inverters) option if you have multiple inverters that can cross charge when the inverter is in Eco/Demand mode, is **switch.predbat_set_freeze_export_during_demand** (_expert mode_).

Typically overnight when there is no solar generation and inverters are just meeting house load (Demand mode),  multi-inverter setups will start cross charging from one inverter battery to another.

If you turn On **switch.predbat_set_freeze_export_during_demand** then when Predbat is not charging or discharging, i.e. would be in Demand mode,
then Predbat will override the normal Demand mode and set the inverters to Freeze Export mode which allows battery discharge, but not battery charging; thus preventing inverter cross-charging.

It is recommended that you control **switch.predbat_set_freeze_export_during_demand** via an automation, such as turning it Off at sunrise and On at sunset so that the batteries can charge normally via solar generation.

NB: Setting this switch to On has no affect on Predbat's planned Charging and Export activity, those will be executed normally, the switch only affects Demand mode.

When the Freeze Export override is active, [Predbat status](what-does-predbat-do.md#predbat-status) will have '[Freeze exporting]' appended to the status.

## Cloud coverage and load variance

By default Predbat tries to model passing clouds by modulating the PV forecast data on a 5-minute interval up and down while retaining the same predicted total.
The amount of modulation depends on the difference between the PV50% (default) and PV10% scenario produced by Solcast.

You can disable this feature (_expert mode only_) using **switch.predbat_metric_cloud_enable**.

By default Predbat tries to model changes in your household load by modulating the historical data on a 5-minute interval up and down while retaining the same predicted total.
The amount of modulation depends on the standard deviation of your load predictions over the coming period (currently 4 hours).

You can disable this feature (_expert mode only_) using **switch.metric_load_divergence_enable**.

## iBoost model options

Predbat has an 'iBoost model' that can be used to model using excess solar energy to heat hot water (or similar) instead of it being exported to the grid.

This model can be used to control any solar diverter device, for example, an iBoost (e.g. using a Fingerbot or similar device to physically press the 'boost' button on the iBoost),
a MyEnergy Eddi (using the MyEnergy integration), or it can be used with a high-power smart switch to turn on the hot water cylinder immersion heater when there is excess solar.

So although Predbat refers to controlling an iBoost, you are not limited to just an iBoost device when using this model within Predbat.

To turn the model on, **switch.predbat_iboost_enable** needs to be turned On (default is Off).

The predicted output from the iBoost solar diverter model is returned in **predbat.iboost_best** and is populated in the 'iBoost' column of the [Predbat plan](predbat-plan-card.md).

### iBoost basic configuration

When you turn on predbat_iBoost_enable the following additional Home Assistant entities are created by Predbat:

- **input_number.predbat_iboost_max_energy** Sets the maximum energy in kWh that the solar diverter can consume during a day before turning off - default 3kWh.

- **input_number.predbat_iboost_max_power** Sets the maximum power in watts that the solar diverter will consume - default 2400.

- **input_number.predbat_iboost_min_power** Sets the minimum power in watts that the solar diverter will consume - default 500.

- **input_number.predbat_iboost_value_scaling** Sets how to account for the value of iBoost units of energy.
The default value of 0.75 means that each kWh of energy diverted is accounted for as 0.75 times The lowest future import rate.

Higher values will generate plans with more solar diversion while lower values will generate less.
A value of 0 means all diverted energy should be ignored in planning (assumed to be zero value).

- **switch.predbat_iboost_energy_subtract** When turned On (the default) energy reported by the **iboost_energy_today** sensor configured in `apps.yaml` will be subtracted from your historical load data to improve the accuracy of predictions.
If you are using PredAI you will also need to subtract this data inside PredAI configuration.

Different boost modes can be selected:

### iBoost modes

#### Solar

- **switch.predbat_iboost_solar** When turned On, Predbat assumes the diverter will use solar power to boost the hot water heating.
- **switch.predbat_iboost_solar_excess** When turned Off (the default) will allow any solar power to be diverted while if enabled only excess power (power that would otherwise be exported) will be used.
- By default iboost will not run the battery is in force export mode unless you turn on **switch.predbat_iboost_on_export**.

- **input_number.predbat_iboost_min_soc** sets the minimum home battery SoC percentage that must be in the battery before the solar diverter is turned on.
The default is 0 meaning hot water heating can occur regardless of what SoC level the battery is at.

#### Battery

- **switch.predbat_iboost_charging** If set to On, the diverter will operate when the battery is charging (can be combined with solar)

#### Energy rates only

If both of the above are Off, but iBoost is turned On then boost will happen solely based on energy rates (see below).

- **switch.predbat_iboost_smart** Will pick the lowest import rate slots within 24 hours to achieve the desired energy as specified by **input_number.predbat_iboost_max_energy**.

Only slots at or below the rate threshold will be selected.

Note this option only applies when iboost_solar and iboost battery are both Off.

- **input_number.predbat_iboost_smart_min_length** Sets the minimum slot length in minutes to iBoost (only applies for energy rate only modes).
The default is 30 minutes but can be set in multiples of the slot duration (default 30 minutes). Increasing this slot size could increase costs depending on your tariff.

- **switch.predbat_iboost_on_export** If set to On allows iBoost to run even if the battery is forced to export to the grid, otherwise it won't run in these circumstances.

- **switch.predbat_iboost_prevent_discharge** When set to On will stop your battery from discharging when iBoost is active and thus prevent your battery from draining to the diverter.
This switch will work in all modes and is not recommended to be used when iBoost Solar is On as it will prevent your battery from discharging during excess solar periods
which could cause additional imports due to passing clouds.

### iBoost energy rate filtering

- **input_number.predbat_iboost_rate_threshold** Sets the maximum import rate (in pence) that the diverter will trigger on, defaults to 100.
- **input_number.predbat_iboost_rate_threshold_export** Sets the maximum export rate (in pence) that the diverter will trigger on, defaults to 100.

- **switch.predbat_iboost_gas** When turned On will control the diverter to only operate when import electric rates are lower than gas rates.
- **switch.predbat_iboost_gas_export** When turned On will control the diverter to only operate when export electric rates are lower than gas rates.

These can be useful if you have the choice to heat your hot water by immersion heater or by gas boiler.

Note: Gas rates have to be configured in `apps.yaml` using **metric_octopus_gas** or **rates_gas** depending upon whether you are using the Octopus Integration or not.

- **input_number.predbat_iboost_gas_scale** Sets the scaling of the gas rates (set in `apps.yaml`)used before comparing with electric rates, to account for gas boiler losses and efficiency.

It should be set to the reciprocal of the boiler efficiency, i.e. for an 80% efficient gas boiler, set to 1.25.

### iBoost control

### iBoost output data

You will see **input_number.predbat_iboost_today** entity which tracks the estimated kWh consumed by the solar diverter during the day, and resets at midnight every night.

The **binary_sensor.predbat_iboost_active** entity will be turned On when the solar diverter should be active and can be used for automations to trigger the immersion heater boost.

The attributes within this sensor include 'solar' which includes Solar diversion should be active and 'full' which indicates iBoost should run at maximum rate (could be
during a charge cycle or grid import).

Example template automation for controlling the solar diverter:

```yaml
alias: Solar Diverter
description: "Start/stop solar diverter based on Predbat-determined slots"
trigger:
  - platform: state
    entity_id:
     - binary_sensor.predbat_iboost_active
action:
  - choose:
      - conditions:
          - condition: state
            entity_id: binary_sensor.predbat_iboost_active
            state: "True"
        sequence:
          <commands to turn on your solar diverter>
      - conditions:
          - condition: state
            entity_id: binary_sensor.predbat_iboost_active
            state: "False"
        sequence:
          <commands to turn off your solar diverter>
mode: single
```

If you have an incrementing sensor that tracks the solar diverter energy usage then to make your predictions more accurate you should set the **iboost_energy_today** sensor in
`apps.yaml` to point to it, and optionally set **iboost_energy_scaling** if the sensor isn't in kWh (e.g. set to 0.001 if the sensor is in Watts).
The sensor should be an incrementing sensor which can reset at midnight or not.

## Holiday mode

When you go away you are likely to use less electricity and so the previous load data will be quite pessimistic.

Using the Home Assistant entity **input_number.predbat_holiday_days_left** you can set the number of full days that you will be away (including today).
The number will count down by 1 day at midnight until it gets back to zero.
Whilst the holiday days left are non-zero, Predbat's 'holiday mode' is active.

When Predbat is in 'Demand' mode (i.e. not actively charging or discharging) and 'holiday mode' is active, Predbat's status will show as 'Demand (Holiday)'.

When Predbat's 'holiday mode' is active the historical load data will be taken from yesterday's data (1 day ago) rather than from the **days_previous** setting in `apps.yaml`.
This means Predbat will adjust more quickly to the new usage pattern.

If you have been away for a longer period (more than your normal days_previous setting) then obviously it's going
to take longer for the historical data to catch up, you could then enable holiday mode for another 7 days after your return.

In summary:

- For short holidays set holiday_days_left to the number of full days you are away, including today but excluding the return day
- For longer holidays set holiday_days_left to the number of days you are away plus another 7 days until the data catches back up

## Manual control

In some cases, you may want to override Predbat's planned behaviour and make a decision yourself. One way to achieve this is to put Predbat into read-only mode using **switch.predbat_set_read_only**.
When going to read-only mode the inverter will be put back to the default settings and you should then control it yourself using your inverter controls directly.

A better alternative in some cases is to tell Predbat what you want it to do using the manual force feature.

You can force the battery to be charged within a single slot by using the **select.predbat_manual_charge** selector.
Pick the day and time slot you wish to charge in (up to 48 hours in advance), and Predbat will change the plan to charge in the selected slot.
You can select multiple slots by using the drop-down menu more than once.
When Predbat updates the plan you will see the slots picked to be charging slots in the current value of this selector,
and annotated in the [Predbat HTML plan](predbat-plan-card.md#displaying-the-predbat-plan) with an upside down 'F' symbol.

Selected slots will be shown in the in the list in square brackets and you can cancel a force slot by selecting the slot time again.

When you use the manual override features you can select the day and time from the next 48 hours, the overrides will be removed once their time slot expires (they do not repeat).

The **off** option at the bottom of the list will cancel all selected force charges.

![image](images/manual_select.png)

If you use the selector from an automation you can combine multiple time slots together, with times in the format HH:MM.
Entering the slot day is optional from an automation, and if you do not enter a day then the next slot with the matching time will be chosen.

For example, the following automation action will set Predbat to charge in the next 22:00, 22:30 and 23:00 slots:

```yaml
action: select.select_option
target:
  entity_id:
    - select.predbat_manual_charge
data:
  option: >-
    22:00,22:30,23:00
```

All the other **select.predbat_manual_XX** controls operate in the same way.

The **select.predbat_manual_export** selector can be used to manually force an export within a slot in the same way as the manual force charge feature.
The force export takes priority over force charging.

The **select.predbat_manual_demand** selector is used to force Predbat to demand mode for a slot, this implies no forced grid charging or exporting of the battery.
House load will be supplied from solar, or the battery if there is insufficient solar, or grid import if there is insufficient battery charge.
This is described as 'ECO' Mode for GivEnergy inverters but other inverters use different terminology.

The **select.predbat_manual_freeze_charge** selector is used to force Predbat to freeze charge during a slot, this implies the battery will not discharge and will
hold at the current level. The grid may be used if solar is not enough to cover the load.

The **select.predbat_manual_freeze_export** selector is used to force Predbat to freeze export during a slot, this implies the battery will not charge but will still discharge for the house load. Any solar will be exported to the grid.

The **select.predbat_manual_import_rates** selector is used to override the import rates for a slot, the rate selected will be that configured in **input_number.predbat_manual_import_value** (default 0p)
which can be adjusted prior to making a selection. As with the other selectors the selection can be cleared by selecting the option in square brackets or by using **off**

If this selector is used in an automation you can set the time and rate together by making a selection in the format HH:MM=rate e.g. 12:30=29.5

The **select.predbat_manual_export_rates** selector is used to override the export rates for a slot,
the rate selected will be that configured in **input_number.predbat_manual_export_value** (default 0p) which can be adjusted prior to making a selection.

Similar to manual_import_rates, if this selector is used in an automation you can set the time and rate together by making a selection in the format HH:MM=rate e.g. 12:30=29.5

The **select.predbat_manual_load_adjust** selector is used to make adjustments to the predicted load for a slot, the adjustment in kWh (which is added to the predicted load) will be that
configured in **input_number.predbat_manual_load_value** which can be adjusted prior to making a selection (default 0.5kWh).

<<<<<<< HEAD
If this selector is used in an automation you can set the time and rate together by making a selection in the format HH:MM=adjustment e.g. 12:30=0.5
=======
If this selector is used in an automation you can set the time and rate together by making a selection in the format HH:MM:SS=adjustment e.g. 12:30:00=0.5

The **select.predbat_manual_soc** selector is used to set a target State of Charge (SOC) percentage by a specific time.
This is useful when you know you need a certain battery level at a particular time, for example before peak rates start or when you expect higher than normal consumption.
The SOC target percentage will be that configured in **input_number.predbat_manual_soc_value** (default 100%) which can be adjusted prior to making a selection.

For example, if you want the battery to be at 100% by 05:30, select that time slot. Predbat will plan charging to ensure the battery reaches the target SOC by that time.
If this selector is used in an automation you can set the time and SOC together by making a selection in the format HH:MM:SS=percentage e.g. 05:30:00=100

The manual SOC target works in conjunction with the weather alert system - if both are active at the same time, the higher SOC target will be used.

When you use the manual override features you can only select times in the next 18 hours, the overrides will be removed once their time slot expires (they do not repeat).
>>>>>>> 431e040a

_NOTE_: once you select a time slot from any of the **select.predbat_manual_XX** selectors the selected time slot is immediately marked on the drop-down and you can then make another change.
Predbat still has to update the plan which it will be doing so in the background,
and this can take a few minutes to run (depending on the speed and power of the PC you are running Home Assistant on) so don't be surprised why the
[Predbat plan](predbat-plan-card.md) doesn't change immediately - remember you can see the date/time the plan was last updated on the first row of the plan.

_CAUTION: If you leave Predbat turned off for a long period of time then the override timeslots could end up repeating when you restart_

![image](https://github.com/springfall2008/batpred/assets/48591903/7e69730f-a379-483a-8281-f72de0cc6e97)

## Manual API

**select.predbat_manual_api** enables you to overwrite configuration entries normally set in `apps.yaml`, e.g. from an automation.

This is described in detail in [Car Charging](manual-api.md) and is mentioned here just for completeness.

## Debug

**switch.predbat_debug_enable** When turned On will create lots of debugging information to aid diagnosis of Predbat issues. By default this is turned Off and its recommended that its only switched on when debug logs are requested. With the switch on:

- Firstly Predbat prints lots of extra debug information in the Predbat logfile which means the logfile will fill and swap to a new file more rapidly
- Secondly Predbat will create a debug output file 'debug/predbat_debug_HH_MM_SS.yaml' in a subfolder of the Predbat installation directory.
This file contains a full export of your current Predbat config and is extremely useful to enable recreating your setup to diagnose issues. Any sensitive information such as Solcast or GivEnergy Cloud API keys are automatically removed.

The following automation might be useful to automatically turn off Predbat debug mode after turning it on to capture the debug logs:

```yaml
alias: "Predbat: Auto turn-off debug mode"
description: ""
triggers:
  - trigger: state
    entity_id:
      - switch.predbat_debug_enable
    to: "on"
    for:
      minutes: 10
conditions: []
actions:
  - action: script.notify_all_devices
    metadata: {}
    data:
      title: "INFO: Turned off Predbat debug after 10 minutes"
      critical: "N"
      url: ""
      message: switch.predbat_debug_enable turned off
  - action: switch.turn_off
    target:
      entity_id: switch.predbat_debug_enable
    data: {}
mode: single
```

**switch.predbat_plan_debug** (_expert mode_) when turned On adds some extra debug to the Predbat HTML plan - see [Predbat Plan debug mode](predbat-plan-card.md#debug-mode-for-predbat-plan) for more details. Off by default.

## Updating Predbat

You can either manually update Predbat to a new (or old) version or set Predbat to automatically update itself.

These are described in detail in [Updating Predbat](install.md#updating-predbat) and are listed here just for completeness:

- **switch.predbat_car_charging_hold** - remove the historical car charging load from the house load
- **input_number.predbat_car_charging_threshold** - power threshold above which Predbat assumes the car is being charged

- **select.predbat_update** - List of Predbat software versions you can select to update Predbat to
- **switch.predbat_auto_update** - When On, Predbat will automatically update itself as new releases are published on GitHub.<|MERGE_RESOLUTION|>--- conflicted
+++ resolved
@@ -654,22 +654,18 @@
 The **select.predbat_manual_load_adjust** selector is used to make adjustments to the predicted load for a slot, the adjustment in kWh (which is added to the predicted load) will be that
 configured in **input_number.predbat_manual_load_value** which can be adjusted prior to making a selection (default 0.5kWh).
 
-<<<<<<< HEAD
-If this selector is used in an automation you can set the time and rate together by making a selection in the format HH:MM=adjustment e.g. 12:30=0.5
-=======
 If this selector is used in an automation you can set the time and rate together by making a selection in the format HH:MM:SS=adjustment e.g. 12:30:00=0.5
 
-The **select.predbat_manual_soc** selector is used to set a target State of Charge (SOC) percentage by a specific time.
+The **select.predbat_manual_soc** selector is used to set a target State of Charge (SoC) percentage by a specific time.
 This is useful when you know you need a certain battery level at a particular time, for example before peak rates start or when you expect higher than normal consumption.
-The SOC target percentage will be that configured in **input_number.predbat_manual_soc_value** (default 100%) which can be adjusted prior to making a selection.
+The SoC target percentage will be that configured in **input_number.predbat_manual_soc_value** (default 100%) which can be adjusted prior to making a selection.
 
 For example, if you want the battery to be at 100% by 05:30, select that time slot. Predbat will plan charging to ensure the battery reaches the target SOC by that time.
-If this selector is used in an automation you can set the time and SOC together by making a selection in the format HH:MM:SS=percentage e.g. 05:30:00=100
-
-The manual SOC target works in conjunction with the weather alert system - if both are active at the same time, the higher SOC target will be used.
-
-When you use the manual override features you can only select times in the next 18 hours, the overrides will be removed once their time slot expires (they do not repeat).
->>>>>>> 431e040a
+If this selector is used in an automation you can set the time and SoC together by making a selection in the format HH:MM:SS=percentage e.g. 05:30:00=100
+
+The manual SoC target works in conjunction with the weather alert system - if both are active at the same time, the higher SoC target will be used.
+
+When you use the manual override features you can only select times in the next 48 hours, the overrides will be removed once their time slot expires (they do not repeat).
 
 _NOTE_: once you select a time slot from any of the **select.predbat_manual_XX** selectors the selected time slot is immediately marked on the drop-down and you can then make another change.
 Predbat still has to update the plan which it will be doing so in the background,
