# Customisation

This document describes the Predbat configuration items in Home Assistant that you can modify to customise Predbat to fit your needs.

All of these settings are entities that can be configured directly in Home Assistant (unlike the '[apps.yaml](apps-yaml.md)' configuration items that have to be edited with a file editor).

See [Displaying output data](output-data.md)
for information on how to view and edit these entities within
Home Assistant.

## Saving and restoring Predbat settings

The selector **select.predbat_saverestore** can be used to save your current Predbat settings to a yaml file (kept in the directory `/config/predbat_save/`) and to
restore the settings from one of these files.

Selecting the selector option **save current** will cause the settings to be saved to a date/time stamped file.
You can rename this file yourself in the Home Assistant filesystem to give it a more human readable name, or delete it if you no longer want to keep it.
This is normally best done in an SSH window or via a Samba mount.

Selecting the option **restore default** will put all your settings back to the Predbat defaults.
Before the restore the current Predbat settings will be saved to the file **previous.yaml** - should you have made a mistake you can restore them quickly again.

Selecting any of the .yaml files you have created will restore your settings from this file.

![image](https://github.com/springfall2008/batpred/assets/48591903/209442c1-bd4d-4812-84e2-c5a81794bd1d)

## Predbat mode

The mode that Predbat operates in will change the operation, this can be configured with **select.predbat_mode** drop down menu as follows:

- Monitor
- Control SOC Only
- Control charge
- Control charge & discharge

If the **switch.predbat_set_read_only** is set to True then this prevents Predbat from making modifications to the inverter settings (regardless of the configuration).
Predbat will continue making and updating its prediction plan every 5 minutes, but no inverter changes will be made.
This is useful if you want to over-ride what predbat is planning to do (e.g. your own automation), or whilst you are learning how Predbat works prior to turning it on 'in anger'.

_NOTE: Changing the Predbat mode or the read only switch will cause Predbat to reset the inverter settings to default, this will disable
both charge and discharge, reset charge and discharge rates to full power and reset the reserve to the default setting_

![image](https://github.com/springfall2008/batpred/assets/48591903/43faa962-6b8a-495a-88f8-f762aa1d55b8)

### Predbat Monitor mode

In **Monitor** mode Predbat will not control or Plan any charging or discharging, inverter balancing will take place if enabled,
and the plan will show just what is expected based on the current inverter configuration alone.

### Predbat Control SOC only mode

In **Control SOC only** mode Predbat will adjust the target charge percentage (SOC target) according to the Best plan, but the charge
window will not be modified.

This mode can be useful if you just have one fixed charge slot per day and you only want Predbat to control the percentage the battery is charged based on solar generation
and predicted house load.

_CAUTION: You must manually set any charging required on the inverter and if the charge window is disabled then no charging will take place._

### Predbat Control charge mode

In **Control charge** mode Predbat will set the charge times and charge percentages according to the Best plan, charging can be enabled and
disabled by Predbat.
Predbat will set the inverter into Eco mode when required to enable the battery to support house load, but it will not plan any forced discharging of the battery for export purposes.

This mode can be useful if you don't have an export rate, or if you want to preserve the battery for home demand.

### Predbat Control charge & discharge mode

In **Control charge & discharge** mode Predbat will set both charge and discharge times and control charge and discharge percentages.

If you have set the **switch.predbat_set_discharge_freeze_only** set to True then forced export won't occur but Predbat can force the export
of solar power to the grid when desired.

## Expert mode

Predbat has a toggle switch called **switch.predbat_expert_mode** which is set to Off by default for new installs (On by default for upgraded installs).
A lot of Predbat's more advanced configuration options will not be available unless expert mode is enabled.
It's recommended for new users to start without expert mode and then maybe enable it later once you become more confident with the tool.

## Performance related

By default Predbat controls the inverter and updates the plan every 5 minutes, this can however use a lot of CPU power
especially on more complex tariffs like Agile when run on lower power machines such as Raspberry PIs and some thin clients.

You can tweak **input_number.predbat_calculate_plan_every** (_expert mode_) to reduce the frequency of replanning while
keeping the inverter control in the 5 minute slots. E.g. a value of 10 or 15 minutes should also give good results.

If you have performance problems leave **switch.predbat_calculate_second_pass** (_expert mode_) turned Off as it's
quite CPU intensive and provides very little improvement for most systems.

If you have performance problems turn **switch.predbat_calculate_fast_plan** (_expert mode_) On to help
reduce your CPU load.

## Battery loss options

**input_number.predbat_battery_loss** is an assumed percentage figure for energy lost when charging the battery, the default 0.05 is 5%.

**input_number.predbat_battery_loss_discharge** is an assumed percentage figure for energy lost whilst discharging the battery, the default 0.05 is 5%.

**input_number.predbat_inverter_loss** is an assumed percentage figure for  energy lost during the conversion within the inverter from DC to AC or AC to DC,
the default is 0% for legacy reasons but please adjust.

**switch.predbat_inverter_hybrid** Set to True if you have a hybrid inverter so no inverter losses will be applied for DC charging from Solar generation.
Set to False if you have an AC coupled battery and inverter losses will be applied when charging from solar.
NB: This switch only applies when Predbat is modelling solar charging.
All grid charging (regardless of inverter type) has to undergo an AC to DC conversion and so the inverter_loss % will be included in Predbat's model when charging from the grid.

**input_number.predbat_metric_battery_cycle** (_expert mode_) This sets a 'virtual cost' in pence per kWh on using your battery for charging and discharging.
Higher numbers will reduce battery cycles at the expense of using higher energy costs.<BR>
In theory if you think your battery will last say 6000 complete cycles and cost you £4000 and is 9.5kWh then each full charge and discharge cycle is 19kWh
and so the cost per cycle is £4000 / 19 / 6000 = 3.5p.

Taking the 3.5p example, Predbat will apply a "virtual cost" of 3.5p to every kWh of charge and of discharge of the battery.
This cost will be included in Predbat's cost optimisation plan when it decides whether to charge, discharge the battery or let the house run on grid import.<BR>
_NB: For clarity and to re-emphasise, the "virtual cost" will be applied to BOTH the cost calculation for charging AND for discharging the battery._

If you configure this number higher then more expensive plans will be selected which avoids charging and discharging your battery as much.
The default is 1p but can be set to 0 if you want to turn this feature off.
Note that the cycle cost will not be included in the cost predictions that Predbat produces such as the Predbat HTML plan or Apex charts,
its just a cost taken into account by Predbat at the planning stage when the plan is calculated.<BR>
_NB: Setting this to a non-zero value will increase your daily cost, but will reduce your home battery usage._

Figures of around 1p-5p are recommended, the default is 1p per kWh.

**input_number.predbat_metric_battery_value_scaling** (_expert mode_) A percentage value that can be used to scale the value of the energy in the battery at the end of the plan.
The battery value is accounted for in the optimisations at the lowest future import rate including charging and inverter losses.
A value of 1.0 means no change to this, while lower than 1.0 means to value future battery levels less,
greater than 1.0 will value it more (and hence hold more charge at the end of the plan).

## Scaling and weight options

<<<<<<< HEAD
**input_number.predbat_battery_rate_max_scaling** is a percentage factor to adjust your maximum charge/discharge rate from that reported by GivTCP
e.g. a value of 1.1 would simulate a 10% faster charge/discharge rate than reported by the inverter.
=======
**input_number.battery_rate_max_scaling** is a percentage factor to adjust your maximum charge rate from that reported by the inverter.
For example a value of 0.95 would be 95% and indicate charging at 5% slower than reported. For GE inverters the charge rate reports the max
AC rate and thus needs to be reduced by inverter losses.
You can try computing your discharge curve and check recommendations for changing this figure in the logfile.

**input_number.battery_rate_max_scaling_discharge** is a percentage factor to adjust your maximum discharge rate from that reported by the inverter.
For GE inverters the discharge rate is reported as the max AC rate and thus is fairly accurate.
You can try computing your discharge curve and check recommendations for changing this figure in the logfile.
>>>>>>> 4e3e379b

**switch.predbat_battery_capacity_nominal** - When enabled Predbat uses the reported battery size from the GivTCP 'Battery Nominal Capacity' field
rather than from the normal GivTCP reported 'Battery Capacity kWh' size.
If your battery size is reported wrongly maybe try turning this on and see if it helps.

**input_number.predbat_load_scaling** is a percentage Scaling factor applied to historical load, increase this if you want to be more pessimistic on future consumption.
Use 1.0 to use exactly previous load data. A value of 1.1 for example would add 10% to historical load.

**input_number.predbat_load_scaling10** is a percentage Scaling factor applied to historical load only for the PV10% scenario (this is in addition to load_scaling above).
This can  be used to make the PV10% scenario take into account extra load usage and hence be more pessimistic while leaving the central
scenario unchanged. The default is 1.1 meaning an extra 10% load is added. This will only have an impact if the PV 10% weighting is non-zero.

**input_number.predbat_load_scaling_saving** is a percentage Scaling factor applied to historical load only during Octopus Saving sessions.
This can be used to model your household cutting down on energy use inside a saving session (e.g. turning off a heat pump, deferring cooking until after the session, etc).

**input_number.predbat_pv_scaling** is a percentage scaling factor applied to PV data, decrease this if you want to be more pessimistic on PV production vs Solcast.<BR>
Use 1.0 to use exactly use the Solcast forecast generation data. A value of 0.9 for example would remove 10% from the Solcast generation forecast.

**input_number.predbat_pv_metric10_weight** is the percentage weighting given to the Solcast 10% PV scenario in calculating solar generation.
Use 0.0 to disable using the PV 10% in Predbat's forecast of solar generation.
A value of 0.1 assumes that 1 in every 10 times we will get the Solcast 10% scenario, and 9 in every 10 times we will get the 'median' Solcast forecast.<BR>
Predbat estimates solar generation for each half hour slot to be a pv_metric10_weight weighting of the Solcast 10% PV forecast to the Solcast Median forecast.<BR>
A value of 0.15 is recommended.

## Historical load data

The historical load data is taken from the load sensor as configured in `apps.yaml` and the days are selected
using **days_previous** and weighted using **days_previous_weight** in the same configuration file

**switch.predbat_load_filter_modal** (_expert mode_) when enabled will automatically discard the lowest daily consumption
day from the list of days to use (provided you have more than 1 day selected in days_previous). This can be used to ignore
a single low usage day in your average calculation. By default is feature is enabled but can be disabled only in expert mode.

## Car Charging

### Car charging hold options

Car charging hold is a feature where you try to filter out previous car charging from your historical data so that
future predictions are more accurate.

When **switch.predbat_car_charging_hold** is enabled when for loads of above the power threshold **input_number.predbat_car_charging_threshold** are
assumed to be car charging and **input_number.predbat_car_charging_rate** will be subtracted from the historical load data.

For more accurate results can you use an incrementing energy sensor set with **car_charging_energy** in the `apps.yaml` configuration file.
In this case when **switch.predbat_car_charging_hold** is enabled historical data will be subtracted from the load data instead of using
the fixed threshold method.

**input_number.predbat_car_charging_energy_scale** Is used to scale the **car_charging_energy** sensor, the default units are kWh so
if you had a sensor in watts you might use 0.001 instead.

- **input_number.predbat_car_charging_rate** - Set to the car's charging rate in kW per hour (normally 7.5 for 7.5kWh),
but will be pulled automatically from Octopus Energy integration if enabled for Octopus Intelligent.

**input_number.predbat_car_charging_loss** gives the amount of energy lost when charging the car (load in the home vs energy added to the battery). A good setting is 0.08 which is 8%.

### Car charging plan options

Car charging planning - is only used if Intelligent Octopus isn't enabled and car_charging_planned is connected correctly.

This feature allows Predbat to create a plan for when you car will charge, but you will have to create an automation
to trigger your car to charge using **binary_sensor.predbat_car_charging_slot** if you want it to match the plan.

- **select.predbat_car_charging_plan_time** - When using Predbat-led planning set this to the time you want the car to be charged by

- **switch.predbat_car_charging_plan_smart** - When enabled (True) allows Predbat to allocate car charging slots to the cheapest times,
when disabled (False) all low rate slots will be used in time order.

**switch.predbat_octopus_intelligent_charging** when true enables the Intelligent Octopus charging feature
which will make Predbat create a car charging plan which is taken from the Intelligent Octopus plan
you must have set the **octopus_intelligent_slot** sensor in apps.yaml to enable this feature.

If Octopus Intelligent Charging is enabled the switch **switch.predbat_octopus_intelligent_ignore_unplugged** (_expert mode_)
can be used to prevent Predbat from assuming the car will be charging when the car is unplugged. This will only work correctly
if **car_charging_planned** is set correctly in apps.yaml to detect your car being plugged in.

Control how your battery behaves during car charging:

- **switch.predbat_car_charging_from_battery** - When True the car can drain the home battery, Predbat will manage the correct level of battery accordingly.
When False home battery discharge will be prevented when your car charges, all load from the car and home will be from the grid. This is achieved
by setting the discharge rate to 0 during car charging and to the maximum otherwise, hence if you turn this switch Off you won't be able to change
your discharge rate outside Predbat. The home battery can still charge from the grid/solar in either case. Only use this if Predbat knows your car
charging plan, e.g. you are using Intelligent Octopus or you use the car slots in Predbat to control your car charging.

If your car does not have an SOC sensor and you are not using Octopus Intelligent you can set **switch.predbat_car_charging_manual_soc**
to have Predbat create **input_number.predbat_car_charging_manual_soc_kwh** which will hold the cars current state of charge (soc)
in kWh. You will need to manually set this to the cars current charge level before charging, Predbat will increment it during
charging sessions but will not reset it automatically.

## Calculation options

See the Predbat mode setting as above for basic calculation options

**input_number.predbat_forecast_plan_hours** is the number of hours after the next charge slot to include in the plan,
default 24 hours is the suggested amount (to match energy rate cycles).

**switch.predbat_calculate_regions** (_expert mode_) When True the a second pass of the initial thresholds is
calculated in 4 hour regions before forming the detailed plan. Is True by default but can be turned off in expert
mode.

**switch.predbat_calculate_fast_plan** (_expert mode_) When True the plan is calculated with a limited number of
windows to make calculations faster. When False (default) all windows are considered but planning will take a little
longer but be more accurate.
The end result is unlikely to change in fast mode as the next 8 windows are always considered in the plan, but the
longer term plan will be less accurate.

**switch.predbat_calculate_discharge_oncharge** (_expert mode_) When True calculated discharge slots will
disable or move charge slots, allowing them to intermix. When False discharge slots will never be placed into charge slots.

**switch.predbat_set_discharge_during_charge** - If turned off disables inverter discharge during charge slots, useful for multi-inverter setups
to avoid cross charging when batteries are out of balance.

**switch.predbat_calculate_tweak_plan** (_expert mode_) When True causes Predbat to perform a second pass optimisation
across the next 8 charge and discharge windows in time order.

This can help to slightly improve the plan for tariffs like Agile but can make it worse in some fixed rate tariffs which
you want to discharge late.

**switch.predbat_calculate_second_pass** (_expert mode_) When True causes Predbat to perform a second pass optimisation
across all the charge and discharge windows in time order.

NOTE: This feature is quite slow and so may need a higher performance machine.

This can help to slightly improve the plan for tariffs like Agile but can make it worse in some fixed rate tariffs which you want to discharge late.

## Battery margins and metrics options

**input_number.predbat_best_soc_keep** is the minimum battery level in kWh that Predbat will to try to keep above during the whole period of the simulation time.
This is a soft constraint only so it is possible for your SoC to drop below this - use **input_number.predbat_best_soc_min** for a hard SoC constraint that will always be maintained.
It's usually good to have best_soc_keep set to a value above 0 to allow some margin
in case you use more energy than planned between charge slots.

**input_number.predbat_best_soc_min** (_expert mode_) sets the minimum charge level (in kWh) for charging during each slot and the
minimum discharge level also (set to 0 if you want to skip some slots). If you set this to a non-zero value you will need
to use the low rate threshold to control which slots you charge from or you may charge all the time.

**input_number.predbat_best_soc_max** (_expert mode_) sets the maximum charge level (in kWh) for charging during each slot.
A value of 0 disables this feature.

**switch.predbat_combine_charge_slots** Controls if charge slots of > 30 minutes can be combined. When disabled they will be split up,
increasing run times but potentially more accurate for planning. Turn this off if you want to enable ad-hoc import
during long periods of higher rates but you wouldn't charge normally in that period (e.g. pre-charge at day rate before
a saving session). The default is enable (True)

**switch.predbat_combine_discharge_slots** (_expert mode_) Controls if discharge slots of > 30 minute can be combined. When disabled
they will be split up, increasing run times but potentially more accurate for planning. The default is disabled (False)

**input_number.predbat_metric_min_improvement** (_expert mode_) sets the minimum cost improvement in pence that it's worth lowering the battery SOC % for.
The default value is 0 which means this feature is disabled and the battery will be charged less if it's cost neutral.
If you use **input_number.predbat_pv_metric10_weight** then you probably don't need to enable this as the 10% forecast does the same thing better
Do not use if you have multiple charge windows in a given period as it won't lead to good results (e.g. Agile)
You could even go to something like -0.1 to say you would charge less even if it cost up to 0.1p more (best used with metric10).

**input_number.predbat_metric_min_improvement_discharge** (_expert mode_) Sets the minimum pence cost improvement it's worth doing a forced discharge (and export) for.
A value of 0.1 is the default which prevents any marginal discharges. If you increase this value (e.g. you only want to discharge/forced export if definitely very profitable),
then discharges will become less common and shorter.

**input_number.predbat_rate_low_threshold** (_expert mode_) When set to 0 (the default) Predbat will automatically look at the future import rates in the plan
and determine the import rate threshold below which a slot will be considered to be a potential charging slot.<BR>
If rate_low_threshold is set to a non zero value this will set the threshold below future average import rates as the minimum to consider for a charge window,
e.g. setting to 0.8 = 80% of average rate.<BR>
If you set this too low you might not get enough charge slots. If it's too high you might get too many in the
24-hour period which makes optimisation harder.

**input_number.predbat_rate_high_threshold** (_expert mode_) When set to 0 (the default) Predbat will automatically look at the future export rates in the plan
and determine the threshold above which a slot can be considered a potential exporting slot.<BR>
If rate_high_threshold is set to a non zero value this will set the threshold above future average export rates as the minimum export rate to consider exporting for,
e.g. setting to 1.2 = 20% above average rate.<BR>
If you set this too high you might not get any export slots. If it's too low you might get too many in the 24-hour period.

**input_number.predbat_metric_future_rate_offset_import** (_expert mode_) Sets an offset to apply to future import energy rates that are
not yet published, best used for variable rate tariffs such as Agile import where the rates are not published until 4pm.
If you set this to a positive value then Predbat will assume unpublished import rates are higher by the given amount.

Setting this to 1 to 1.5p for example results in Predbat being a little more aggressive in the charging calculation for today -
Predbat will charge the battery to a higher percentage than it would otherwise as it expects a cost benefit of using today's lower rates.
NB: this can lead to higher costs and to some export if solar generation is better than forecast.

**input_number.predbat_metric_future_rate_offset_export** (_expert mode_) Sets an offset to apply to future export energy rates that are
not yet published, best used for variable rate tariffs such as Agile export where the rates are not published until 4pm.
If you set this to a negative value then Predbat will assume unpublished export rates are lower by the given amount.

**switch.predbat_calculate_inday_adjustment** (_expert mode_) Enabled by default with damping of 0.95. When enabled will
calculate the difference between today's actual load and today's predicated load and adjust the rest of the days usage
prediction accordingly. A scale factor can be set with **input_number.predbat_metric_inday_adjust_damping** (_expert mode_)
to either scale up or down the impact of the in-day adjustment (lower numbers scale down its impact). The in-day adjustment
factor can be seen in **predbat_load_inday_adjustment** and charted with the In Day Adjustment chart (template can be found
in the charts template in Github).

## Inverter control options

**switch.predbat_set_status_notify** Enables mobile notification about changes to the Predbat state (e.g. Charge, Discharge etc). On by default.

**switch.predbat_set_inverter_notify** Enables mobile notification about all changes to inverter registers (e.g. setting window, turning discharge on/off).
Off by default.

**switch.predbat_set_charge_low_power** Enables low power charging mode where the max charge rate will be limited to the
lowest possible to meet the charge target. Only really effective for charge windows >30 minutes.
Off by default.

**switch.predbat_set_reserve_enable** (_expert_mode_) When enabled the reserve setting is used to hold the battery charge level
once it has been reached or to protect against discharging beyond the set limit. Enabled by default.

**switch.predbat_set_charge_freeze** (_expert mode_) When enabled will allow Predbat to hold the current battery level while drawing
from the grid/solar as an alternative to charging. Enabled by default.

**switch.predbat_set_discharge_freeze_only** (_expert mode_) When enabled forced discharge is prevented, but discharge freeze can be used
(if enabled) to export excess solar rather than charging the battery. This is useful with tariffs that pay you for
solar exports but don't allow forced export (brown energy).

If you have **switch.predbat_inverter_hybrid** set to False then if **switch.predbat_inverter_soc_reset** (_expert mode_) is set to True then the
target SOC % will be reset to 100% outside a charge window. This may be required for AIO inverter to ensure it charges from solar.

**input_number.predbat_set_reserve_min** Defines the reserve percentage to reset the reserve to when not in use,
a value of 4 is the minimum and recommended to make use of the full battery.<BR>
If you want to pre-prepare the battery to retain extra charge in the event of a high likelihood of a grid power outage such as storms predicted,
you can increase set_reserve_min to 100%, and then change it back afterwards.<BR>
(Obviously this is only any use if your inverter is wired to act as an Emergency Power Supply or whole-home backup 'island mode' on the GivEnergy AIO).

**switch.predbat_inverter_soc_reset**  (_expert mode_) When enabled the target SOC for the inverter(s) will be reset to 100%
when a charge slot is not active, this can be used to workaround some firmware issues where the SOC target is
used for solar charging as well as grid charging. When disabled the SOC % will not be changed after a charge slot.
This is disabled by default.

## Balance Inverters

When you have two or more inverters it's possible they get out of sync so they are at different charge levels or they start to cross-charge (one discharges into another).
When enabled, balance inverters tries to recover this situation by disabling either charging or discharging from one of the batteries until they re-align.

The `apps.yaml` contains a setting **balance_inverters_seconds** which defines how often to run the balancing, 30 seconds is recommended if your
machine is fast enough, but the default is 60 seconds.

Enable the **switch.predbat_balance_inverters_enable** switch in Home Assistant to enable this feature.

- **switch.predbat_balance_inverters_charge** - Is used to toggle on/off balancing while the batteries are charging
- **switch.predbat_balance_inverters_discharge** - Is used to toggle on/off balancing while the batteries are discharging
- **switch.predbat_balance_inverters_crosscharge** - Is used to toggle on/off balancing when the batteries are cross charging
- **input_number.predbat_balance_inverters_threshold_charge** - Sets the minimum percentage divergence of SOC during charge before balancing, default is 1%
- **input_number.predbat_balance_inverters_threshold_discharge** - Sets the minimum percentage divergence of SOC during discharge before balancing, default is 1%

## iBoost model options

iBoost model, when enabled with **switch.predbat_iboost_enable** tries to model excess solar energy being used to heat
hot water (or similar). The predicted output from the iBoost model is returned in **predbat.iboost_best**.

The following entities are only available when you turn on iBoost enable:

**switch.predbat_iboost_solar** When enabled assumes iBoost will use solar power to boost.

**input_number.predbat_iboost_min_soc** sets the minimum home battery soc % to enable iBoost solar on, default 0

**switch.predbat_iboost_gas** When enabled assumes IBoost will operate when electric rates are lower than gas rates.
Note: Gas rates have to be configured in `apps.yaml` with **metric_octopus_gas**

**input_number.predbat_iboost_gas_scale** Sets the scaling of the gas rates used before comparing with electric rates, to account for losses

**switch.predbat_iboost_charging** Assume iBoost operates when the battery is charging (can be combined with iboost_gas or not)

**input_number.predbat_iboost_max_energy** Sets the max energy sets the number of kWh that iBoost can consume during a day before turning off - default 3kWh

**input_number.predbat_iboost_max_power** Sets the maximum power in watts to consume - default 2400

**input_number.predbat_iboost_min_power** Sets the minimum power in watts to consume - default 500

You will see **predbat.iboost_today** entity which tracks the estimated amount consumed during the day, and resets at night

The **binary_sensor.predbat_iboost_active** entity will be enabled when iBoost should be active, can be used for automations to trigger boost

If you have an incrementing Sensor that tracks iBoost energy usage then you should set **iboost_energy_today** sensor in
apps.yaml to point to it and optionally set **iboost_energy_scaling** if the sensor isn't in kWh.

## Holiday mode

When you go away you are likely to use less electricity and so the previous load data will be quite pessimistic.

Using the Home Assistant entity **input_number.predbat_holiday_days_left** you can set the number of full days that
you will be away for (including today). The number will count down by 1 day at midnight until it gets back to zero.
Whilst holiday days left is non-zero, Predbat's 'holiday mode' is active.

When Predbat's 'holiday mode' is active the historical load data will be taken from yesterday's data (1 day ago) rather than from the **days_previous** setting in `apps.yaml`.
This means Predbat will adjust more quickly to the new usage pattern.

If you have been away for a longer period of time (more than your normal days_previous setting) then obviously it's going
to take longer for the historical data to catch up, you could then enable holiday mode for another 7 days after your return.

In summary:

- For short holidays set holiday_days_left to the number of full days you are away, including today but excluding the return day
- For longer holidays set holiday_days_left to the number of days you are away plus another 7 days until the data catches back up

## Manual control

In some cases you may want to override Predbat's planned behaviour and make a decision yourself. One way to achieve this is to put Predbat into
read-only mode using **switch.predbat_set_read_only**. When going to read only mode the inverter will be put back to the default settings and then you should
control it yourself using GivTCP or the App.

A better alternative in some cases is to tell Predbat what you want it to do using the manual force features:

You can force the battery to be charged within a 30 minute slot by using the **select.predbat_manual_charge** selector.
Pick the 30 minute slot you wish to charge in and Predbat will change the plan to charge in the selected slot.
You can select multiple slots by using the drop down menu more than once.
When Predbat updates the plan you will see the slots picked to be charging slots in the current value of this selector,
and annotated in the [Predbat HTML plan](predbat-plan-card.md#displaying-the-predbat-plan) with an upside down 'F' symbol.

You can cancel a force slot by selecting the slot time again (it will be shown in square brackets to indicate its already selected).

![image](https://github.com/springfall2008/batpred/assets/48591903/aa668cc3-60fc-4956-8619-822f09f601dd)

The **select.predbat_manual_discharge** selector can be used to manually force a discharge within a 30 minute slot in the same way as the manual force charge feature.
The force discharge takes priority over force charging.

The **select.predbat_manual_idle** selector is used to force Predbat to be idle during a 30 minute slot, this implies no charging or discharging and thus the
battery will cover the house load (if there is enough charge).

When you use the manual override features you can only select times in the next 18 hours, the overrides will be removed once their time
slot expires (they do not repeat).

_CAUTION: If you leave Predbat turned off for a long period of time then the override timeslots could end up repeating when you restart_

![image](https://github.com/springfall2008/batpred/assets/48591903/7e69730f-a379-483a-8281-f72de0cc6e97)

## Debug

**switch.predbat_debug_enable** when on prints lots of debug, leave off by default

**switch.predbat_plan_debug** (_expert mode_) when enabled adds some extra debug to the Predbat HTML plan - see [Predbat Plan debug mode](predbat-plan-card.md#debug-mode-for-predbat-plan)
for more details.<|MERGE_RESOLUTION|>--- conflicted
+++ resolved
@@ -130,19 +130,14 @@
 
 ## Scaling and weight options
 
-<<<<<<< HEAD
-**input_number.predbat_battery_rate_max_scaling** is a percentage factor to adjust your maximum charge/discharge rate from that reported by GivTCP
-e.g. a value of 1.1 would simulate a 10% faster charge/discharge rate than reported by the inverter.
-=======
-**input_number.battery_rate_max_scaling** is a percentage factor to adjust your maximum charge rate from that reported by the inverter.
+**input_number.predbat_battery_rate_max_scaling** is a percentage factor to adjust your maximum charge rate from that reported by the inverter.
 For example a value of 0.95 would be 95% and indicate charging at 5% slower than reported. For GE inverters the charge rate reports the max
 AC rate and thus needs to be reduced by inverter losses.
 You can try computing your discharge curve and check recommendations for changing this figure in the logfile.
 
-**input_number.battery_rate_max_scaling_discharge** is a percentage factor to adjust your maximum discharge rate from that reported by the inverter.
+**input_number.predbat_battery_rate_max_scaling_discharge** is a percentage factor to adjust your maximum discharge rate from that reported by the inverter.
 For GE inverters the discharge rate is reported as the max AC rate and thus is fairly accurate.
 You can try computing your discharge curve and check recommendations for changing this figure in the logfile.
->>>>>>> 4e3e379b
 
 **switch.predbat_battery_capacity_nominal** - When enabled Predbat uses the reported battery size from the GivTCP 'Battery Nominal Capacity' field
 rather than from the normal GivTCP reported 'Battery Capacity kWh' size.
