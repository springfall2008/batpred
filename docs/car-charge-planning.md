# Car charging planning

You will firstly need to configure the [Car charging settings in apps.yaml](apps-yaml.md#car-charging-integration)
and have installed the appropriate Home Assistant integration for your car charger.
As a bare minimum a HA-controllable smart plug with a granny charger could be used,
but do consider there could be an electrical spike to the car if the smart plug is turned off when the car is charging. A proper car charger and HA integration is preferable.

There are two ways that Predbat can plan the slots for charging your car:

- If you have Intelligent Octopus import tariff, have completed enrollment of your car/charger to Intelligent Octopus (requires a compatible charger or car),
and you have installed the Octopus Energy integration - in which case Predbat will use the car charging slots allocated by Octopus Energy in battery prediction.
The [Octopus Energy integration supports Octopus Intelligent](https://bottlecapdave.github.io/HomeAssistant-OctopusEnergy/entities/intelligent/),
and through that Predbat gets most of the information it needs.
    - **octopus_intelligent_slot** in `apps.yaml` is pre-configured with a regular expression to point to the Intelligent Slot sensor in the Octopus Energy integration.
You should not need to change this, but its worth checking the [Predbat logfile](output-data.md#predbat-logfile) to confirm that it has found your Octopus account details
    - Set **switch.predbat_octopus_intelligent_charging** to True
    - Information about the car's battery size will be automatically extracted from the Octopus Energy integration
    - You should set the cars current soc sensor, **car_charging_soc** in `apps.yaml` to point to a Home Assistant sensor
    that specifies the car's current % charge level to have accurate results. This should normally be a sensor provided by your car charger.
    If you don't have this available for your charger then Predbat will assume the charge level is 0%.
    - If you set **car_charging_limit** in `apps.yaml` then Predbat can also know if the car's limit is set lower than in Intelligent Octopus.
    If you don't set this Predbat will default to 100%.
    - You can use **car_charging_now** as a workaround to indicate your car is charging but the Intelligent API hasn't reported it.
    - Let the Octopus app control when your car charges.

- Predbat-led charging - Here Predbat plans and can initiate the car charging based on the upcoming low rate slots
    - Ensure **car_charging_limit**, **car_charging_soc** and **car_charging_planned** are set correctly in `apps.yaml`.
    - Set **select.predbat_car_charging_plan_time** in Home Assistant to the time you want the car to be ready by.
    - Enable **switch.predbat_car_charging_plan_smart** if you want to use the cheapest slots only.
    - You can set **car_charging_plan_max_price** if you want to set a maximum price per kWh to charge your car (e.g. 10p)
    If you leave this disabled then all low rate slots will be used. This may mean you need to use expert mode and change your low rate
    threshold to configure which slots should be considered if you have a tariff with more than 2 import rates (e.g. flux)
    - Predbat will set **binary_sensor.predbat_car_charging_slot** when it determines the car can be charged;
    you will need to write a Home Assistant automation based on this sensor to control when your car charges.<BR>
    A sample automation to start/stop car charging using a Zappi car charger and the [MyEnergi Zappi integration](https://github.com/CJNE/ha-myenergi) is as follows,
    this should be adapted for your own charger type and how it controls starting/stopping car charging:
<<<<<<< HEAD

      ```yaml
      alias: Car charging
      description: "Start/stop car charging based on Predbat determined slots"
      trigger:
        - platform: state
          entity_id:
            - binary_sensor.predbat_car_charging_slot
      action:
        - choose:
            - conditions:
                - condition: state
                  entity_id: binary_sensor.predbat_car_charging_slot
                  state: "on"
              sequence:
                <commands to turn on your car charger, e.g.>
                - service: select.select_option
                  data:
                    option: Eco+
                  target:
                    entity_id: select.myenergi_zappi_charge_mode
            - conditions:
                - condition: state
                  entity_id: binary_sensor.predbat_car_charging_slot
                  state: "off"
              sequence:
                <commands to turn off your car charger, e.g.>
                - service: select.select_option
                  data:
                    option: Stopped
                  target:
                    entity_id: select.myenergi_zappi_charge_mode
      mode: single
      ```

=======
>>>>>>> 14d35361
    - _WARNING: Do not set **car_charging_now** or you will create a circular dependency._

```yaml
alias: Car charging
description: "Start/stop car charging based on Predbat determined slots"
trigger:
  - platform: state
    entity_id:
      - binary_sensor.predbat_car_charging_slot
    to: "on"
    id: start_charge
  - platform: state
    entity_id:
      - binary_sensor.predbat_car_charging_slot
    to: "off"
    id: end_charge
action:
  - choose:
      - conditions:
          - condition: trigger
            id:
              - start_charge
        sequence:
          - service: select.select_option
            data:
              option: Eco+
            target:
              entity_id: select.myenergi_zappi_charge_mode
      - conditions:
          - condition: trigger
            id:
              - end_charge
        sequence:
          - service: select.select_option
            data:
              option: Stopped
            target:
              entity_id: select.myenergi_zappi_charge_mode
  mode: single
```

NOTE: Multiple cars can be planned with Predbat.

**Example of automation using the cheapest Octopus Agile charging slots and how to set an EV and Charger with no/limited Homeassistant Integration**

 MG4 EV Vehicle with a Hypervolt Car Charger. There is no 3rd party integration with the MG, and the Hypervolt car charger doesn't understand when an EV is plugged in.

Yet it can be stopped and started with a 3rd party integration.

In Homeassistant, make the two examples below in Settings - Helpers - Number.

- EV Max Charge - input_number.car_max_charge
- EV Current SOC in kWh - input_number.predbat_car_charging_manual_soc_kwh

Again, in Settings - Helpers - Dropdown, enter a name with the two options True and False.

- Car Charger Plugged in -  input_select.car_charger_plugged_in

Browse to the Predbat `apps.yaml` configuration file. Please stay in `apps.yaml` until instructed.
Within `apps.yaml` find the line for **car_charger_battery_size** and enter the Car Battery Size in kWh.

**Example**

```yaml
  car_charging_battery_size:
    - 61.7
```

Within the first steps, we created the EV Max Charge helper. We want to specify the Car Charging Limit input.

```yaml
  car_charging_limit:
    - 're:(input_number.car_max_charge)'
```

Find **car_charging_planned** and add **input_select.car_charger_plugged_in** to the end of the line.

**Example**

```yaml
  car_charging_planned:
    - 're:(sensor.wallbox_portal_status_description|sensor.myenergi_zappi_[0-9a-z]+_plug_status|input_select.car_charger_plugged_in)'
```

Find **car_charging_planned_response** and add
**'true'** to the list.

**Example**

```yaml
  car_charging_planned_response:
    - 'yes'
    - 'on'
    - 'true'
```

If possible, add your entity keeping track of the kWh used for car charging. Please look into [Integration - Riemann sum integral](URL) to convert KW into kWh.
Your charging device doesn't keep track of kWh.

**Example**

```yaml
car_charging_energy: 're:(sensor.myenergi_zappi_[0-9a-z]+_charge_added_session|sensor.wallbox_portal_added_energy|sensor.mixergy_electricity_used|**sensor.car_energy_left**|sensor.pvd_immersion_load_total_diverted)'
```

Car Charging now must be hashed out.

```yaml
  #car_charging_now:
  #  - off
```

Please save the `apps.yaml` file and exit.

In Homeassistant, turn **on** the Predbat creates switches.

**switch.predbat_car_charging_hold**
**switch.predbat_car_charging_manual_soc**
**switch.predbat_car_charging_plan_smart**

Turn **off** the predbat-created switch.

**switch.predbat_octopus_intelligent_charging**

**HA Charging Slot Automation**

In Homeassistant - Settings - Automation, you must create an automation to monitor the charging slot.
Below is an example that monitors the state of the charging slot, turning the charger on and off according to the plan.

```yaml
alias: Car Charging Slot
description: ""
trigger:
  - platform: state
    entity_id:
      - binary_sensor.predbat_car_charging_slot
condition: []
action:
  - if:
      - condition: state
        entity_id: binary_sensor.predbat_car_charging_slot
        state: "off"
    then:
      - type: turn_off
        device_id: ac8b06952c7fe838314e
        entity_id: f6de2df0758744aba60f6b5f
        domain: switch
  - if:
      - condition: state
        entity_id: binary_sensor.predbat_car_charging_slot
        state: "on"
    then:
      - type: turn_on
        device_id: ac8b06952c7fe838314e
        entity_id: f6de2df0758744aba60f6b5f
        domain: switch
mode: single
```

Finally, for simplicity, add the below to your HA Dashboard. Once the charger is switched to  **true** and your Target SOC % is higher than the kWh currently in the car,
Annoyingly, you have to calculate the kWh your vehicle has in total by taking the Percentage left in the car / 100 * Total Capacity of Battery.

**Example**

```text
65/100*61.7=40.1
```

Enter 40.1 into the EV Current SOC in kWh. 80% in Max car charge.
This will update the Predbat plan  with the cheapest times to charge the EV in line with the number of KW that needed to charge the EV.

- EV Max Charge - input_number.car_max_charge
- EV Current SOC in kWh - input_number.predbat_car_charging_manual_soc_kwh
- Car Charger Plugged in -  input_select.car_charger_plugged_in

---

See [Car charging filtering](apps-yaml.md#car-charging-filtering) and [Planned car charging](apps-yaml.md#planned-car-charging)
in the [apps.yaml settings](apps-yaml.md) section of the documentation.<|MERGE_RESOLUTION|>--- conflicted
+++ resolved
@@ -34,7 +34,6 @@
     you will need to write a Home Assistant automation based on this sensor to control when your car charges.<BR>
     A sample automation to start/stop car charging using a Zappi car charger and the [MyEnergi Zappi integration](https://github.com/CJNE/ha-myenergi) is as follows,
     this should be adapted for your own charger type and how it controls starting/stopping car charging:
-<<<<<<< HEAD
 
       ```yaml
       alias: Car charging
@@ -69,9 +68,6 @@
                     entity_id: select.myenergi_zappi_charge_mode
       mode: single
       ```
-
-=======
->>>>>>> 14d35361
     - _WARNING: Do not set **car_charging_now** or you will create a circular dependency._
 
 ```yaml
