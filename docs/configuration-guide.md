--- conflicted
+++ resolved
@@ -10,11 +10,6 @@
 in order to get more accurate predictions. Around 4% for each is good for a hybrid inverter. Also set **inverter_hybrid** to
 True or False depending on if you have a Hybrid or AC Coupled battery.
 
-<<<<<<< HEAD
-The setting **input_number.metric_battery_cycle** (_expert mode_) can be used to put a cost on using your battery for charging and discharging. In theory if you think your battery will last say 6000 complete cycles and cost you £4000 and is 9.5kWh then each cycle is 19kWh and so the cost is £4000 / 19 / 6000 = 3.5p. If you configure this number higher then more expensive plans will be selected which avoid charging and discharging your battery as much. The default is 2p but can be set to 0 if you want to turn this off. Note that the cycle cost will not be included in the cost predictions, just taken into account in the planning stage. _Note: Setting this to a non-zero value will increase your daily cost, but will reduce your home battery usage._
-
-Cloud coverage is modelled by using the difference between PV and PV10 to work out a cloud factor, this modulates the PV output predictions up and down accordingly as if there was passing clouds. This can have an impact on planning, especially for things like freeze charging which could assume the PV will cover the house load but it might not due to clouds.
-=======
 The setting **input_number.metric_battery_cycle** (_expert mode_) can be used to put a cost on using your battery for charging
 and discharging. In theory if you think your battery will last say 6000 complete cycles and cost you £4000 and is 9.5kWh then
 each cycle is 19kWh and so the cost is £4000 / 19 / 6000 = 3.5p. If you configure this number higher then more expensive plans
@@ -25,7 +20,6 @@
 Cloud coverage is modelled by using difference between PV and PV10 is used to work out a cloud factor, this modulates the PV
 output predictions up and down accordingly as if there was passing clouds. This can have an impact on planning, especially for
 things like freeze charging which could assume the PV will cover the house load but it might not due to clouds.
->>>>>>> 034e955a
 
 Below is a guide to some of the tariff options, in theory most tariffs will work out of the box but still it's worth reviewing your settings.
 
