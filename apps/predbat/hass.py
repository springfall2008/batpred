--- conflicted
+++ resolved
@@ -59,7 +59,6 @@
     print("Watching {} for changes".format(py_files))
 
     # Runtime loop
-<<<<<<< HEAD
     last_check = 0
     check_interval = 30  # Check for file changes every 30 seconds
 
@@ -69,13 +68,9 @@
     run_every = p_han.get_arg("hass_loop_interval", default_interval)
     print("Runtime loop interval set to {} seconds".format(run_every))
 
-=======
-    count = 0
->>>>>>> c3b8e200
     while True:
         time.sleep(run_every)
         await p_han.timer_tick()
-<<<<<<< HEAD
 
         # throttle check_modified
         now_time = time.time()
@@ -86,12 +81,6 @@
                 await p_han.stop_all()
                 break
 
-=======
-        if (count % 5 == 0) and check_modified(py_files, start_time):
-            print("Stopping Predbat due to file changes....")
-            await p_han.stop_all()
-            break
->>>>>>> c3b8e200
         if p_han.fatal_error:
             print("Stopping Predbat due to fatal error....")
             await p_han.stop_all()
