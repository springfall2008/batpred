--- conflicted
+++ resolved
@@ -55,13 +55,10 @@
         self.num_cars = await self._remote_call("get_local_attr", "num_cars")
         self.plan_interval_minutes = await self._remote_call("get_local_attr", "plan_interval_minutes")
 
-<<<<<<< HEAD
         # Config root
         self.config_root = self.component_name + "_" + self.client_id
         os.makedirs(self.config_root, exist_ok=True)
     
-=======
->>>>>>> af7c9b5c
     async def _remote_call(self, method, *args, **kwargs):
         """
         Make a remote call to the client's base object.
@@ -80,7 +77,6 @@
                 "args": args,
                 "kwargs": kwargs
             }, protocol=4)
-<<<<<<< HEAD
             
             # Get or create session for current event loop
             try:
@@ -95,10 +91,6 @@
                 session = self.session
             
             async with session.post(
-=======
-
-            async with self.session.post(
->>>>>>> af7c9b5c
                 f"{self.callback_url}/base/call",
                 data=request_data,
                 timeout=aiohttp.ClientTimeout(total=30)
@@ -361,12 +353,8 @@
                 }
 
                 self.logger.info(f"Component {instance_key} started successfully")
-<<<<<<< HEAD
                 component.api_started = True
                 
-=======
-
->>>>>>> af7c9b5c
                 return aiohttp.web.Response(
                     body=pickle.dumps({"success": True}, protocol=4)
                 )
