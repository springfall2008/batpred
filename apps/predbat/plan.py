--- conflicted
+++ resolved
@@ -370,30 +370,19 @@
 
         # Perform charge limit levelling on best_all_n
         if best_all_n:
-<<<<<<< HEAD
             metric, battery_value, cost, keep, cycle, carbon, import_this, export_this = self.run_prediction_metric(
                 best_limits, charge_window, export_window, best_export, end_record=self.end_record
             )
             best_soc, best_metric, best_cost, soc_min, soc_min_minute, best_keep, best_cycle, best_carbon, best_import = self.optimise_charge_limit(0, record_charge_windows, best_limits, charge_window, export_window, best_export, all_n=best_all_n, end_record=end_record)
-=======
-            metric, battery_value, cost, keep, cycle, carbon, import_this, export_this = self.run_prediction_metric(best_limits, charge_window, export_window, best_export, end_record=self.end_record)
-            best_soc, best_metric, best_cost, soc_min, soc_min_minute, best_keep, best_cycle, best_carbon, best_import = self.optimise_charge_limit(
-                0, record_charge_windows, best_limits, charge_window, export_window, best_export, all_n=best_all_n, end_record=end_record
-            )
->>>>>>> c66d4814
             if self.debug_enable:
                 self.log("Best all_n {} best_limits {} => {}".format(best_all_n, [best_limits[window_n] for window_n in best_all_n], best_soc))
             for window_n in best_all_n:
                 best_limits[window_n] = best_soc
                 try_charge_limit[window_n] = best_soc
 
-<<<<<<< HEAD
             metric, battery_value, cost, keep, cycle, carbon, import_this, export_this = self.run_prediction_metric(
                 best_limits, charge_window, export_window, best_export, end_record=self.end_record
             )
-=======
-            metric, battery_value, cost, keep, cycle, carbon, import_this, export_this = self.run_prediction_metric(best_limits, charge_window, export_window, best_export, end_record=self.end_record)
->>>>>>> c66d4814
 
         return (
             best_limits,
@@ -641,29 +630,6 @@
             False,
             end_record=end_record,
             save=save,
-<<<<<<< HEAD
-=======
-        )
-        (
-            cost10,
-            import_kwh_battery10,
-            import_kwh_house10,
-            export_kwh10,
-            soc_min10,
-            soc10,
-            soc_min_minute10,
-            battery_cycle10,
-            metric_keep10,
-            final_iboost10,
-            final_carbon_g10,
-        ) = self.run_prediction(
-            charge_limit_best,
-            charge_window_best,
-            export_window_best,
-            export_limits_best,
-            True,
-            end_record=end_record,
->>>>>>> c66d4814
         )
         metric, battery_value = self.compute_metric(self.end_record, soc, soc10, cost, cost10, final_iboost, final_iboost10, battery_cycle, metric_keep, final_carbon_g, import_kwh_battery, import_kwh_house, export_kwh)
         return metric, battery_value, cost, metric_keep, battery_cycle, final_carbon_g, import_kwh_battery + import_kwh_house, export_kwh
@@ -2135,8 +2101,6 @@
         Write debug plan to file
         """
         if debug_mode:
-<<<<<<< HEAD
-
             orig_charge_limit_best = copy.deepcopy(self.charge_limit_best)
             orig_charge_window_best = copy.deepcopy(self.charge_window_best)
             self.charge_limit_best, self.charge_window_best = remove_intersecting_windows(self.charge_limit_best, self.charge_window_best, self.export_limits_best, self.export_window_best)
@@ -2171,11 +2135,6 @@
                 self.charge_limit_best, self.charge_window_best, self.export_window_best, self.export_limits_best, end_record=self.end_record, save="best"
             )
 
-=======
-            best_metric, best_battery_value, best_cost, best_keep, best_cycle, best_carbon, best_import, best_export = self.run_prediction_metric(
-                self.charge_limit_best, self.charge_window_best, self.export_window_best, self.export_limits_best, end_record=self.end_record, save="best"
-            )
->>>>>>> c66d4814
             self.charge_limit_percent_best = calc_percent_limit(self.charge_limit_best, self.soc_max)
             self.update_target_values()
             self.publish_html_plan(self.pv_forecast_minute_step, self.pv_forecast_minute10_step, self.load_minutes_step, self.load_minutes_step10, self.end_record)
@@ -2187,14 +2146,9 @@
                     self.charge_limit_best, self.charge_window_best, self.export_window_best, self.export_limits_best, end_record=self.end_record, save="test"
                 )
 
-<<<<<<< HEAD
             self.charge_window_best = orig_charge_window_best
             self.charge_limit_best = orig_charge_limit_best
 
-
-
-=======
->>>>>>> c66d4814
     def optimise_all_windows(self, best_metric, metric_keep, debug_mode=False):
         """
         Optimise all windows, both charge and export in rate order
@@ -2507,10 +2461,6 @@
                                 )
                             )
 
-<<<<<<< HEAD
-
-=======
->>>>>>> c66d4814
                             self.export_window_best[window_n]["start"] = self.export_window_best[window_n].get("start_orig", self.export_window_best[window_n]["start"])
                             best_soc, best_start, best_metric, best_cost, soc_min, soc_min_minute, best_keep, best_cycle, best_carbon, best_import = self.optimise_export(
                                 window_n,
