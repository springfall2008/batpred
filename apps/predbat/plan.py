# -----------------------------------------------------------------------------
# Predbat Home Battery System
# Copyright Trefor Southwell 2024 - All Rights Reserved
# This application maybe used for personal use only and not for commercial use
# -----------------------------------------------------------------------------
# fmt off
# pylint: disable=consider-using-f-string
# pylint: disable=line-too-long
# pylint: disable=attribute-defined-outside-init

import copy
import traceback
from datetime import datetime, timedelta
from multiprocessing import Pool, cpu_count
from config import PREDICT_STEP, TIME_FORMAT
from utils import calc_percent_limit, dp0, dp1, dp2, dp3, dp4, remove_intersecting_windows, calc_percent_limit
from prediction import Prediction, wrapped_run_prediction_single, wrapped_run_prediction_charge, wrapped_run_prediction_export

"""
Used to mimic threads when they are disabled
"""


class DummyThread:
    def __init__(self, result):
        """
        Store the data into the class
        """
        self.result = result

    def get(self):
        """
        Return the result
        """
        return self.result


class Plan:
    def find_price_levels(
        self,
        price_set,
        price_links,
        window_index,
        charge_limit,
        charge_window,
        export_window,
        export_limits,
    ):
        """
        Find the highest and lowest price levels for charge and export windows
        """
        highest_price_charge = None
        lowest_price_export = None
        highest_price_charge_level = None
        lowest_price_export_level = None

        for price in price_set:
            links = price_links[price]
            for key in links:
                window_n = window_index[key]["id"]
                typ = window_index[key]["type"]
                if typ == "c":
                    if (highest_price_charge_level is None) or (price < highest_price_charge_level):
                        highest_price_charge_level = price
                elif typ == "d":
                    if (lowest_price_export_level is None) or (price > lowest_price_export_level):
                        lowest_price_export_level = price

        for price in price_set:
            links = price_links[price]
            for key in links:
                window_n = window_index[key]["id"]
                typ = window_index[key]["type"]
                if typ == "c":
                    if charge_limit[window_n] > self.reserve:
                        if highest_price_charge is None:
                            highest_price_charge = charge_window[window_n]["average"]
                        else:
                            highest_price_charge = max(highest_price_charge, charge_window[window_n]["average"])
                        if highest_price_charge_level is None:
                            highest_price_charge_level = price
                        else:
                            highest_price_charge_level = max(highest_price_charge_level, price)
                elif typ == "d":
                    if export_limits[window_n] < 99.0:
                        if lowest_price_export is None:
                            lowest_price_export = export_window[window_n]["average"]
                        else:
                            lowest_price_export = min(lowest_price_export, export_window[window_n]["average"])
                        if lowest_price_export_level is None:
                            lowest_price_export_level = price
                        else:
                            lowest_price_export_level = min(lowest_price_export_level, price)

        if highest_price_charge is None:
            highest_price_charge = self.rate_min
        if lowest_price_export is None:
            lowest_price_export = self.rate_export_max
        if highest_price_charge_level is None:
            highest_price_charge_level = self.rate_min
        if lowest_price_export_level is None:
            lowest_price_export_level = self.rate_export_max

        return highest_price_charge, lowest_price_export, highest_price_charge_level, lowest_price_export_level

    def optimise_charge_limit_price_threads(
        self,
        price_set,
        price_links,
        window_index,
        record_charge_windows,
        record_export_windows,
        try_charge_limit,
        charge_window,
        export_window,
        export_limits,
        end_record=None,
        region_start=None,
        region_end=None,
        fast=False,
        quiet=False,
        best_metric=9999999,
        best_cost=0,
        best_keep=0,
        best_soc_min=None,
        best_cycle=0,
        best_carbon=0,
        best_import=0,
        best_battery_value=0,
        tried_list=None,
        test_mode=False,
        levels_score=None,
    ):
        """
        Pick an import price threshold which gives the best results
        """
        loop_price = price_set[-1]
        best_price = loop_price
        try_export = export_limits.copy()
        best_limits = try_charge_limit.copy()
        best_export_limits = try_export.copy()
        best_all_n = []
        if best_soc_min is None:
            best_soc_min = self.reserve
        step = PREDICT_STEP
        if fast:
            step = 30
        if tried_list is None:
            tried_list = {}

        best_level_score = None
        worst_level_score = None
        level_score_range = None
        if levels_score is None:
            levels_score = {}
        else:
            best_level_score = 9999999
            worst_level_score = -9999999
            # Work out the best levels score so far
            for price in price_set:
                best_level_score = min(best_level_score, levels_score[price])
                worst_level_score = max(worst_level_score, levels_score[price])
            level_score_range = abs(worst_level_score - best_level_score)

        best_metric, best_battery_value, best_cost, best_keep, best_cycle, best_carbon, best_import, best_export = self.run_prediction_metric(best_limits, charge_window, export_window, export_limits, end_record=self.end_record)

        if region_start:
            region_txt = "Region {} - {}".format(self.time_abs_str(region_start), self.time_abs_str(region_end))
        else:
            region_txt = "All regions"

        # Do we loop on export?
        if self.calculate_best_export and self.calculate_export_first:
            export_enable = True
        else:
            export_enable = False

        # Most expensive first
        all_prices = price_set[::] + [dp1(price_set[-1] - 1)]
        if not quiet:
            self.log("All prices {}".format(all_prices))
            if region_start:
                self.log("Region {} - {}".format(self.time_abs_str(region_start), self.time_abs_str(region_end)))

        price_set_charge = []
        valid_charge_windows = {}
        best_limits_reset = best_limits.copy()
        for price in price_set[::-1]:
            links = price_links[price]
            for key in links:
                window_n = window_index[key]["id"]
                typ = window_index[key]["type"]
                if typ in ["c", "cf"]:
                    if region_start and (charge_window[window_n]["start"] >= region_end or charge_window[window_n]["end"] < region_start):
                        pass
                    elif charge_window[window_n]["start"] in self.manual_all_times:
                        pass
                    else:
                        price_set_charge.append([price, window_n, typ=="cf"])
                        valid_charge_windows[window_n] = True
                        best_limits_reset[window_n] = 0

        price_set_export = []
        valid_export_windows = {}
        best_export_limits_reset = export_limits.copy()
        if export_enable:
            for price in price_set:
                links = price_links[price]
                # For prices above threshold try export
                for key in links:
                    typ = window_index[key]["type"]
                    window_n = window_index[key]["id"]
                    if typ in ["d", "df"]:
                        if region_start and (export_window[window_n]["start"] >= region_end or export_window[window_n]["end"] < region_start):
                            pass
                        elif export_window[window_n]["start"] in self.manual_all_times:
                            pass
                        else:
                            price_set_export.append([price, window_n, typ=="df"])
                            valid_export_windows[window_n] = True
                            best_export_limits_reset[window_n] = 100.0

        # Start loop of trials
        for loop_price in all_prices:
            if best_level_score is not None:
                this_level_score = levels_score.get(loop_price, 9999999)
                if abs(this_level_score - best_level_score) > (0.3 * level_score_range):
                    if self.debug_enable:
                        self.log("Skipping price {} as level score {} is not within 30% of best {}".format(loop_price, this_level_score, best_level_score))
                    continue

            pred_table = []
            charge_freeze_options = [True, False] if self.set_charge_freeze else [False]
            export_freeze_options = [True, False] if self.set_export_freeze else [False]
            min_freeze_percent = calc_percent_limit(self.best_soc_min, self.soc_max)
            for max_charge_slots in [48, 32, 24, 16, 12, 8, 6, 4, 3, 2, 1]:
                for max_export_slots in [48, 32, 24, 16, 12, 8, 6, 4, 3, 2, 1]:
                    for try_charge_freeze in charge_freeze_options:
                        for try_export_freeze in export_freeze_options:
                            all_n = []
                            all_d = []
                            count_c = 0
                            count_d = 0
                            try_charge_limit = best_limits_reset.copy()
                            try_export = best_export_limits_reset.copy()

                            for price, window_n, freeze in price_set_charge:
                                if loop_price >= price:
                                    if freeze and not try_charge_freeze:
                                        pass
                                    elif count_c < max_charge_slots and (window_n not in all_n):
                                        all_n.append(window_n)
                                        try_charge_limit[window_n] = self.reserve if freeze else self.soc_max
                                        count_c += 1

                            for price, window_n, freeze in price_set_export:
                                if loop_price < price:
                                    # For prices above threshold try export
                                    if freeze and not try_export_freeze:
                                        pass
                                    elif count_d < max_export_slots and (window_n not in all_d):
<<<<<<< HEAD

=======
>>>>>>> e2ee44cc
                                        if not self.car_charging_from_battery and self.hit_car_window(export_window[window_n]["start"], export_window[window_n]["end"]):
                                            pass
                                        elif not self.iboost_on_export and self.iboost_enable and self.iboost_plan and (self.hit_charge_window(self.iboost_plan, export_window[window_n]["start"], export_window[window_n]["end"]) >= 0):
                                            pass
                                        else:
                                            all_d.append(window_n)
                                            try_export[window_n] = 99.0 if freeze else min_freeze_percent
                                            count_d += 1

                            # Remove export hitting charge windows if this is disabled
                            if not self.calculate_export_oncharge:
                                for window_n in all_d[:]:
                                    hit_charge = self.hit_charge_window(self.charge_window_best, export_window[window_n]["start"], export_window[window_n]["end"])
                                    if hit_charge >= 0 and try_charge_limit[hit_charge] > 0.0:
                                        try_export[window_n] = 100.0
                                        all_d.remove(window_n)

                            # Skip this one as it's the same as selected already
                            try_hash = hash(tuple(try_charge_limit)) ^ hash(tuple(try_export))
                            if try_hash in tried_list:
                                try_value = tried_list[try_hash]
                                if try_value is not True:
                                    if loop_price not in levels_score:
                                        levels_score[loop_price] = 9999999
                                    levels_score[loop_price] = min(levels_score[loop_price], tried_list[try_hash])
                                continue

                            tried_list[try_hash] = True

                            pred_item = {}
                            pred_item["handle"] = self.launch_run_prediction_single(try_charge_limit, charge_window, export_window, try_export, False, end_record=end_record, step=step)
                            pred_item["handle10"] = self.launch_run_prediction_single(try_charge_limit, charge_window, export_window, try_export, True, end_record=end_record, step=step)
                            pred_item["charge_limit"] = try_charge_limit
                            pred_item["export_limit"] = try_export
                            pred_item["loop_price"] = loop_price
                            pred_item["all_n"] = all_n.copy()
                            pred_item["try_hash"] = try_hash
                            pred_table.append(pred_item)

            for pred in pred_table:
                handle = pred["handle"]
                handle10 = pred["handle10"]
                try_charge_limit = pred["charge_limit"]
                try_export = pred["export_limit"]
                loop_price = pred["loop_price"]
                all_n = pred["all_n"]
                try_hash = pred["try_hash"]

                cost, import_kwh_battery, import_kwh_house, export_kwh, soc_min, soc, soc_min_minute, battery_cycle, metric_keep, final_iboost, final_carbon_g = handle.get()
                cost10, import_kwh_battery10, import_kwh_house10, export_kwh10, soc_min10, soc10, soc_min_minute10, battery_cycle10, metric_keep10, final_iboost10, final_carbon_g10 = handle10.get()

                metric, battery_value = self.compute_metric(end_record, soc, soc10, cost, cost10, final_iboost, final_iboost10, battery_cycle, metric_keep, final_carbon_g, import_kwh_battery, import_kwh_house, export_kwh)

                tried_list[try_hash] = metric

                # Optimise
                if self.debug_enable:
                    if export_enable:
                        self.log(
                            "Optimise all for buy/sell price band <= {} metric {} keep {} soc_min {} import {} export {} soc {} windows {} export on {}".format(
                                loop_price,
                                dp4(metric),
                                dp4(metric_keep),
                                dp4(soc_min),
                                dp4(import_kwh_battery + import_kwh_house),
                                dp4(export_kwh),
                                dp4(soc),
                                try_charge_limit,
                                try_export,
                            )
                        )
                    else:
                        self.log(
                            "Optimise all for buy/sell price band <= {} metric {} keep {} soc_min {} import {} export {}  soc {} windows {} export off".format(
                                loop_price,
                                dp4(metric),
                                dp4(metric_keep),
                                dp4(soc_min),
                                dp4(import_kwh_battery + import_kwh_house),
                                dp4(export_kwh),
                                dp4(soc),
                                try_charge_limit,
                            )
                        )

                if loop_price not in levels_score:
                    levels_score[loop_price] = 9999999
                levels_score[loop_price] = min(levels_score[loop_price], metric)

                # For the first pass just pick the most cost effective threshold, consider soc keep later
                if metric < best_metric:
                    best_metric = metric
                    best_keep = metric_keep
                    best_price = loop_price
                    best_limits = try_charge_limit
                    best_export_limits = try_export
                    best_cycle = battery_cycle
                    best_carbon = final_carbon_g
                    best_soc_min = soc_min
                    best_cost = cost
                    best_import = import_kwh_battery + import_kwh_house
                    best_battery_value = battery_value
                    best_all_n = all_n.copy()

        if self.debug_enable:
            self.log(
                "Optimise all charge {} price band {} total simulations {} at cost {} metric {} keep {} cycle {} carbon {} import {} cost {} battery_value {} soc_min {} limits {} export {}".format(
                    region_txt,
                    dp4(best_price),
                    len(tried_list),
                    dp4(best_cost),
                    dp4(best_metric),
                    dp4(best_keep),
                    dp4(best_cycle),
                    dp0(best_carbon),
                    dp2(best_import),
                    dp4(best_cost),
                    dp4(best_battery_value),
                    dp4(best_soc_min),
                    best_limits,
                    best_export,
                )
            )

        # Perform charge limit levelling on best_all_n
        if best_all_n:
            best_all_n.sort()
            metric, battery_value, cost, keep, cycle, carbon, import_this, export_this = self.run_prediction_metric(best_limits, charge_window, export_window, best_export_limits, end_record=self.end_record)
            best_soc, best_metric, best_cost, soc_min, soc_min_minute, best_keep, best_cycle, best_carbon, best_import = self.optimise_charge_limit(
                0, record_charge_windows, best_limits, charge_window, export_window, best_export_limits, all_n=best_all_n, end_record=end_record
            )
            if self.debug_enable:
                self.log("Best all_n {} best_limits {} => {} metric {}".format(best_all_n, [best_limits[window_n] for window_n in best_all_n], best_soc, metric))
            for window_n in best_all_n:
                best_limits[window_n] = best_soc
                try_charge_limit[window_n] = best_soc

            metric, battery_value, cost, keep, cycle, carbon, import_this, export_this = self.run_prediction_metric(best_limits, charge_window, export_window, best_export_limits, end_record=self.end_record)

        return (
            best_limits,
            best_export_limits,
            best_metric,
            best_cost,
            best_keep,
            best_soc_min,
            best_cycle,
            best_carbon,
            best_import,
            best_battery_value,
            tried_list,
            levels_score,
        )

    def launch_run_prediction_single(self, charge_limit, charge_window, export_window, export_limits, pv10, end_record, step=PREDICT_STEP):
        """
        Launch a thread to run a prediction
        """
        charge_limit = copy.deepcopy(charge_limit)
        export_limits = copy.deepcopy(export_limits)
        if self.pool and self.pool._state == "RUN":
            han = self.pool.apply_async(wrapped_run_prediction_single, (charge_limit, charge_window, export_window, export_limits, pv10, end_record, step))
        else:
            han = DummyThread(self.prediction.thread_run_prediction_single(charge_limit, charge_window, export_window, export_limits, pv10, end_record, step))
        return han

    def launch_run_prediction_charge(self, loop_soc, window_n, charge_limit, charge_window, export_window, export_limits, pv10, all_n, end_record):
        """
        Launch a thread to run a prediction
        """
        if self.pool and self.pool._state == "RUN":
            han = self.pool.apply_async(wrapped_run_prediction_charge, (loop_soc, window_n, charge_limit, charge_window, export_window, export_limits, pv10, all_n, end_record))
        else:
            han = DummyThread(self.prediction.thread_run_prediction_charge(loop_soc, window_n, charge_limit, charge_window, export_window, export_limits, pv10, all_n, end_record))
        return han

    def launch_run_prediction_export(self, this_export_limit, start, window_n, try_charge_limit, charge_window, try_export_window, try_export, pv10, all_n, end_record):
        """
        Launch a thread to run a prediction
        """
        if self.pool and self.pool._state == "RUN":
            han = self.pool.apply_async(
                wrapped_run_prediction_export,
                (this_export_limit, start, window_n, try_charge_limit, charge_window, try_export_window, try_export, pv10, all_n, end_record),
            )
        else:
            han = DummyThread(self.prediction.thread_run_prediction_export(this_export_limit, start, window_n, try_charge_limit, charge_window, try_export_window, try_export, pv10, all_n, end_record))
        return han

    def scenario_summary_title(self, record_time):
        txt = ""
        minute_start = self.minutes_now - self.minutes_now % 30
        for minute_absolute in range(minute_start, self.forecast_minutes + minute_start, 30):
            this_minute_absolute = max(minute_absolute, self.minutes_now)
            minute_timestamp = self.midnight_utc + timedelta(seconds=60 * this_minute_absolute)
            dstamp = minute_timestamp.strftime(TIME_FORMAT)
            stamp = minute_timestamp.strftime("%H:%M")
            if txt:
                txt += ", "
            txt += "%8s" % str(stamp)
            if record_time[dstamp] > 0:
                break
        return txt

    def scenario_summary(self, record_time, datap):
        txt = ""
        minute_start = self.minutes_now - self.minutes_now % 30
        for minute_absolute in range(minute_start, self.forecast_minutes + minute_start, 30):
            this_minute_absolute = max(minute_absolute, self.minutes_now)
            minute_timestamp = self.midnight_utc + timedelta(seconds=60 * this_minute_absolute)
            stamp = minute_timestamp.strftime(TIME_FORMAT)
            value = datap[stamp]
            if not isinstance(value, str):
                value = dp2(value)
                if value > 10000:
                    value = dp0(value)
            if txt:
                txt += ", "
            txt += "%8s" % str(value)
            if record_time[stamp] > 0:
                break
        return txt

    def scenario_summary_state(self, record_time):
        txt = ""
        minute_start = self.minutes_now - self.minutes_now % 30
        for minute_absolute in range(minute_start, self.forecast_minutes + minute_start, 30):
            minute_relative_start = max(minute_absolute - self.minutes_now, 0)
            minute_relative_end = minute_relative_start + 30
            this_minute_absolute = max(minute_absolute, self.minutes_now)
            minute_timestamp = self.midnight_utc + timedelta(seconds=60 * this_minute_absolute)
            stamp = minute_timestamp.strftime(TIME_FORMAT)
            value = ""

            charge_window_n = -1
            for try_minute in range(this_minute_absolute, minute_absolute + 30, 5):
                charge_window_n = self.in_charge_window(self.charge_window_best, try_minute)
                if charge_window_n >= 0 and self.charge_limit_best[charge_window_n] == 0:
                    charge_window_n = -1
                if charge_window_n >= 0:
                    break

            export_window_n = -1
            for try_minute in range(this_minute_absolute, minute_absolute + 30, 5):
                export_window_n = self.in_charge_window(self.export_window_best, try_minute)
                if export_window_n >= 0 and self.export_limits_best[export_window_n] == 100.0:
                    export_window_n = -1
                if export_window_n >= 0:
                    break

            soc_percent = calc_percent_limit(self.predict_soc_best.get(minute_relative_start, 0.0), self.soc_max)
            soc_percent_end = calc_percent_limit(self.predict_soc_best.get(minute_relative_end, 0.0), self.soc_max)
            soc_percent_max = max(soc_percent, soc_percent_end)
            soc_percent_min = min(soc_percent, soc_percent_end)

            if charge_window_n >= 0 and export_window_n >= 0:
                value = "Chrg/Exp"
            elif charge_window_n >= 0:
                charge_target = self.charge_limit_best[charge_window_n]
                if charge_target == self.reserve:
                    value = "FrzChrg"
                else:
                    value = "Chrg"
            elif export_window_n >= 0:
                export_target = self.export_limits_best[export_window_n]
                if export_target >= soc_percent_max:
                    if export_target == 99:
                        value = "FrzExp"
                    else:
                        value = "HldExp"
                else:
                    value = "Exp"

            if record_time[stamp] > 0:
                break
            if txt:
                txt += ", "
            txt += "%8s" % str(value)
        return txt

    def record_length(self, charge_window, charge_limit, best_price):
        """
        Limit the forecast length to either the total forecast duration or the start of the last window that falls outside the forecast
        """
        next_charge_start = self.forecast_minutes + self.minutes_now
        if charge_window:
            for window_n in range(len(charge_window)):
                if charge_limit[window_n] > 0 and charge_window[window_n]["average"] <= best_price:
                    next_charge_start = charge_window[window_n]["start"]
                    if next_charge_start < self.minutes_now:
                        next_charge_start = charge_window[window_n]["end"]
                    break

        end_record_min = self.minutes_now + self.forecast_plan_hours * 60
        end_record = min(self.forecast_plan_hours * 60 + next_charge_start, self.forecast_minutes + self.minutes_now)

        # Align to next window
        max_windows = self.max_charge_windows(end_record, charge_window)
        if len(charge_window) > max_windows:
            end_record = min(end_record, charge_window[max_windows]["start"])
            # If we are within this window then push to the end of it
            if end_record < self.minutes_now:
                end_record = min(charge_window[max_windows]["end"], self.forecast_minutes + self.minutes_now)

        # avoid too short a plan, find the next charge window if its short
        if end_record < end_record_min:
            # If we are within this window then push to
            max_windows += 1
            if len(charge_window) > max_windows:
                end_record = min(max(end_record, charge_window[max_windows]["start"]), self.forecast_minutes + self.minutes_now)
            # Final check to avoid too short a plan
            end_record = max(end_record, end_record_min)

        self.log("Calculated end_record as {} based on best_price {} next_charge_start {} max_windows {}".format(self.time_abs_str(end_record), best_price, self.time_abs_str(next_charge_start), max_windows))
        return end_record - self.minutes_now

    def max_charge_windows(self, end_record_abs, charge_window):
        """
        Work out how many charge windows the time period covers
        """
        charge_windows = 0
        window_n = 0
        for window in charge_window:
            if end_record_abs >= window["end"]:
                charge_windows = window_n + 1
            window_n += 1
        return charge_windows

    def hit_charge_window(self, charge_window, start, end):
        """
        Determines if the given start and end time falls within any of the charge windows.

        Parameters:
        charge_window (list): A list of dictionaries representing charge windows, each containing "start" and "end" keys.
        start (int): The start time of the interval to check.
        end (int): The end time of the interval to check.

        Returns:
        int: The index of the charge window that the interval falls within, or -1 if it doesn't fall within any charge window.
        """
        window_n = 0
        for window in charge_window:
            if end > window["start"] and start < window["end"]:
                return window_n
            window_n += 1
        return -1

    def run_prediction_metric(self, charge_limit_best, charge_window_best, export_window_best, export_limits_best, end_record=None, save=None):
        """
        Run a single datapoint for PV and PV10 and return the metric
        """

        if end_record is None:
            end_record = self.forecast_minutes

        (
            cost10,
            import_kwh_battery10,
            import_kwh_house10,
            export_kwh10,
            soc_min10,
            soc10,
            soc_min_minute10,
            battery_cycle10,
            metric_keep10,
            final_iboost10,
            final_carbon_g10,
        ) = self.run_prediction(
            charge_limit_best,
            charge_window_best,
            export_window_best,
            export_limits_best,
            True,
            end_record=end_record,
        )
        # Run new plan
        (
            cost,
            import_kwh_battery,
            import_kwh_house,
            export_kwh,
            soc_min,
            soc,
            soc_min_minute,
            battery_cycle,
            metric_keep,
            final_iboost,
            final_carbon_g,
        ) = self.run_prediction(
            charge_limit_best,
            charge_window_best,
            export_window_best,
            export_limits_best,
            False,
            end_record=end_record,
            save=save,
        )
        metric, battery_value = self.compute_metric(self.end_record, soc, soc10, cost, cost10, final_iboost, final_iboost10, battery_cycle, metric_keep, final_carbon_g, import_kwh_battery, import_kwh_house, export_kwh)
        return metric, battery_value, cost, metric_keep, battery_cycle, final_carbon_g, import_kwh_battery + import_kwh_house, export_kwh

    def in_charge_window(self, charge_window, minute_abs):
        """
        Work out if this minute is within the a charge window

        Parameters:
        charge_window (list): A sorted list of dictionaries representing charge windows.
                                Each dictionary should have "start" and "end" keys
                                representing the start and end minutes of the window.

        minute_abs (int): The absolute minute value to check.

        Returns:
        int: The index of the charge window if the minute is within a window,
                otherwise -1.
        """
        window_n = 0
        for window in charge_window:
            if minute_abs >= window["start"] and minute_abs < window["end"]:
                return window_n
            elif window["start"] > minute_abs:
                # As windows are sorted, we can stop searching once we've passed the minute
                break
            window_n += 1
        return -1

    def calculate_plan(self, recompute=True, debug_mode=False, publish=True):
        """
        Calculate the new plan (best)

        sets:
           self.charge_window_best
           self.charge_limit_best
           self.charge_limit_percent_best
           self.export_window_best
           self.export_limits_best
        """

        # Re-compute plan due to time wrap
        if self.plan_last_updated_minutes > self.minutes_now:
            self.log("Force recompute due to start of day")
            recompute = True
            self.plan_valid = False

        # Shift onto next charge window if required
        while self.charge_window_best:
            window = self.charge_window_best[0]
            if window["end"] <= self.minutes_now:
                del self.charge_window_best[0]
                del self.charge_limit_best[0]
                del self.charge_limit_percent_best[0]
                self.log("Current charge window has expired, removing it")
            else:
                break

        # Shift onto next export window if required
        while self.export_window_best:
            window = self.export_window_best[0]
            if window["end"] <= self.minutes_now:
                del self.export_window_best[0]
                del self.export_limits_best[0]
                self.log("Current export window has expired, removing it")
            else:
                break

        # Recompute?
        if recompute:
            # Obtain previous plan data for comparison
            if self.plan_valid:
                charge_limit_best_prev = copy.deepcopy(self.charge_limit_best)
                charge_window_best_prev = copy.deepcopy(self.charge_window_best)
                export_window_best_prev = copy.deepcopy(self.export_window_best)
                export_limits_best_prev = copy.deepcopy(self.export_limits_best)
                self.log("Recompute is saving previous plan...")
            else:
                charge_limit_best_prev = None
                charge_window_best_prev = None
                export_window_best_prev = None
                export_limits_best_prev = None
                self.log("Recompute, previous plan is invalid...")

            self.plan_valid = False  # In case of crash, plan is now invalid

            # Calculate best charge windows
            if self.low_rates and self.calculate_best_charge and self.set_charge_window:
                # If we are using calculated windows directly then save them
                self.charge_window_best = copy.deepcopy(self.low_rates)
            else:
                # Default best charge window as this one
                self.charge_window_best = copy.deepcopy(self.charge_window)

            # Calculate best export windows
            if self.calculate_best_export and self.set_export_window:
                self.export_window_best = copy.deepcopy(self.high_export_rates)
            else:
                self.export_window_best = copy.deepcopy(self.export_window)

            # Pre-fill best charge limit with the current charge limit
            self.charge_limit_best = [self.current_charge_limit * self.soc_max / 100.0 for i in range(len(self.charge_window_best))]
            self.charge_limit_percent_best = [self.current_charge_limit for i in range(len(self.charge_window_best))]

            # Pre-fill best export enable with Off
            self.export_limits_best = [100.0 for i in range(len(self.export_window_best))]

            self.end_record = self.forecast_minutes
        # Show best windows
        self.log("Best charge window {}".format(self.window_as_text(self.charge_window_best, self.charge_limit_percent_best)))
        self.log("Best export window {}".format(self.window_as_text(self.export_window_best, self.export_limits_best)))

        # Created optimised step data
        self.metric_cloud_coverage = self.get_cloud_factor(self.minutes_now, self.pv_forecast_minute, self.pv_forecast_minute10)
        self.metric_load_divergence = self.get_load_divergence(self.minutes_now, self.load_minutes)
        load_minutes_step = self.step_data_history(
            self.load_minutes,
            self.minutes_now,
            forward=False,
            scale_today=self.load_inday_adjustment,
            scale_fixed=1.0,
            type_load=True,
            load_forecast=self.load_forecast,
            load_scaling_dynamic=self.load_scaling_dynamic,
            cloud_factor=self.metric_load_divergence,
        )
        load_minutes_step10 = self.step_data_history(
            self.load_minutes,
            self.minutes_now,
            forward=False,
            scale_today=self.load_inday_adjustment,
            scale_fixed=self.load_scaling10,
            type_load=True,
            load_forecast=self.load_forecast,
            load_scaling_dynamic=self.load_scaling_dynamic,
            cloud_factor=min(self.metric_load_divergence + 0.5, 1.0) if self.metric_load_divergence else None,
        )
        pv_forecast_minute_step = self.step_data_history(self.pv_forecast_minute, self.minutes_now, forward=True, cloud_factor=self.metric_cloud_coverage)
        pv_forecast_minute10_step = self.step_data_history(self.pv_forecast_minute10, self.minutes_now, forward=True, cloud_factor=min(self.metric_cloud_coverage + 0.2, 1.0) if self.metric_cloud_coverage else None, flip=True)

        # Save step data for debug
        self.load_minutes_step = load_minutes_step
        self.load_minutes_step10 = load_minutes_step10
        self.pv_forecast_minute_step = pv_forecast_minute_step
        self.pv_forecast_minute10_step = pv_forecast_minute10_step

        # Yesterday data
        if recompute and self.calculate_savings and publish:
            self.calculate_yesterday()

        # Creation prediction object
        self.prediction = Prediction(self, pv_forecast_minute_step, pv_forecast_minute10_step, load_minutes_step, load_minutes_step10)

        # Create pool
        if not self.pool:
            threads = self.get_arg("threads", "auto")
            if threads == "auto":
                self.log("Creating pool of {} processes to match your CPU count".format(cpu_count()))
                self.pool = Pool(processes=cpu_count())
            elif threads:
                self.log("Creating pool of {} processes as per apps.yaml".format(int(threads)))
                self.pool = Pool(processes=int(threads))
            else:
                self.log("Not using threading as threads is set to 0 in apps.yaml")

        # Simulate current settings to get initial data
        metric, import_kwh_battery, import_kwh_house, export_kwh, soc_min, soc, soc_min_minute, battery_cycle, metric_keep, final_iboost, final_carbon_g = self.run_prediction(
            self.charge_limit, self.charge_window, self.export_window, self.export_limits, False, end_record=self.end_record
        )

        # Try different battery SoC's to get the best result
        if recompute:
            self.rate_best_cost_threshold_charge = None
            self.rate_best_cost_threshold_export = None

        if self.calculate_best and recompute:
            # Recomputing the plan
            self.log_option_best()

            # Full plan
            self.optimise_all_windows(metric, metric_keep, debug_mode)

            # Update target values, will be refined via clipping
            self.update_target_values()

            # Remove charge windows that overlap with export windows
            self.charge_limit_best, self.charge_window_best = remove_intersecting_windows(self.charge_limit_best, self.charge_window_best, self.export_limits_best, self.export_window_best)

            # Filter out any unused export windows
            if self.calculate_best_export and self.export_window_best:
                # Filter out the windows we disabled
                self.export_limits_best, self.export_window_best = self.discard_unused_export_slots(self.export_limits_best, self.export_window_best)

                # Clipping windows
                if self.export_window_best:
                    # Re-run prediction to get data for clipping
                    (
                        best_metric,
                        import_kwh_battery,
                        import_kwh_house,
                        export_kwh,
                        soc_min,
                        soc,
                        soc_min_minute,
                        battery_cycle,
                        metric_keep,
                        final_iboost,
                        final_carbon_g,
                    ) = self.run_prediction(
                        self.charge_limit_best,
                        self.charge_window_best,
                        self.export_window_best,
                        self.export_limits_best,
                        False,
                        end_record=self.end_record,
                    )

                    # Work out record windows
                    record_export_windows = max(self.max_charge_windows(self.end_record + self.minutes_now, self.export_window_best), 1)

                    # Export slot clipping
                    self.export_window_best, self.export_limits_best = self.clip_export_slots(self.minutes_now, self.predict_soc, self.export_window_best, self.export_limits_best, record_export_windows, PREDICT_STEP)

                    # Filter out the windows we disabled during clipping
                    self.export_limits_best, self.export_window_best = self.discard_unused_export_slots(self.export_limits_best, self.export_window_best)
                self.log("Export windows filtered {}".format(self.window_as_text(self.export_window_best, self.export_limits_best)))

            # Filter out any unused charge slots
            if self.calculate_best_charge and self.charge_window_best:
                # Re-run prediction to get data for clipping
                (
                    best_metric,
                    import_kwh_battery,
                    import_kwh_house,
                    export_kwh,
                    soc_min,
                    soc,
                    soc_min_minute,
                    battery_cycle,
                    metric_keep,
                    final_iboost,
                    final_carbon_g,
                ) = self.run_prediction(
                    self.charge_limit_best,
                    self.charge_window_best,
                    self.export_window_best,
                    self.export_limits_best,
                    False,
                    end_record=self.end_record,
                )
                self.log("Raw charge windows {} reserve {}".format(self.window_as_text(self.charge_window_best, calc_percent_limit(self.charge_limit_best, self.soc_max)), self.reserve))

                # Initial charge slot filter
                if self.set_charge_window:
                    record_charge_windows = max(self.max_charge_windows(self.end_record + self.minutes_now, self.charge_window_best), 1)
                    self.charge_limit_best, self.charge_window_best = self.discard_unused_charge_slots(self.charge_limit_best, self.charge_window_best, self.reserve)

                # Charge slot clipping
                record_charge_windows = max(self.max_charge_windows(self.end_record + self.minutes_now, self.charge_window_best), 1)
                self.log("Unclipped charge windows {} reserve {}".format(self.window_as_text(self.charge_window_best, calc_percent_limit(self.charge_limit_best, self.soc_max)), self.reserve))
                self.charge_window_best, self.charge_limit_best = self.clip_charge_slots(self.minutes_now, self.predict_soc, self.charge_window_best, self.charge_limit_best, record_charge_windows, PREDICT_STEP)

                if self.set_charge_window:
                    # Filter out the windows we disabled during clipping
                    self.log("Unfiltered charge windows {} reserve {}".format(self.window_as_text(self.charge_window_best, calc_percent_limit(self.charge_limit_best, self.soc_max)), self.reserve))
                    self.charge_limit_best, self.charge_window_best = self.discard_unused_charge_slots(self.charge_limit_best, self.charge_window_best, self.reserve)
                    self.charge_limit_percent_best = calc_percent_limit(self.charge_limit_best, self.soc_max)
                    self.log("Filtered charge windows {} reserve {}".format(self.window_as_text(self.charge_window_best, calc_percent_limit(self.charge_limit_best, self.soc_max)), self.reserve))
                else:
                    self.charge_limit_percent_best = calc_percent_limit(self.charge_limit_best, self.soc_max)
                    self.log("Unfiltered charge windows {} reserve {}".format(self.window_as_text(self.charge_window_best, calc_percent_limit(self.charge_limit_best, self.soc_max)), self.reserve))

            # Plan comparison
            if charge_window_best_prev is not None and not debug_mode:
                metric, battery_value, cost, metric_keep, battery_cycle, final_carbon_g, import_kwh, export_kwh = self.run_prediction_metric(
                    self.charge_limit_best, self.charge_window_best, self.export_window_best, self.export_limits_best, end_record=self.end_record
                )
                metric_prev, battery_value_prev, cost_prev, metric_keep_prev, battery_cycle_prev, final_carbon_g_prev, import_kwh_prev, export_kwh_prev = self.run_prediction_metric(
                    charge_limit_best_prev, charge_window_best_prev, export_window_best_prev, export_limits_best_prev, end_record=self.end_record
                )

                self.log("Previous plan best metric is {} (cost {}) and new plan best metric is {} (cost {})".format(dp2(metric_prev), dp2(cost_prev), dp2(metric), dp2(cost)))
                if (metric_prev - metric) < self.metric_min_improvement_plan:
                    self.log("New plan metric is not significantly better (metric_min_improvement_plan {}) than previous plan, using previous plan".format(self.metric_min_improvement_plan))
                    self.charge_window_best = copy.deepcopy(charge_window_best_prev)
                    self.charge_limit_best = copy.deepcopy(charge_limit_best_prev)
                    self.export_window_best = copy.deepcopy(export_window_best_prev)
                    self.export_limits_best = copy.deepcopy(export_limits_best_prev)
                else:
                    self.log("New plan metric is significantly better from previous plan, using new plan")

            # Plan is now valid
            self.log("Plan valid is now true after recompute was {}".format(self.plan_valid))
            if not self.update_pending:
                self.plan_valid = True
            else:
                self.log("Plan is not valid as update is pending, will re-compute on next run...")
                self.plan_valid = False
            self.plan_last_updated = self.now_utc
            self.plan_last_updated_minutes = self.minutes_now

        # Final simulation of base
        metric, import_kwh_battery, import_kwh_house, export_kwh, soc_min, soc, soc_min_minute, battery_cycle, metric_keep, final_iboost, final_carbon_g = self.run_prediction(
            self.charge_limit, self.charge_window, self.export_window, self.export_limits, False, save="base" if publish else None, end_record=self.end_record
        )
        # And base 10
        (
            metricb10,
            import_kwh_batteryb10,
            import_kwh_houseb10,
            export_kwhb10,
            soc_minb10,
            socb10,
            soc_min_minuteb10,
            battery_cycle10,
            metric_keep10,
            final_iboost10,
            final_carbon_g10,
        ) = self.run_prediction(
            self.charge_limit,
            self.charge_window,
            self.export_window,
            self.export_limits,
            True,
            save="base10" if publish else None,
            end_record=self.end_record,
        )

        if self.calculate_best:
            # Final simulation of best, do 10% and normal scenario
            (
                best_metric10,
                import_kwh_battery10,
                import_kwh_house10,
                export_kwh10,
                soc_min10,
                soc10,
                soc_min_minute10,
                battery_cycle10,
                metric_keep10,
                final_iboost10,
                final_carbon_g10,
            ) = self.run_prediction(
                self.charge_limit_best,
                self.charge_window_best,
                self.export_window_best,
                self.export_limits_best,
                True,
                save="best10" if publish else None,
                end_record=self.end_record,
            )
            (
                best_metric,
                import_kwh_battery,
                import_kwh_house,
                export_kwh,
                soc_min,
                soc,
                soc_min_minute,
                battery_cycle,
                metric_keep,
                final_iboost,
                final_carbon_g,
            ) = self.run_prediction(
                self.charge_limit_best,
                self.charge_window_best,
                self.export_window_best,
                self.export_limits_best,
                False,
                save="best" if publish else None,
                end_record=self.end_record,
            )
            # round charge_limit_best (kWh) to 2 decimal places and export_limits_best (percentage) to nearest whole number
            self.charge_limit_best = [dp2(elem) for elem in self.charge_limit_best]
            self.export_limits_best = [dp2(elem) for elem in self.export_limits_best]

            self.log(
                "Best charging limit socs {} export {} gives import battery {} house {} export {} metric {} metric10 {}".format(
                    self.charge_limit_best,
                    self.export_limits_best,
                    dp2(import_kwh_battery),
                    dp2(import_kwh_house),
                    dp2(export_kwh),
                    dp2(best_metric),
                    dp2(best_metric10),
                )
            )

            # Publish charge and export window best
            if publish:
                self.charge_limit_percent_best = calc_percent_limit(self.charge_limit_best, self.soc_max)
                self.publish_charge_limit(self.charge_limit_best, self.charge_window_best, self.charge_limit_percent_best, best=True, soc=self.predict_soc_best)
                self.publish_export_limit(self.export_window_best, self.export_limits_best, best=True)

                # HTML data
                text = self.short_textual_plan(soc_min, soc_min_minute, pv_forecast_minute_step, pv_forecast_minute10_step, load_minutes_step, load_minutes_step10, self.end_record)
                text_lines = text.split("\n")
                for line in text_lines:
                    self.log(line)
                self.publish_html_plan(pv_forecast_minute_step, pv_forecast_minute10_step, load_minutes_step, load_minutes_step10, self.end_record)

                # Web history
                if self.web_interface:
                    self.web_interface.history_update()

        # Destroy pool
        if self.pool:
            try:
                self.pool.close()
                self.pool.join()
            except Exception as e:
                self.log("Warn: failed to close thread pool: {}".format(e))
                self.log("Warn: " + traceback.format_exc())
            self.pool = None
        # Return if we recomputed or not
        return recompute

    def compute_metric(self, end_record, soc, soc10, cost, cost10, final_iboost, final_iboost10, battery_cycle, metric_keep, final_carbon_g, import_kwh_battery, import_kwh_house, export_kwh):
        """
        Compute the metric combing pv and pv10 data
        """
        # Store simulated mid value
        metric = cost
        metric10 = cost10

        # Balancing payment to account for battery left over
        # ie. how much extra battery is worth to us in future, assume it's the same as low rate
        rate_min = (self.rate_min_forward.get(self.minutes_now + end_record, self.rate_min)) / self.inverter_loss / self.battery_loss + self.metric_battery_cycle
        rate_min = max(min(rate_min, self.rate_max * self.inverter_loss * self.battery_loss - self.metric_battery_cycle), 0)
        rate_export_min = self.rate_export_min * self.inverter_loss * self.battery_loss_discharge - self.metric_battery_cycle - rate_min
        battery_value = (soc * self.metric_battery_value_scaling + final_iboost * self.iboost_value_scaling) * max(rate_min, 1.0, rate_export_min)
        battery_value10 = (soc10 * self.metric_battery_value_scaling + final_iboost10 * self.iboost_value_scaling) * max(rate_min, 1.0, rate_export_min)
        metric -= battery_value
        metric10 -= battery_value10

        # Metric adjustment based on 10% outcome weighting
        if metric10 > metric:
            metric_diff = metric10 - metric
            metric_diff *= self.pv_metric10_weight
            metric += metric_diff
        else:
            metric_diff = 0.0

        # Carbon metric
        if self.carbon_enable:
            metric += (final_carbon_g / 1000) * self.carbon_metric

        # Self sufficiency metric
        metric += (import_kwh_house + import_kwh_battery) * self.metric_self_sufficiency

        # Adjustment for battery cycles metric
        metric += battery_cycle * self.metric_battery_cycle + metric_keep

        return dp4(metric), dp4(battery_value)

    def optimise_charge_limit(self, window_n, record_charge_windows, charge_limit, charge_window, export_window, export_limits, all_n=None, end_record=None, freeze_only=False, allow_freeze=True):
        """
        Optimise a single charging window for best SoC
        """
        loop_soc = self.soc_max
        best_soc = self.soc_max
        best_soc_min = 0
        best_soc_min_minute = 0
        best_metric = 9999999
        best_metric_first = best_metric
        best_cost = 0
        best_import = 0
        best_soc_step = self.best_soc_step
        best_keep = 0
        best_cycle = 0
        best_carbon = 0
        all_max_soc = self.soc_max
        all_min_soc = 0
        try_charge_limit = copy.deepcopy(charge_limit)
        resultmid = {}
        result10 = {}

        if not self.set_charge_freeze:
            allow_freeze = False

        if all_n:
            window_n = all_n[0]

        min_improvement_scaled = self.metric_min_improvement
        if not all_n:
            start = charge_window[window_n]["start"]
            end = charge_window[window_n]["end"]
            window_size = end - start
            if window_size <= 30:
                best_soc_step = best_soc_step * 2
            min_improvement_scaled = self.metric_min_improvement * window_size / 30.0

        # Start the loop at the max soc setting
        if self.best_soc_max > 0:
            loop_soc = min(loop_soc, self.best_soc_max)

        # Create min/max SoC to avoid simulating SoC that are not going have any impact
        # Can't do this for anything but a single window as the winder SoC impact isn't known
        if not all_n and not freeze_only:
            hans = []
            all_max_soc = 0
            all_min_soc = self.soc_max
            hans.append(self.launch_run_prediction_charge(loop_soc, window_n, charge_limit, charge_window, export_window, export_limits, False, all_n, end_record))
            hans.append(self.launch_run_prediction_charge(loop_soc, window_n, charge_limit, charge_window, export_window, export_limits, True, all_n, end_record))
            hans.append(self.launch_run_prediction_charge(best_soc_min, window_n, charge_limit, charge_window, export_window, export_limits, False, all_n, end_record))
            hans.append(self.launch_run_prediction_charge(best_soc_min, window_n, charge_limit, charge_window, export_window, export_limits, True, all_n, end_record))
            id = 0
            for han in hans:
                (
                    cost,
                    import_kwh_battery,
                    import_kwh_house,
                    export_kwh,
                    soc_min,
                    soc,
                    soc_min_minute,
                    battery_cycle,
                    metric_keep,
                    final_iboost,
                    final_carbon_g,
                    min_soc,
                    max_soc,
                ) = han.get()
                all_min_soc = min(all_min_soc, min_soc)
                all_max_soc = max(all_max_soc, max_soc)
                if id == 0:
                    resultmid[loop_soc] = [
                        cost,
                        import_kwh_battery,
                        import_kwh_house,
                        export_kwh,
                        soc_min,
                        soc,
                        soc_min_minute,
                        battery_cycle,
                        metric_keep,
                        final_iboost,
                        final_carbon_g,
                        min_soc,
                        max_soc,
                    ]
                elif id == 1:
                    result10[loop_soc] = [
                        cost,
                        import_kwh_battery,
                        import_kwh_house,
                        export_kwh,
                        soc_min,
                        soc,
                        soc_min_minute,
                        battery_cycle,
                        metric_keep,
                        final_iboost,
                        final_carbon_g,
                        min_soc,
                        max_soc,
                    ]
                elif id == 2:
                    resultmid[best_soc_min] = [
                        cost,
                        import_kwh_battery,
                        import_kwh_house,
                        export_kwh,
                        soc_min,
                        soc,
                        soc_min_minute,
                        battery_cycle,
                        metric_keep,
                        final_iboost,
                        final_carbon_g,
                        min_soc,
                        max_soc,
                    ]
                elif id == 3:
                    result10[best_soc_min] = [
                        cost,
                        import_kwh_battery,
                        import_kwh_house,
                        export_kwh,
                        soc_min,
                        soc,
                        soc_min_minute,
                        battery_cycle,
                        metric_keep,
                        final_iboost,
                        final_carbon_g,
                        min_soc,
                        max_soc,
                    ]
                id += 1

        # Assemble list of SoC's to try
        try_socs = [loop_soc]
        loop_step = max(best_soc_step, 0.1)
        best_soc_min_setting = self.best_soc_min
        if best_soc_min_setting > 0:
            best_soc_min_setting = max(self.reserve, best_soc_min_setting)

        while loop_soc > self.reserve and not freeze_only:
            skip = False
            try_soc = max(best_soc_min, loop_soc)
            try_soc = dp2(min(try_soc, self.soc_max))
            if try_soc > (all_max_soc + loop_step):
                skip = True
            if (try_soc > self.reserve) and (try_soc > self.best_soc_min) and (try_soc < (all_min_soc - loop_step)):
                skip = True
            # Keep those we already simulated
            if try_soc in resultmid:
                skip = False
            # Keep the current setting if different from the selected ones
            if not all_n and try_soc == charge_limit[window_n]:
                skip = False
            # All to the list
            if not skip and (try_soc not in try_socs) and (try_soc != self.reserve):
                try_socs.append(dp2(try_soc))
            loop_soc -= loop_step

        if freeze_only:
            try_socs = [charge_limit[window_n]]
            if allow_freeze and self.reserve not in try_socs:
                try_socs.append(self.reserve)
        else:
            # Give priority to off to avoid spurious charge freezes
            if best_soc_min_setting not in try_socs:
                try_socs.append(best_soc_min_setting)
            if allow_freeze and (self.reserve not in try_socs):
                try_socs.append(self.reserve)
            if not allow_freeze and (self.reserve in try_socs):
                try_socs.remove(self.reserve)

        # Run the simulations in parallel
        results = []
        results10 = []
        for try_soc in try_socs:
            if try_soc not in resultmid:
                hanres = self.launch_run_prediction_charge(try_soc, window_n, charge_limit, charge_window, export_window, export_limits, False, all_n, end_record)
                results.append(hanres)
                hanres10 = self.launch_run_prediction_charge(try_soc, window_n, charge_limit, charge_window, export_window, export_limits, True, all_n, end_record)
                results10.append(hanres10)

        # Get results from sims if we simulated them
        for try_soc in try_socs:
            if try_soc not in resultmid:
                hanres = results.pop(0)
                hanres10 = results10.pop(0)
                resultmid[try_soc] = hanres.get()
                result10[try_soc] = hanres10.get()

        window_results = {}
        # Now we have all the results, we can pick the best SoC
        # Note the first result is full charge, so metric min improvement will work against that
        first = True
        for try_soc in try_socs:
            window = charge_window[window_n]

            # Store try value into the window, either all or just this one
            if all_n:
                for window_id in all_n:
                    try_charge_limit[window_id] = try_soc
            else:
                try_charge_limit[window_n] = try_soc

            # Simulate with medium PV
            (
                cost,
                import_kwh_battery,
                import_kwh_house,
                export_kwh,
                soc_min,
                soc,
                soc_min_minute,
                battery_cycle,
                metric_keep,
                final_iboost,
                final_carbon_g,
                min_soc,
                max_soc,
            ) = resultmid[try_soc]
            (
                cost10,
                import_kwh_battery10,
                import_kwh_house10,
                export_kwh10,
                soc_min10,
                soc10,
                soc_min_minute10,
                battery_cycle10,
                metric_keep10,
                final_iboost10,
                final_carbon_g10,
                min_soc10,
                max_soc10,
            ) = result10[try_soc]

            # Compute the metric from simulation results
            metric, battery_value = self.compute_metric(end_record, soc, soc10, cost, cost10, final_iboost, final_iboost10, battery_cycle, metric_keep, final_carbon_g, import_kwh_battery, import_kwh_house, export_kwh)

            # Metric adjustment based on current charge limit when inside the window
            # to try to avoid constant small changes to SoC target by forcing to keep the current % during a charge period
            # if changing it has little impact
            if not all_n and self.isCharging and (window_n == self.in_charge_window(charge_window, self.minutes_now)):
                if calc_percent_limit(self.isCharging_Target, self.soc_max) == calc_percent_limit(try_soc, self.soc_max):
                    metric -= max(0.1, self.metric_min_improvement)

            if try_soc == best_soc_min_setting:
                # Minor weighting to 0%
                metric -= 0.003
            elif try_soc == self.soc_max:
                # Minor weighting to 100%
                metric -= 0.002
            elif self.set_charge_freeze and try_soc == self.reserve:
                # Minor weighting to freeze
                metric -= 0.001

            # Round metric to 4 DP
            metric = dp4(metric)

            if self.debug_enable:
                self.log(
                    "Sim: SoC {} soc_min {} @ {} window {} metric {} cost {} cost10 {} soc {} soc10 {} final_iboost {} final_iboost10 {} final_carbon_g {} metric_keep {} cycle {} carbon {} import {} export {} battery_value {}".format(
                        try_soc,
                        dp4(soc_min),
                        self.time_abs_str(soc_min_minute),
                        window_n,
                        metric,
                        cost,
                        cost10,
                        soc,
                        soc10,
                        final_iboost,
                        final_iboost10,
                        final_carbon_g,
                        metric_keep,
                        battery_cycle,
                        final_carbon_g,
                        import_kwh_battery + import_kwh_house,
                        export_kwh,
                        battery_value,
                    )
                )

            window_results[try_soc] = metric

            # Only select the lower SoC if it makes a notable improvement has defined by min_improvement (divided in M windows)
            # and it doesn't fall below the soc_keep threshold
            if (metric + min_improvement_scaled) <= best_metric_first and metric <= best_metric:
                best_metric = metric
                best_soc = try_soc
                best_cost = cost
                best_soc_min = soc_min
                best_soc_min_minute = soc_min_minute
                best_keep = metric_keep
                best_cycle = battery_cycle
                best_carbon = final_carbon_g
                best_import = import_kwh_battery + import_kwh_house

            if first:
                best_metric_first = metric
                first = False

        # Add margin last
        best_soc = min(best_soc + self.best_soc_margin, self.soc_max)

        if self.debug_enable:
            if not all_n:
                self.log(
                    "Try optimising charge window(s)    {}: {} - {} price {} cost {} metric {} keep {} cycle {} carbon {} import {} export {} selected {} was {} results {}".format(
                        window_n,
                        self.time_abs_str(window["start"]),
                        self.time_abs_str(window["end"]),
                        charge_window[window_n]["average"],
                        dp4(best_cost),
                        dp4(best_metric),
                        dp4(best_keep),
                        dp4(best_cycle),
                        dp0(best_carbon),
                        dp4(import_kwh_battery + import_kwh_house),
                        dp4(export_kwh),
                        best_soc,
                        charge_limit[window_n],
                        window_results,
                    )
                )
            else:
                self.log(
                    "Try optimising charge window(s)    {}: price {} cost {} metric {} keep {} cycle {} carbon {} import {} selected {} was {} results {}".format(
                        all_n,
                        charge_window[window_n]["average"],
                        dp2(best_cost),
                        dp2(best_metric),
                        dp2(best_keep),
                        dp2(best_cycle),
                        dp0(best_carbon),
                        dp0(best_import),
                        best_soc,
                        charge_limit[window_n],
                        window_results,
                    )
                )
        return best_soc, best_metric, best_cost, best_soc_min, best_soc_min_minute, best_keep, best_cycle, best_carbon, best_import

    def optimise_export(self, window_n, record_charge_windows, try_charge_limit, charge_window, export_window, export_limit, all_n=None, end_record=None, freeze_only=False, allow_freeze=True):
        """
        Optimise a single export window for best export %
        """
        best_export = False
        best_metric = 9999999
        off_metric = 9999999
        best_cost = 0
        best_soc_min = 0
        best_soc_min_minute = 0
        best_keep = 0
        best_cycle = 0
        best_import = 0
        best_carbon = 0
        this_export_limit = 100.0
        window = export_window[window_n]
        try_export_window = copy.deepcopy(export_window)
        try_export = copy.deepcopy(export_limit)
        best_start = window["start"]
        best_size = window["end"] - best_start
        export_step = 5
        export_step_large = 15

        if not self.set_export_freeze:
            allow_freeze = False

        # loop on each export option
        if allow_freeze and (freeze_only or self.set_export_freeze_only):
            loop_options = [100.0, 99.0]
        elif allow_freeze and not self.set_export_freeze_only:
            # If we support freeze, try a 99% option which will freeze at any SoC level below this
            loop_options = [100.0, 99.0, 0.0]
            if self.set_export_low_power:
                loop_options.extend([0.3, 0.5, 0.7])
        else:
            loop_options = [100.0, 0.0]
            if self.set_export_low_power:
                loop_options.extend([0.3, 0.5, 0.7])

        # Collect all options
        results = []
        results10 = []
        try_options = []
        for loop_limit in loop_options:
            # Loop on window size
            loop_start = window["end"] - 5  # Minimum export window size 5 minutes
            while loop_start >= window["start"]:
                this_export_limit = loop_limit
                start = loop_start

                # Move the loop start back to full size
                current_len = window["end"] - start
                if current_len >= 120 and (current_len % export_step_large) == 0:
                    # Large window, step back by 15 minutes
                    loop_start -= export_step_large
                else:
                    loop_start -= export_step

                # Can't optimise all window start slot
                if all_n and (start != window["start"]):
                    continue

                # Don't allow slow export for small windows
                if this_export_limit > int(this_export_limit) and (try_export_window[window_n]["end"] - start) < 15:
                    continue

                # Don't optimise start of disabled windows or freeze only windows, just for export ones
                if (this_export_limit in [100.0, 99.0]) and (start != window["start"]):
                    continue

                # Never go below the minimum level
                this_export_limit = max(calc_percent_limit(self.best_soc_min, self.soc_max), int(this_export_limit))
                this_export_limit = this_export_limit + loop_limit - int(loop_limit)
                try_options.append([start, this_export_limit])

                results.append(self.launch_run_prediction_export(this_export_limit, start, window_n, try_charge_limit, charge_window, try_export_window, try_export, False, all_n, end_record))
                results10.append(self.launch_run_prediction_export(this_export_limit, start, window_n, try_charge_limit, charge_window, try_export_window, try_export, True, all_n, end_record))

        # Get results from sims
        try_results = []
        for try_option in try_options:
            hanres = results.pop(0)
            hanres10 = results10.pop(0)
            result = hanres.get()
            result10 = hanres10.get()
            try_results.append(try_option + [result, result10])

        window_results = {}
        for try_option in try_results:
            start, this_export_limit, hanres, hanres10 = try_option

            # Simulate with medium PV
            cost, import_kwh_battery, import_kwh_house, export_kwh, soc_min, soc, soc_min_minute, battery_cycle, metric_keep, final_iboost, final_carbon_g = hanres
            (
                cost10,
                import_kwh_battery10,
                import_kwh_house10,
                export_kwh10,
                soc_min10,
                soc10,
                soc_min_minute10,
                battery_cycle10,
                metric_keep10,
                final_iboost10,
                final_carbon_g10,
            ) = hanres10

            # Compute the metric from simulation results
            metric, battery_value = self.compute_metric(end_record, soc, soc10, cost, cost10, final_iboost, final_iboost10, battery_cycle, metric_keep, final_carbon_g, import_kwh_battery, import_kwh_house, export_kwh)

            if this_export_limit == 100.0:
                # Minor weighting to off
                metric -= 0.002
            elif this_export_limit == 0:
                # Minor weighting to 0%
                metric -= 0.001

            # Adjust to try to keep existing windows
            if window_n < 2 and this_export_limit < 99.0 and self.export_window and self.isExporting:
                pwindow = export_window[window_n]
                dwindow = self.export_window[0]
                if self.minutes_now >= pwindow["start"] and self.minutes_now < pwindow["end"] and ((self.minutes_now >= dwindow["start"] and self.minutes_now < dwindow["end"]) or (dwindow["end"] == pwindow["start"])):
                    metric -= max(0.5, self.metric_min_improvement_export)

            # Round metric to 4 DP
            metric = dp4(metric)

            if self.debug_enable:
                self.log(
                    "Sim: Export {} window {} start {} end {}, import {} export {} min_soc {} @ {} soc {} soc10 {} cost {} cost10 {} metric {} cycle {} iboost {} iboost10 {} carbon {} keep {} battery_value {} end_record {}".format(
                        this_export_limit,
                        window_n,
                        self.time_abs_str(start),
                        self.time_abs_str(try_export_window[window_n]["end"]),
                        dp4(import_kwh_battery + import_kwh_house),
                        dp4(export_kwh),
                        dp4(soc_min),
                        self.time_abs_str(soc_min_minute),
                        dp4(soc),
                        dp4(soc10),
                        dp4(cost),
                        dp4(cost10),
                        dp4(metric),
                        dp4(battery_cycle * self.metric_battery_cycle),
                        dp4(final_iboost),
                        dp4(final_iboost10),
                        dp4(final_carbon_g),
                        dp4(metric_keep),
                        battery_value,
                        end_record,
                    )
                )

            window_size = try_export_window[window_n]["end"] - start
            window_key = str(dp2(this_export_limit)) + "_" + str(window_size)
            window_results[window_key] = [metric, cost]

            # Only select an export if it makes a notable improvement has defined by min_improvement (divided in M windows)
            # Scale back in the case of freeze export as improvements will be smaller
            rate_scale = 1 - (this_export_limit - int(this_export_limit))

            if this_export_limit == 99:
                min_improvement_scaled = self.metric_min_improvement_export_freeze
            elif all_n:
                min_improvement_scaled = self.metric_min_improvement_export * rate_scale * len(all_n)
            else:
                min_improvement_scaled = self.metric_min_improvement_export * window_size * rate_scale / 30.0

            # Only select an export if it makes a notable improvement has defined by min_improvement (divided in M windows)
            if ((metric + min_improvement_scaled) <= off_metric) and (metric <= best_metric):
                best_metric = metric
                best_export = this_export_limit
                best_cost = cost
                best_soc_min = soc_min
                best_soc_min_minute = soc_min_minute
                best_start = start
                best_size = window_size
                best_keep = metric_keep
                best_cycle = battery_cycle
                best_carbon = final_carbon_g
                best_import = import_kwh_battery + import_kwh_house

            # Store the metric for export off
            if off_metric == 9999999:
                off_metric = metric

        if self.debug_enable:
            if not all_n:
                self.log(
                    "Try optimising export window(s) {}: {} - {} price {} cost {} metric {} carbon {} import {} keep {} selected {}% size {} was {}% results {}".format(
                        window_n,
                        self.time_abs_str(window["start"]),
                        self.time_abs_str(window["end"]),
                        window["average"],
                        dp4(best_cost),
                        dp4(best_metric),
                        dp4(best_carbon),
                        dp4(best_import),
                        dp4(best_keep),
                        best_export,
                        best_size,
                        export_limit[window_n],
                        window_results,
                    )
                )
            else:
                self.log(
                    "Try optimising export window(s) {} price {} selected {}% size {} cost {} metric {} carbon {} import {} keep {} results {}".format(
                        all_n,
                        window["average"],
                        best_export,
                        best_size,
                        dp4(best_cost),
                        dp4(best_metric),
                        dp4(best_carbon),
                        dp4(best_import),
                        dp4(best_keep),
                        window_results,
                    )
                )

        return best_export, best_start, best_metric, best_cost, best_soc_min, best_soc_min_minute, best_keep, best_cycle, best_carbon, best_import

    def window_sort_func(self, window):
        """
        Helper sort index function
        """
        return float(window["key"])

    def window_sort_func_start(self, window):
        """
        Helper sort index function
        """
        return float(window["start"])

    def sort_window_by_time(self, windows):
        """
        Sort windows in start time order, return a new list of windows
        """
        window_sorted = copy.deepcopy(windows)
        window_sorted.sort(key=self.window_sort_func_start)
        return window_sorted

    def sort_window_by_price_combined(self, charge_windows, export_windows, calculate_import_low_export=False, calculate_export_high_import=False):
        """
        Sort windows into price sets
        """
        window_sort = []
        window_links = {}
        price_set = []
        price_links = {}

        pv_forecast_minute_step = self.prediction.pv_forecast_minute_step

        # Add charge windows
        if self.calculate_best_charge:
            id = 0
            for window in charge_windows:
                # Account for losses in average rate as it makes import higher
                average = window["average"] / self.inverter_loss / self.battery_loss + self.metric_battery_cycle
                if self.carbon_enable:
                    carbon_intensity = self.carbon_intensity.get(window["start"] - self.minutes_now, 0)
                    average += dp1(carbon_intensity * self.carbon_metric / 1000.0)
                average += self.metric_self_sufficiency
                average = dp2(average)  # Round to nearest 0.01 penny to avoid too many bands
                if calculate_import_low_export:
                    average_export = dp2((self.rate_export.get(window["start"], 0) + self.rate_export.get(window["end"] - PREDICT_STEP, 0)) / 2)
                else:
                    average_export = 0
                window_start = window["start"]
                sort_key = "%04.2f_%04.2f_%04d_c%02d" % (5000 - average, 5000 - average_export, 9999 - window_start, id)
                window_sort.append(sort_key)
                window_links[sort_key] = {}
                window_links[sort_key]["type"] = "c"
                window_links[sort_key]["id"] = id
                window_links[sort_key]["average"] = dp1(average / 2) * 2  # Round to nearest 0.2 penny to avoid too many bands
                window_links[sort_key]["average_secondary"] = dp1(average_export)  # Round to nearest 0.1 penny to avoid too many bands

                if self.set_charge_freeze:
                    average = window["average"]
                    if self.carbon_enable:
                        carbon_intensity = self.carbon_intensity.get(window["start"] - self.minutes_now, 0)
                        average += dp1(carbon_intensity * self.carbon_metric / 1000.0)
                    average += self.metric_self_sufficiency
                    average = dp2(average)  # Round to nearest 0.01 penny to avoid too many bands
                    sort_key = "%04.2f_%04.2f_%04d_cf%02d" % (5000 - average, 5000 - average_export, 9999 - window_start, id)
                    window_sort.append(sort_key)
                    window_links[sort_key] = {}
                    window_links[sort_key]["type"] = "cf"
                    window_links[sort_key]["id"] = id
                    window_links[sort_key]["average"] = dp1(average / 2) * 2  # Round to nearest 0.2 penny to avoid too many bands
                    window_links[sort_key]["average_secondary"] = dp1(average_export)  # Round to nearest 0.1 penny to avoid too many bands

                id += 1

        # Add export windows
        if self.calculate_best_export:
            id = 0
            for window in export_windows:
                # Account for losses in average rate as it makes export value lower
                average = window["average"] * self.inverter_loss * self.battery_loss_discharge - self.metric_battery_cycle
                if self.carbon_enable:
                    carbon_intensity = self.carbon_intensity.get(window["start"] - self.minutes_now, 0)
                    average += dp1(carbon_intensity * self.carbon_metric / 1000.0)
                average = dp1(average)  # Round to nearest 0.01 penny to avoid too many bands
                if calculate_export_high_import:
                    average_import = dp2((self.rate_import.get(window["start"], 0) + self.rate_import.get(window["end"] - PREDICT_STEP, 0)) / 2)
                else:
                    average_import = 0
                window_start = window["start"]
                sort_key = "%04.2f_%04.2f_%04d_d%02d" % (5000 - average, 5000 - average_import, 9999 - window_start, id)
                if not self.calculate_export_first:
                    # Push export last if first is not set
                    sort_key = "zz_" + sort_key
                window_sort.append(sort_key)
                window_links[sort_key] = {}
                window_links[sort_key]["type"] = "d"
                window_links[sort_key]["id"] = id
                window_links[sort_key]["average"] = dp1(average / 2) * 2  # Round to nearest 0.2 penny to avoid too many bands
                window_links[sort_key]["average_secondary"] = dp1(average_import)  # Round to nearest 0.1 penny to avoid too many bands

                if self.set_export_freeze:
                    pv_period = 0
                    for minute in range(window_start - self.minutes_now, window["end"] - self.minutes_now, PREDICT_STEP):
                        pv_period += pv_forecast_minute_step.get(minute, 0)

                    if pv_period >= 0.1:
                        average = window["average"]
                        if self.carbon_enable:
                            carbon_intensity = self.carbon_intensity.get(window["start"] - self.minutes_now, 0)
                            average += dp1(carbon_intensity * self.carbon_metric / 1000.0)
                        average = dp2(average)  # Round to nearest 0.01 penny to avoid too many bands
                        sort_key = "%04.2f_%04.2f_%04d_df%02d" % (5000 - average, 5000 - average_import, 9999 - window_start, id)
                        if not self.calculate_export_first:
                            # Push export last if first is not set
                            sort_key = "zz_" + sort_key
                        window_sort.append(sort_key)
                        window_links[sort_key] = {}
                        window_links[sort_key]["type"] = "df"
                        window_links[sort_key]["id"] = id
                        window_links[sort_key]["average"] = dp1(average / 2) * 2  # Round to nearest 0.2 penny to avoid too many bands
                        window_links[sort_key]["average_secondary"] = dp1(average_import)  # Round to nearest 0.1 penny to avoid too many bands

                id += 1

        if window_sort:
            window_sort.sort()

        # Create price ordered links by set
        for key in window_sort:
            average = window_links[key]["average"]
            if average not in price_set:
                price_set.append(average)
                price_links[average] = []
            price_links[average].append(key)

        return window_sort, window_links, price_set, price_links

    def sort_window_by_time_combined(self, charge_windows, export_windows):
        window_sort = []
        window_links = {}

        # Add charge windows
        if self.calculate_best_charge:
            id = 0
            for window in charge_windows:
                sort_key = "%04d_%03d_c" % (window["start"], id)
                window_sort.append(sort_key)
                window_links[sort_key] = {}
                window_links[sort_key]["type"] = "c"
                window_links[sort_key]["id"] = id
                id += 1

        # Add export windows
        if self.calculate_best_export:
            id = 0
            for window in export_windows:
                sort_key = "%04d_%03d_d" % (window["start"], id)
                window_sort.append(sort_key)
                window_links[sort_key] = {}
                window_links[sort_key]["type"] = "d"
                window_links[sort_key]["id"] = id
                id += 1

        if window_sort:
            window_sort.sort()

        return window_sort, window_links

    def sort_window_by_price(self, windows, reverse_time=False):
        """
        Sort the charge windows by highest price first, return a list of window IDs
        """
        window_with_id = copy.deepcopy(windows)
        wid = 0
        for window in window_with_id:
            window["id"] = wid
            if reverse_time:
                window["key"] = "%04.2f%02d" % (5000 - window["average"], 999 - window["id"])
            else:
                window["key"] = "%04.2f%02d" % (5000 - window["average"], window["id"])
            wid += 1
        window_with_id.sort(key=self.window_sort_func)
        id_list = []
        for window in window_with_id:
            id_list.append(window["id"])
        return id_list

    def discard_unused_charge_slots(self, charge_limit_best, charge_window_best, reserve):
        """
        Filter out unused charge slots (those set at 0)
        """
        new_limit_best = []
        new_window_best = []

        max_slots = len(charge_limit_best)

        for window_n in range(max_slots):
            # Only keep slots > than reserve, or keep the last one so we don't have zero slots
            # Also keep a slot if we are already inside it and charging is enabled
            window = charge_window_best[window_n].copy()
            start = window["start"]
            end = window["end"]
            limit = charge_limit_best[window_n]

            predict_minute_start = max(int((start - self.minutes_now) / 5) * 5, 0)
            predict_minute_end = int((end - self.minutes_now) / 5) * 5
            start_soc = self.predict_soc.get(predict_minute_start, limit)
            end_soc = self.predict_soc.get(predict_minute_end, limit)
            if limit <= start_soc and limit <= end_soc:
                window["target"] = limit
            else:
                window["target"] = end_soc

            if (
                new_window_best
                and (start == new_window_best[-1]["end"])
                and (limit == new_limit_best[-1])
                and (start not in self.manual_all_times)
                and (new_window_best[-1]["start"] not in self.manual_all_times)
                and (new_window_best[-1]["average"] >= window["average"] or not self.set_charge_low_power or limit == self.reserve)
            ):
                # Combine two windows of the same charge target provided the rates are the same or low power mode is off (low power mode can skew the charge into the more expensive slot)
                new_window_best[-1]["end"] = end
                new_window_best[-1]["target"] = window.get("target", limit)
                new_window_best[-1]["average"] = dp2((new_window_best[-1]["average"] + window["average"]) / 2)
                if self.debug_enable:
                    self.log("Combine charge slot {} with previous (same target) - target soc {} kWh slot {} start {} end {} limit {}".format(window_n, new_limit_best[-1], new_window_best[-1], start, end, limit))
            elif (
                new_window_best
                and (start == new_window_best[-1]["end"])
                and (limit >= new_limit_best[-1])
                and not (limit != self.reserve and new_limit_best[-1] == self.reserve)
                and (start not in self.manual_all_times)
                and (new_window_best[-1]["start"] not in self.manual_all_times)
                and new_window_best[-1]["average"] == window["average"]
                and (new_window_best[-1]["target"] < new_limit_best[-1])
            ):
                # Combine two windows of the same price, provided the second charge limit is greater than the first
                # and the old charge never reaches it defined limit
                new_window_best[-1]["end"] = end
                new_window_best[-1]["target"] = window.get("target", limit)
                new_limit_best[-1] = limit
                if self.debug_enable:
                    self.log("Combine charge slot {} with previous (same price) - target soc {} kWh slot {} start {} end {} limit {}".format(window_n, new_limit_best[-1], new_window_best[-1], start, end, limit))
            elif limit > 0:
                new_limit_best.append(limit)
                new_window_best.append(window)
                if self.debug_enable:
                    self.log("Keep charge slot {} - target soc {} kWh slot {} start {} end {} limit {}".format(window_n, limit, window, start, end, limit))
            else:
                if self.debug_enable:
                    self.log("Clip off charge slot window {} limit {}".format(window_n, limit))
        return new_limit_best, new_window_best

    def find_spare_energy(self, predict_soc, predict_export, step, first_charge):
        """
        Find spare energy and set triggers
        """
        triggers = self.args.get("export_triggers", [])
        if not isinstance(triggers, list):
            return

        # Only run if we have export data
        if not predict_export:
            return

        # Check each trigger
        for trigger in triggers:
            total_energy = 0
            name = trigger.get("name", "trigger")
            minutes = trigger.get("minutes", 60.0)
            minutes = min(max(minutes, 0), first_charge)
            energy = trigger.get("energy", 1.0)
            try:
                energy = float(energy)
            except (ValueError, TypeError):
                energy = 0.0
                self.log("Warn: Bad energy value {} provided via trigger {}".format(energy, name))
                self.record_status("Error: Bad energy value {} provided via trigger {}".format(energy, name), had_errors=True)

            for minute in range(0, minutes, step):
                total_energy += predict_export[minute]
            sensor_name = "binary_sensor." + self.prefix + "_export_trigger_" + name
            if total_energy >= energy:
                state = "on"
            else:
                state = "off"
            self.log("Evaluate trigger {} results {} total_energy {}".format(trigger, state, dp2(total_energy)))
            self.dashboard_item(
                sensor_name,
                state=state,
                attributes={
                    "friendly_name": "Predbat export trigger " + name,
                    "required": energy,
                    "available": dp2(total_energy),
                    "minutes": minutes,
                    "icon": "mdi:clock-start",
                },
            )

    def clip_charge_slots(self, minutes_now, predict_soc, charge_window_best, charge_limit_best, record_charge_windows, step):
        """
        Clip charge slots that are useless as they don't charge at all
        set the 'target' field in the charge window for HTML reporting
        """
        for window_n in range(min(record_charge_windows, len(charge_window_best))):
            window = charge_window_best[window_n]
            limit = charge_limit_best[window_n]
            limit_percent = calc_percent_limit(limit, self.soc_max)
            window_start = max(window["start"], minutes_now)
            window_end = max(window["end"], minutes_now)
            window_length = window_end - window_start
            window["target"] = limit

            if limit <= 0.0:
                # Ignore disabled windows
                pass
            elif window_length > 0:
                predict_minute_start = max(int((window_start - minutes_now) / 5) * 5, 0)
                predict_minute_end = int((window_end - minutes_now) / 5) * 5
                predict_minute_end_m1 = max(predict_minute_end - 5, predict_minute_start)

                if (predict_minute_start in predict_soc) and (predict_minute_end in predict_soc):
                    # Work out min/max soc
                    soc_min = self.soc_max
                    soc_max = 0
                    for minute in range(predict_minute_start, predict_minute_end + 5, 5):
                        if minute in predict_soc:
                            soc_min = min(soc_min, predict_soc[minute])
                            soc_max = max(soc_max, predict_soc[minute])

                    soc_m1 = predict_soc[predict_minute_end_m1]
                    soc_min_percent = calc_percent_limit(soc_min, self.soc_max)

                    if self.debug_enable:
                        self.log("Examine charge window {} from {} - {} (minute {}) limit {} - min soc {} max soc {} soc_m1 {}".format(window_n, window_start, window_end, predict_minute_start, limit, soc_min, soc_max, soc_m1))

                    if (soc_min_percent > (limit_percent + 1)) and (limit != self.reserve):
                        charge_limit_best[window_n] = 0
                        window["target"] = 0
                        if self.debug_enable:
                            self.log("Clip off charge window {} from {} - {} from limit {} to new limit {} min percent {} limit percent {}".format(window_n, window_start, window_end, limit, charge_limit_best[window_n], soc_min_percent, limit_percent))
                    elif soc_max < limit:
                        # Work out what can be achieved in the window and set the target to match that
                        window["target"] = soc_max
                        charge_limit_best[window_n] = self.soc_max
                        if self.debug_enable:
                            self.log("Clip up charge window {} from {} - {} from limit {} to new limit {} target set to {}".format(window_n, window_start, window_end, limit, charge_limit_best[window_n], window["target"]))
                    elif (soc_max > soc_m1) and soc_max == limit:
                        window["target"] = soc_max
                        charge_limit_best[window_n] = self.soc_max
                        if self.debug_enable:
                            self.log("Clip up charge window {} from {} - {} from limit {} to new limit {} target set to {}".format(window_n, window_start, window_end, limit, charge_limit_best[window_n], window["target"]))
                    elif limit == self.reserve and (dp1(soc_min) == dp1(self.soc_max)) and (dp1(soc_max) == dp1(self.soc_max)):
                        # Reserve slot, so set to 100% if we are already at 100%
                        window["target"] = soc_max
                        charge_limit_best[window_n] = self.soc_max
                        if self.debug_enable:
                            self.log(
                                "Change freeze charge into charge, already at 100% - window {} from {} - {} from limit {} to new limit {} target set to {}".format(window_n, window_start, window_end, limit, charge_limit_best[window_n], window["target"])
                            )

            else:
                self.log("Warn: Clip charge window {} as it's already passed".format(window_n))
                charge_limit_best[window_n] = 0
                window["target"] = 0
        return charge_window_best, charge_limit_best

    def clip_export_slots(self, minutes_now, predict_soc, export_window_best, export_limits_best, record_export_windows, step):
        """
        Clip export slots to the right length
        """
        for window_n in range(min(record_export_windows, len(export_window_best))):
            window = export_window_best[window_n]
            limit = export_limits_best[window_n]
            limit_soc = self.soc_max * limit / 100.0
            window_start = max(window["start"], minutes_now)
            window_end = max(window["end"], minutes_now)
            window_length = window_end - window_start
            window["target"] = limit

            if limit == 100:
                # Ignore disabled windows
                pass
            elif window_length > 0:
                predict_minute_start = max(int((window_start - minutes_now) / 5) * 5, 0)
                predict_minute_end = int((window_end - minutes_now) / 5) * 5
                if (predict_minute_start in predict_soc) and (predict_minute_end in predict_soc):
                    soc_min = self.soc_max
                    soc_max = 0
                    for minute in range(predict_minute_start, predict_minute_end + 5, 5):
                        if minute in predict_soc:
                            soc_min = min(soc_min, predict_soc[minute])
                            soc_max = max(soc_max, predict_soc[minute])

                    if self.debug_enable:
                        self.log("Examine export window {} from {} - {} (minute {}) limit {} - starting soc {} ending soc {}".format(window_n, window_start, window_end, predict_minute_start, limit, soc_min, soc_max))

                    # Export level adjustments for safety
                    if limit == 99.0:
                        if dp1(soc_min) == dp1(self.soc_max) and dp1(soc_max) == dp1(self.soc_max):
                            # Reserve slot, so set to 100% if we are already at 100%
                            window["target"] = 100
                            export_limits_best[window_n] = 100.0
                            if self.debug_enable:
                                self.log("Clip freeze export off as already at 100% - window {} from {} - {} from limit {} to new limit {} target set to {}".format(window_n, window_start, window_end, limit, export_limits_best[window_n], window["target"]))
                    elif soc_min > limit_soc:
                        # Give it 10 minute margin
                        target_soc = max(limit_soc, soc_min)
                        limit_soc = max(limit_soc, soc_min - 10 * self.battery_rate_max_discharge_scaled)
                        window["target"] = calc_percent_limit(target_soc, self.soc_max)
                        export_limits_best[window_n] = calc_percent_limit(limit_soc, self.soc_max) + (limit - int(limit))
                        if limit != export_limits_best[window_n] and self.debug_enable:
                            self.log("Clip up export window {} from {} - {} from limit {} to new limit {} target set to {}".format(window_n, window_start, window_end, limit, export_limits_best[window_n], window["target"]))
                    elif soc_max < limit_soc:
                        # Clip off the window
                        window["target"] = 100.0
                        export_limits_best[window_n] = 100.0
                        if self.debug_enable:
                            self.log("Clip off export window {} from {} - {} from limit {} to new limit {}".format(window_n, window_start, window_end, limit, export_limits_best[window_n]))
            else:
                self.log("Warn: Clip export window {} as it's already passed".format(window_n))
                export_limits_best[window_n] = 100.0
        return export_window_best, export_limits_best

    def discard_unused_export_slots(self, export_limits_best, export_window_best):
        """
        Filter out the windows we disabled
        """
        new_best = []
        new_enable = []
        for window_n in range(len(export_limits_best)):
            if export_limits_best[window_n] < 100.0:
                # Also merge contiguous enabled windows
                if (
                    new_best
                    and (export_window_best[window_n]["start"] == new_best[-1]["end"])
                    and (export_limits_best[window_n] == new_enable[-1])
                    and (export_window_best[window_n]["start"] not in self.manual_all_times)
                    and (new_best[-1]["start"] not in self.manual_all_times)
                ):
                    new_best[-1]["end"] = export_window_best[window_n]["end"]
                    new_best[-1]["target"] = export_window_best[window_n].get("target", export_limits_best[window_n])
                    if self.debug_enable:
                        self.log("Combine export slot {} with previous - percent {} slot {}".format(window_n, new_enable[-1], new_best[-1]))
                else:
                    new_best.append(copy.deepcopy(export_window_best[window_n]))
                    new_enable.append(export_limits_best[window_n])

        return new_enable, new_best

    def update_target_values(self):
        """
        Update target values for HTML plan
        """
        for window_n in range(len(self.export_limits_best)):
            self.export_window_best[window_n]["target"] = self.export_limits_best[window_n]
        for window_n in range(len(self.charge_limit_best)):
            self.charge_window_best[window_n]["target"] = self.charge_limit_best[window_n]

    def tweak_plan(self, end_record, best_metric, metric_keep):
        """
        Tweak existing plan only
        """
        record_charge_windows = max(self.max_charge_windows(end_record + self.minutes_now, self.charge_window_best), 1)
        record_export_windows = max(self.max_charge_windows(end_record + self.minutes_now, self.export_window_best), 1)
        self.log("Tweak optimisation started")
        best_soc = self.soc_max
        best_cost = best_metric
        best_keep = metric_keep
        best_cycle = 0
        best_carbon = 0
        best_import = 0
        count = 0
        window_sorted, window_index = self.sort_window_by_time_combined(self.charge_window_best[:record_charge_windows], self.export_window_best[:record_export_windows])
        for key in window_sorted:
            typ = window_index[key]["type"]
            window_n = window_index[key]["id"]
            if typ == "c":
                # Don't optimise a charge window that hits an export window if this is disallowed
                if not self.calculate_export_oncharge:
                    hit_export = self.hit_charge_window(self.export_window_best, self.charge_window_best[window_n]["start"], self.charge_window_best[window_n]["end"])
                    if hit_export >= 0 and self.export_limits_best[hit_export] < 100.0:
                        continue

                window_start = self.charge_window_best[window_n]["start"]
                if self.calculate_best_charge and (window_start not in self.manual_all_times):
                    best_soc, best_metric, best_cost, soc_min, soc_min_minute, best_keep, best_cycle, best_carbon, best_import = self.optimise_charge_limit(
                        window_n,
                        record_charge_windows,
                        self.charge_limit_best,
                        self.charge_window_best,
                        self.export_window_best,
                        self.export_limits_best,
                        end_record=end_record,
                    )
                    self.charge_limit_best[window_n] = best_soc
            elif typ == "d":
                window_start = self.export_window_best[window_n]["start"]
                if self.calculate_best_export and (window_start not in self.manual_all_times):
                    if not self.calculate_export_oncharge:
                        hit_charge = self.hit_charge_window(self.charge_window_best, self.export_window_best[window_n]["start"], self.export_window_best[window_n]["end"])
                        if hit_charge >= 0 and self.charge_limit_best[hit_charge] > 0.0:
                            continue
                    if not self.iboost_on_export and self.iboost_enable and self.iboost_plan and (self.hit_charge_window(self.iboost_plan, self.export_window_best[window_n]["start"], self.export_window_best[window_n]["end"]) >= 0):
                        continue
                    if not self.car_charging_from_battery and self.hit_car_window(self.export_window_best[window_n]["start"], self.export_window_best[window_n]["end"]):
                        continue

                    self.export_window_best[window_n]["start"] = self.export_window_best[window_n].get("start_orig", self.export_window_best[window_n]["start"])
                    best_soc, best_start, best_metric, best_cost, soc_min, soc_min_minute, best_keep, best_cycle, best_carbon, best_import = self.optimise_export(
                        window_n,
                        record_export_windows,
                        self.charge_limit_best,
                        self.charge_window_best,
                        self.export_window_best,
                        self.export_limits_best,
                        end_record=end_record,
                    )
                    self.export_limits_best[window_n] = best_soc
                    self.export_window_best[window_n]["start_orig"] = self.export_window_best[window_n].get("start_orig", self.export_window_best[window_n]["start"])
                    self.export_window_best[window_n]["start"] = best_start
            count += 1
            if count >= 8:
                break

        self.log("Tweak optimisation finished metric {} cost {} metric_keep {} cycle {} carbon {} import {}".format(dp2(best_metric), dp2(best_cost), dp2(best_keep), dp2(best_cycle), dp0(best_carbon), dp2(best_import)))

    def plan_write_debug(self, debug_mode, name, test=False):
        """
        Write debug plan to file
        """
        if debug_mode:
            orig_charge_limit_best = copy.deepcopy(self.charge_limit_best)
            orig_charge_window_best = copy.deepcopy(self.charge_window_best)
            self.charge_limit_best, self.charge_window_best = remove_intersecting_windows(self.charge_limit_best, self.charge_window_best, self.export_limits_best, self.export_window_best)

            (
                cost10,
                import_kwh_battery10,
                import_kwh_house10,
                export_kwh10,
                soc_min10,
                soc10,
                soc_min_minute10,
                battery_cycle10,
                metric_keep10,
                final_iboost10,
                final_carbon_g10,
            ) = self.run_prediction(
                self.charge_limit_best,
                self.charge_window_best,
                self.export_window_best,
                self.export_limits_best,
                True,
                end_record=self.end_record,
                save="best",
            )
            self.charge_limit_percent_best = calc_percent_limit(self.charge_limit_best, self.soc_max)
            self.update_target_values()
            self.publish_html_plan(self.pv_forecast_minute_step, self.pv_forecast_minute10_step, self.load_minutes_step, self.load_minutes_step10, self.end_record)
            open(name + "_10.html", "w").write(self.html_plan)

            best_metric, best_battery_value, best_cost, best_keep, best_cycle, best_carbon, best_import, best_export = self.run_prediction_metric(
                self.charge_limit_best, self.charge_window_best, self.export_window_best, self.export_limits_best, end_record=self.end_record, save="best"
            )

            self.charge_limit_percent_best = calc_percent_limit(self.charge_limit_best, self.soc_max)
            self.update_target_values()
            self.publish_html_plan(self.pv_forecast_minute_step, self.pv_forecast_minute10_step, self.load_minutes_step, self.load_minutes_step10, self.end_record)
            open(name, "w").write(self.html_plan)
            print("Wrote plan to {} - metric {} cost {} battery_value {} keep {} import {} (self {})".format(name, best_metric, best_cost, best_battery_value, best_keep, best_import, best_import * self.metric_self_sufficiency))

            if test:
                best_metric, best_battery_value, best_cost, best_keep, best_cycle, best_carbon, best_import, best_export = self.run_prediction_metric(
                    self.charge_limit_best, self.charge_window_best, self.export_window_best, self.export_limits_best, end_record=self.end_record, save="test"
                )

            self.charge_window_best = orig_charge_window_best
            self.charge_limit_best = orig_charge_limit_best

    def optimise_swap_export(self, record_charge_windows, record_export_windows, drop=False, debug_mode=False):
        """
        Swap optimisation tries to move export windows later
        """
        swapped_target = {}

        if self.calculate_best_export and record_export_windows >= 2:
            swapped = True
            while swapped:
                selected_metric, selected_battery_value, selected_cost, selected_keep, selected_cycle, selected_carbon, selected_import, select_export = self.run_prediction_metric(
                    self.charge_limit_best, self.charge_window_best, self.export_window_best, self.export_limits_best, end_record=self.end_record
                )
                self.log("Swap export optimisation started metric {} cost {} battery_value {} min_improvement_swap {}".format(dp2(selected_metric), dp2(selected_cost), dp2(selected_battery_value), self.metric_min_improvement_swap))
                swapped = False

                for window_n_target in range(record_export_windows - 1, 0, -1):
                    previous_end_target = 0
                    if window_n_target > 0:
                        previous_end_target = self.export_window_best[window_n_target - 1]["end"]
                    window_start_target = self.export_window_best[window_n_target]["start"]
                    orig_start_target = self.export_window_best[window_n_target].get("start_orig", window_start_target)
                    window_length_target = self.export_window_best[window_n_target]["end"] - window_start_target
                    orig_length_target = self.export_window_best[window_n_target]["end"] - orig_start_target
                    export_limit_target = self.export_limits_best[window_n_target]
                    target_day = self.export_window_best[window_n_target]["start"] // 1440

                    if window_start_target in self.manual_all_times:
                        continue
                    if swapped_target.get(window_n_target, False):
                        # Skip if we already swapped this window
                        continue

                    # Can not swap into car charging slot
                    if not self.car_charging_from_battery and self.hit_car_window(window_start_target, self.export_window_best[window_n_target]["end"]):
                        continue

                    # Try to drop the target
                    if drop and export_limit_target < 100:
                        self.export_limits_best[window_n_target] = 100.0
                        best_metric_drop, best_battery_value_drop, best_cost_drop, best_keep_drop, best_cycle_drop, best_carbon_drop, best_import_drop, best_export_drop = self.run_prediction_metric(
                            self.charge_limit_best, self.charge_window_best, self.export_window_best, self.export_limits_best, end_record=self.end_record
                        )
                        if best_metric_drop <= selected_metric:
                            if self.debug_enable:
                                self.log(
                                    "Drop export window {} limit {} {}-{} metric {} cost {} keep {} cycle {} carbon {} import {}".format(
                                        window_n_target,
                                        export_limit_target,
                                        self.time_abs_str(self.export_window_best[window_n_target]["start"]),
                                        self.time_abs_str(self.export_window_best[window_n_target]["end"]),
                                        best_metric_drop,
                                        dp2(best_cost_drop),
                                        dp2(best_keep_drop),
                                        dp2(best_cycle_drop),
                                        dp0(best_carbon_drop),
                                        dp2(best_import_drop),
                                    )
                                )
                            selected_metric = best_metric_drop
                            selected_battery_value = best_battery_value_drop
                            selected_cost = best_cost_drop
                            selected_keep = best_keep_drop
                            selected_cycle = best_cycle_drop
                            selected_carbon = best_carbon_drop
                            selected_import = best_import_drop
                            swapped = True
                            export_limit_target = 100.0
                        else:
                            self.export_limits_best[window_n_target] = export_limit_target

                    if self.debug_enable:
                        self.log(
                            "Try target window {} {}-{} limit {} length {} orig_length {}".format(
                                window_n_target,
                                self.time_abs_str(self.export_window_best[window_n_target]["start"]),
                                self.time_abs_str(self.export_window_best[window_n_target]["end"]),
                                export_limit_target,
                                window_length_target,
                                orig_length_target,
                            )
                        )
                    # Try to swap into the target slot
                    for window_n in range(max(window_n_target - 32, 0), max(window_n_target, 0), 1):
                        previous_end = 0
                        if window_n > 0:
                            previous_end = self.export_window_best[window_n - 1]["end"]
                        window_start = self.export_window_best[window_n]["start"]
                        window_start_orig = self.export_window_best[window_n].get("start_orig", window_start)
                        window_start_from_now = max(window_start, self.minutes_now)
                        window_length = self.export_window_best[window_n]["end"] - window_start_from_now
                        window_length_orig = self.export_window_best[window_n]["end"] - window_start_orig
                        export_limit = self.export_limits_best[window_n]
                        window_day = self.export_window_best[window_n]["start"] // 1440

                        if window_start in self.manual_all_times:
                            continue

                        if target_day != window_day:
                            # Don't swap windows on different days
                            continue

                        if export_limit == export_limit_target and window_length == window_length_target:
                            # Don't swap if the windows are the same
                            continue

                        if export_limit < 99 and window_length <= orig_length_target:
                            # Don't optimise a charge window that hits an export window if this is disallowed
                            if not self.calculate_export_oncharge:
                                hit_charge = self.hit_charge_window(self.charge_window_best, self.export_window_best[window_n_target]["start"], self.export_window_best[window_n_target]["end"])
                                if hit_charge >= 0 and self.charge_limit_best[hit_charge] > 0.0:
                                    continue

                            is_combined = False
                            if export_limit_target < 99 and (window_length_target + window_length) <= orig_length_target:
                                # Full combine
                                self.export_limits_best[window_n] = 100
                                self.export_window_best[window_n]["start"] = window_start_orig
                                self.export_limits_best[window_n_target] = export_limit
                                self.export_window_best[window_n_target]["start"] = self.export_window_best[window_n_target]["end"] - (window_length + window_length_target)
                                is_combined = True
                            elif export_limit_target < 99 and window_length_target < orig_length_target:
                                # Partial combine
                                amount_to_move = min(orig_length_target - window_length_target, window_length)
                                window_length_target_new = amount_to_move + window_length_target
                                window_length_new = amount_to_move + window_length
                                self.export_limits_best[window_n] = min(export_limit, export_limit_target)
                                self.export_window_best[window_n]["start"] = self.export_window_best[window_n]["end"] - window_length_new
                                self.export_window_best[window_n_target]["start"] = self.export_window_best[window_n_target]["end"] - window_length_target_new
                                self.export_limits_best[window_n_target] = min(export_limit, export_limit_target)
                                is_combined = True
                            else:
                                # Swap
                                if export_limit_target < 100 and window_length < window_length_target:
                                    # Don't swap if we move a smaller window later
                                    continue

                                # Set the current window to off and optimise the swap window
                                self.export_limits_best[window_n] = export_limit_target
                                self.export_window_best[window_n]["start"] = max(self.export_window_best[window_n]["end"] - window_length_target, previous_end)
                                self.export_limits_best[window_n_target] = export_limit
                                self.export_window_best[window_n_target]["start"] = max(self.export_window_best[window_n_target]["end"] - window_length, previous_end_target)

                            best_metric, best_battery_value, best_cost, best_keep, best_cycle, best_carbon, best_import, best_export = self.run_prediction_metric(
                                self.charge_limit_best, self.charge_window_best, self.export_window_best, self.export_limits_best, end_record=self.end_record
                            )

                            if self.debug_enable:
                                self.log(
                                    "Try to swap export combine {} window {} {}-{} previous end {} window_length {} limit {} with {} => {}-{} previous_end_target {} length_target {} limit_target {} metric {} (current best {}) cost {} keep {} cycle {} carbon {} import {}".format(
                                        is_combined,
                                        window_n,
                                        self.time_abs_str(self.export_window_best[window_n]["start"]),
                                        self.time_abs_str(self.export_window_best[window_n]["end"]),
                                        self.time_abs_str(previous_end),
                                        window_length,
                                        export_limit,
                                        window_n_target,
                                        self.time_abs_str(self.export_window_best[window_n_target]["start"]),
                                        self.time_abs_str(self.export_window_best[window_n_target]["end"]),
                                        self.time_abs_str(previous_end_target),
                                        window_length_target,
                                        export_limit_target,
                                        best_metric,
                                        dp2(selected_metric),
                                        dp2(best_cost),
                                        dp2(best_keep),
                                        dp2(best_cycle),
                                        dp0(best_carbon),
                                        dp2(best_import),
                                    )
                                )

                            if ((selected_metric - best_metric) >= self.metric_min_improvement_swap) and (best_metric <= selected_metric or ((export_limit_target == 100.0 or is_combined))):
                                if self.debug_enable:
                                    self.log(
                                        "Swap export window {} {}-{} limit {} with {} => {}-{} metric {} selected_metric {} min_improvement_swap {} cost {} keep {} cycle {} carbon {} import {}".format(
                                            window_n,
                                            self.time_abs_str(self.export_window_best[window_n]["start"]),
                                            self.time_abs_str(self.export_window_best[window_n]["end"]),
                                            export_limit,
                                            window_n_target,
                                            self.time_abs_str(self.export_window_best[window_n_target]["start"]),
                                            self.time_abs_str(self.export_window_best[window_n_target]["end"]),
                                            best_metric,
                                            selected_metric,
                                            self.metric_min_improvement_swap,
                                            dp2(best_cost),
                                            dp2(best_keep),
                                            dp2(best_cycle),
                                            dp0(best_carbon),
                                            dp2(best_import),
                                        )
                                    )

                                # Update best
                                selected_metric = best_metric
                                selected_battery_value = best_battery_value
                                selected_cost = best_cost
                                selected_keep = best_keep
                                selected_cycle = best_cycle
                                selected_carbon = best_carbon
                                selected_import = best_import
                                swapped = True
                                swapped_target[window_n_target] = True
                                break
                            else:
                                # Revert the change
                                self.export_limits_best[window_n] = export_limit
                                self.export_window_best[window_n]["start"] = window_start
                                self.export_limits_best[window_n_target] = export_limit_target
                                self.export_window_best[window_n_target]["start"] = window_start_target

            self.log("Swap export optimisation finished metric {} cost {} metric_keep {} cycle {} carbon {} import {}".format(dp2(selected_metric), dp2(selected_cost), dp2(selected_keep), dp2(selected_cycle), dp0(selected_carbon), dp2(selected_import)))

    def optimise_full_second_pass(self, best_metric, best_cost, best_keep, best_soc_min, best_cycle, best_carbon, best_import, best_battery_value, record_charge_windows, record_export_windows, debug_mode=False):
        """
        Second pass optimisation of the charge and export windows
        """
        self.log("Second pass optimisation started")
        count = 0
        window_sorted, window_index = self.sort_window_by_time_combined(self.charge_window_best[:record_charge_windows], self.export_window_best[:record_export_windows])
        for key in window_sorted:
            typ = window_index[key]["type"]
            window_n = window_index[key]["id"]
            if typ == "c":
                window_start = self.charge_window_best[window_n]["start"]
                if self.calculate_best_charge and (window_start not in self.manual_all_times):
                    # Don't optimise a charge window that hits an export window if this is disallowed
                    if not self.calculate_export_oncharge:
                        hit_export = self.hit_charge_window(self.export_window_best, self.charge_window_best[window_n]["start"], self.charge_window_best[window_n]["end"])
                        if hit_export >= 0 and self.export_limits_best[hit_export] < 100:
                            continue

                    best_soc, best_metric, best_cost, soc_min, soc_min_minute, best_keep, best_cycle, best_carbon, best_import = self.optimise_charge_limit(
                        window_n,
                        record_charge_windows,
                        self.charge_limit_best,
                        self.charge_window_best,
                        self.export_window_best,
                        self.export_limits_best,
                        end_record=self.end_record,
                    )
                    self.charge_limit_best[window_n] = best_soc
            elif typ == "d":
                window_start = self.export_window_best[window_n]["start"]
                if self.calculate_best_export and (window_start not in self.manual_all_times):
                    if not self.calculate_export_oncharge:
                        hit_charge = self.hit_charge_window(self.charge_window_best, self.export_window_best[window_n]["start"], self.export_window_best[window_n]["end"])
                        if hit_charge >= 0 and self.charge_limit_best[hit_charge] > 0.0:
                            continue
                    if not self.car_charging_from_battery and self.hit_car_window(self.export_window_best[window_n]["start"], self.export_window_best[window_n]["end"]):
                        continue
                    if not self.iboost_on_export and self.iboost_enable and self.iboost_plan and (self.hit_charge_window(self.iboost_plan, self.export_window_best[window_n]["start"], self.export_window_best[window_n]["end"]) >= 0):
                        continue

                    average = self.export_window_best[window_n]["average"]
                    best_soc, best_start, best_metric, best_cost, soc_min, soc_min_minute, best_keep, best_cycle, best_carbon, best_import = self.optimise_export(
                        window_n,
                        record_export_windows,
                        self.charge_limit_best,
                        self.charge_window_best,
                        self.export_window_best,
                        self.export_limits_best,
                        end_record=self.end_record,
                    )
                    self.export_limits_best[window_n] = best_soc
                    self.export_window_best[window_n]["start_orig"] = self.export_window_best[window_n].get("start_orig", self.export_window_best[window_n]["start"])
                    self.export_window_best[window_n]["start"] = best_start
            if (count % 16) == 0:
                self.log("Final optimisation type {} window {} metric {} metric_keep {} best_carbon {} best_import {} cost {}".format(typ, window_n, best_metric, dp2(best_keep), dp0(best_carbon), dp2(best_import), dp2(best_cost)))
            count += 1
        self.log("Second pass optimisation finished metric {} cost {} metric_keep {} cycle {} carbon {} import {}".format(best_metric, dp2(best_cost), dp2(best_keep), dp2(best_cycle), dp0(best_carbon), dp2(best_carbon)))

        self.plan_write_debug(debug_mode, "plan_pass2.html")
        return best_metric, best_cost, best_keep, best_soc_min, best_cycle, best_carbon, best_import, best_battery_value

    def optimise_detailed_pass(
        self,
        best_price_charge,
        best_price_export,
        best_price_charge_level,
        best_price_export_level,
        best_metric,
        best_cost,
        best_keep,
        best_soc_min,
        best_cycle,
        best_carbon,
        best_import,
        best_battery_value,
        record_charge_windows,
        record_export_windows,
        debug_mode=False,
    ):
        """
        Detailed optimisation of the charge and export windows
        """
        window_sorted, window_index, price_set, price_links = self.sort_window_by_price_combined(
            self.charge_window_best[:record_charge_windows], self.export_window_best[:record_export_windows], calculate_import_low_export=self.calculate_import_low_export, calculate_export_high_import=self.calculate_export_high_import
        )

        # Work out the lowest rate we charge at from the first pass
        lowest_price_charge = best_price_charge
        for price_key in price_set:
            links = price_links[price_key]
            for key in links:
                typ = window_index[key]["type"]
                window_n = window_index[key]["id"]
                if typ == "c" and (self.charge_limit_best[window_n] > self.reserve):
                    lowest_price_charge = min(self.charge_window_best[window_n]["average"], lowest_price_charge)

        # Optimise individual windows in the price band for charge/export
        # First optimise those at or below threshold highest to lowest (to turn down values)
        # then optimise those above the threshold lowest to highest (to turn up values)
        # Do the opposite for export.
        best_metric, best_battery_value, best_cost, best_keep, best_cycle, best_carbon, best_import, best_export = self.run_prediction_metric(
            self.charge_limit_best, self.charge_window_best, self.export_window_best, self.export_limits_best, end_record=self.end_record
        )
        self.log(
            "Starting detailed optimisation end_record {} best_price_charge {} best_price_export {} lowest_price_charge {} with charge limits {} export limits {}".format(
                self.time_abs_str(self.end_record + self.minutes_now), best_price_charge, best_price_export, lowest_price_charge, self.charge_limit_best, self.export_limits_best
            )
        )

        for pass_type in ["trim", "freeze", "normal", "trim", "low"]:
            start_at_low = False
            if pass_type in ["low"]:
                price_set.reverse()
                start_at_low = True

            for price_key in price_set:
                links = price_links[price_key].copy()

                # Freeze/Trim pass should be done in time order (newest first)
                if pass_type in ["freeze", "trim"]:
                    links.reverse()

                printed_set = False

                for key in links:
                    typ = window_index[key]["type"]
                    window_n = window_index[key]["id"]

                    if typ in ["c", "cf"]:
                        # Store price set with window
                        self.charge_window_best[window_n]["set"] = price_key
                        window_start = self.charge_window_best[window_n]["start"]
                        price = self.charge_window_best[window_n]["average"]

                        # Freeze pass is just export freeze
                        if pass_type in ["freeze"]:
                            continue

                        # Don't trim a window that is already off
                        if pass_type in ["trim"] and (self.charge_limit_best[window_n] == 0):
                            continue

                        # In normal don't do trimming of charge
                        if pass_type in ["normal"] and (self.charge_limit_best[window_n] == 100):
                            continue

                        # Don't allow charging if the price is above the threshold and not already selected during levelling
                        if (price_key > best_price_charge_level) and (self.charge_limit_best[window_n] == 0) and pass_type == "normal":
                            if self.debug_enable:
                                self.log("Skip high window {} best limit {} price_set {} price {} level {}".format(window_n, self.charge_limit_best[window_n], price_key, price, best_price_charge_level))
                            continue

                        if self.calculate_best_charge and (window_start not in self.manual_all_times):
                            if not printed_set:
                                self.log(
                                    "Optimise price set {} pass {} price {} start_at_low {} best_price_charge {} best_metric {} best_cost {} best_cycle {} best_carbon {} best_import {}".format(
                                        price_key,
                                        pass_type,
                                        price,
                                        start_at_low,
                                        best_price_charge,
                                        dp2(best_metric),
                                        dp2(best_cost),
                                        dp2(best_cycle),
                                        dp0(best_carbon),
                                        dp2(best_import),
                                    )
                                )
                                printed_set = True
                            average = self.charge_window_best[window_n]["average"]

                            # Don't optimise a charge window that hits an export window if this is disallowed
                            if not self.calculate_export_oncharge:
                                hit_export = self.hit_charge_window(self.export_window_best, self.charge_window_best[window_n]["start"], self.charge_window_best[window_n]["end"])
                                if hit_export >= 0 and self.export_limits_best[hit_export] < 100:
                                    continue

                            if (price_key > best_price_charge_level) and (self.charge_limit_best[window_n] == 0) and not pass_type == "low":
                                continue

                            n_best_soc, n_best_metric, n_best_cost, n_soc_min, n_soc_min_minute, n_best_keep, n_best_cycle, n_best_carbon, n_best_import = self.optimise_charge_limit(
                                window_n,
                                record_charge_windows,
                                self.charge_limit_best,
                                self.charge_window_best,
                                self.export_window_best,
                                self.export_limits_best,
                                end_record=self.end_record,
                                freeze_only=(typ == "cf"),
                                allow_freeze=True,
                            )
                            if n_best_metric <= best_metric and n_best_soc != self.charge_limit_best[window_n]:
                                best_metric = n_best_metric
                                best_cost = n_best_cost
                                best_soc = n_best_soc
                                best_keep = n_best_keep
                                best_cycle = n_best_cycle
                                best_carbon = n_best_carbon
                                best_import = n_best_import
                                best_soc_min = n_soc_min
                                best_soc_min_minute = n_soc_min_minute
                                self.charge_limit_best[window_n] = best_soc
                                self.plan_write_debug(debug_mode, "plan_{}_charge_{}.html".format(pass_type, window_n))

                                if self.debug_enable:
                                    self.log(
                                        "Best charge limit pass {} window {} time {} - {} cost {} charge_limit {} (adjusted) min {} @ {} (margin added {} and min {} max {}) with metric {} cost {} cycle {} carbon {} import {} windows {}".format(
                                            pass_type,
                                            window_n,
                                            self.time_abs_str(self.charge_window_best[window_n]["start"]),
                                            self.time_abs_str(self.charge_window_best[window_n]["end"]),
                                            average,
                                            dp2(best_soc),
                                            dp2(best_soc_min),
                                            self.time_abs_str(best_soc_min_minute),
                                            self.best_soc_margin,
                                            self.best_soc_min,
                                            self.best_soc_max,
                                            dp2(best_metric),
                                            dp2(best_cost),
                                            dp2(best_cycle),
                                            dp0(best_carbon),
                                            dp2(best_import),
                                            calc_percent_limit(self.charge_limit_best, self.soc_max),
                                        )
                                    )
                    if typ in ["d", "df"]:
                        # Store price set with window
                        self.export_window_best[window_n]["set"] = price_key
                        window_start = self.export_window_best[window_n]["start"]
                        price = self.export_window_best[window_n]["average"]

                        # Ignore freeze pass if export freeze disabled
                        if not self.set_export_freeze and pass_type == "freeze":
                            continue

                        # Don't remove exports during freeze pass
                        if pass_type == "freeze" and self.export_limits_best[window_n] == 0:
                            continue

                        # Don't trim a window that is already off
                        if pass_type in ["trim"] and (self.export_limits_best[window_n] == 100):
                            continue

                        # In normal don't do trimming of export
                        if pass_type in ["normal"] and (self.export_limits_best[window_n] == 0):
                            continue

                        # Do highest price first
                        # Second pass to tune down any excess exports only
                        if pass_type == "low" and (self.export_limits_best[window_n] == 100):
                            continue

                        # Don't trim freeze, that can be done in the freeze pass
                        if (pass_type == "trim" and self.export_limits_best[window_n] == 99):
                            continue 

                        # Ignore prices below the threshold if not already selected during levelling
                        if (price_key < best_price_export_level) and (self.export_limits_best[window_n] == 100):
                            if self.debug_enable:
                                self.log("Skip low window {} best limit {} price_set {} price {} level {}".format(window_n, self.export_limits_best[window_n], price_key, price, best_price_export_level))
                            continue

                        if self.calculate_best_export and (window_start not in self.manual_all_times):
                            if not self.calculate_export_oncharge:
                                hit_charge = self.hit_charge_window(self.charge_window_best, self.export_window_best[window_n]["start"], self.export_window_best[window_n]["end"])
                                if hit_charge >= 0 and self.charge_limit_best[hit_charge] > 0.0:
                                    continue
                            if not self.car_charging_from_battery and self.hit_car_window(self.export_window_best[window_n]["start"], self.export_window_best[window_n]["end"]):
                                continue
                            if not self.iboost_on_export and self.iboost_enable and self.iboost_plan and (self.hit_charge_window(self.iboost_plan, self.export_window_best[window_n]["start"], self.export_window_best[window_n]["end"]) >= 0):
                                continue

                            if not printed_set:
                                self.log(
                                    "Optimise price set {} pass {} price {} start_at_low {} best_price_export {} level {} best_metric {} best_cost {} best_cycle {} best_carbon {} best_import {}".format(
                                        price_key,
                                        pass_type,
                                        price,
                                        start_at_low,
                                        best_price_export,
                                        best_price_export_level,
                                        dp2(best_metric),
                                        dp2(best_cost),
                                        dp2(best_cycle),
                                        dp0(best_carbon),
                                        dp2(best_import),
                                    )
                                )
                                printed_set = True

                            if self.debug_enable:
                                self.log(
                                    "Optimise export window {} end_record {} best_price_charge {} best_price_export {} lowest_price_charge {} with charge limits {} export limits {}".format(
                                        window_n, self.time_abs_str(self.end_record + self.minutes_now), best_price_charge, best_price_export, lowest_price_charge, self.charge_limit_best, self.export_limits_best
                                    )
                                )
                            # Try to optimise the export window
                            keep_start = self.export_window_best[window_n]["start"]
                            self.export_window_best[window_n]["start"] = self.export_window_best[window_n].get("start_orig", self.export_window_best[window_n]["start"])
                            n_best_soc, n_best_start, n_best_metric, n_best_cost, n_soc_min, n_soc_min_minute, n_best_keep, n_best_cycle, n_best_carbon, n_best_import = self.optimise_export(
                                window_n,
                                record_export_windows,
                                self.charge_limit_best,
                                self.charge_window_best,
                                self.export_window_best,
                                self.export_limits_best,
                                end_record=self.end_record,
                                freeze_only=(typ == "df") or pass_type == "freeze",
                                allow_freeze=True,
                            )
                            self.export_window_best[window_n]["start"] = keep_start
                            if n_best_metric <= best_metric and (n_best_soc != self.export_limits_best[window_n] or n_best_start != self.export_window_best[window_n]["start"]):
                                best_metric = n_best_metric
                                best_cost = n_best_cost
                                best_soc = n_best_soc
                                best_start = n_best_start
                                best_keep = n_best_keep
                                best_cycle = n_best_cycle
                                best_carbon = n_best_carbon
                                best_import = n_best_import
                                best_soc_min = n_soc_min
                                best_soc_min_minute = n_soc_min_minute
                                self.export_limits_best[window_n] = best_soc
                                self.export_window_best[window_n]["start_orig"] = self.export_window_best[window_n].get("start_orig", self.export_window_best[window_n]["start"])
                                self.export_window_best[window_n]["start"] = best_start

                                self.plan_write_debug(debug_mode, "plan_{}_export_{}.html".format(pass_type, window_n))

                                if self.debug_enable:
                                    self.log(
                                        "Best export limit window {} time {} - {} cost {} export_limit {} (adjusted) min {} @ {} (margin added {} and min {}) with metric {} cost {} cycle {} carbon {} import {}".format(
                                            window_n,
                                            self.time_abs_str(self.export_window_best[window_n]["start"]),
                                            self.time_abs_str(self.export_window_best[window_n]["end"]),
                                            price,
                                            best_soc,
                                            dp2(best_soc_min),
                                            self.time_abs_str(best_soc_min_minute),
                                            self.best_soc_margin,
                                            self.best_soc_min,
                                            dp2(best_metric),
                                            dp2(best_cost),
                                            dp2(best_cycle),
                                            dp0(best_carbon),
                                            dp2(best_import),
                                        )
                                    )
            # Log set of charge and export windows
            if self.calculate_best_charge:
                self.log(
                    "Best charge windows best_metric {} best_cost {} best_carbon {} best_import {} metric_keep {} end_record {} windows {}".format(
                        dp2(best_metric),
                        dp2(best_cost),
                        dp0(best_carbon),
                        dp2(best_import),
                        dp2(best_keep),
                        self.time_abs_str(self.end_record + self.minutes_now),
                        self.window_as_text(self.charge_window_best, calc_percent_limit(self.charge_limit_best, self.soc_max), ignore_min=True),
                    )
                )

            if self.calculate_best_export:
                self.log(
                    "Best export windows best_metric {} best_cost {} best_carbon {} best_import {} metric_keep {} end_record {} windows {}".format(
                        dp2(best_metric),
                        dp2(best_cost),
                        dp0(best_carbon),
                        dp2(best_import),
                        dp2(best_keep),
                        self.time_abs_str(self.end_record + self.minutes_now),
                        self.window_as_text(self.export_window_best, self.export_limits_best, ignore_max=True),
                    )
                )
        self.plan_write_debug(debug_mode, "plan_main_first.html")
        return best_metric, best_cost, best_keep, best_soc_min, best_cycle, best_carbon, best_import, best_battery_value

    def optimise_levels_pass(self, best_metric, metric_keep, debug_mode=False):
        """
        Select the charge and export price levels and create the high level plan
        """
        record_charge_windows = max(self.max_charge_windows(self.end_record + self.minutes_now, self.charge_window_best), 1)
        record_export_windows = max(self.max_charge_windows(self.end_record + self.minutes_now, self.export_window_best), 1)

        window_sorted, window_index, price_set, price_links = self.sort_window_by_price_combined(
            self.charge_window_best[:record_charge_windows], self.export_window_best[:record_export_windows], calculate_import_low_export=self.calculate_import_low_export, calculate_export_high_import=self.calculate_export_high_import
        )

        best_soc = self.soc_max
        best_cost = best_metric
        best_keep = metric_keep
        best_cycle = 0
        best_carbon = 0
        best_import = 0
        best_soc_min = 0
        best_battery_value = 0
        fast_mode = True

        # Optimise all windows by picking a price threshold default
        if price_set and self.calculate_best_charge and self.charge_window_best:
            self.log("Optimise all windows, total charge {} export {}".format(record_charge_windows, record_export_windows))
            self.optimise_charge_windows_reset(reset_all=True)
            self.optimise_charge_windows_manual()
            (
                self.charge_limit_best,
                self.export_limits_best,
                best_metric,
                best_cost,
                best_keep,
                best_soc_min,
                best_cycle,
                best_carbon,
                best_import,
                best_battery_value,
                tried_list,
                levels_score,
            ) = self.optimise_charge_limit_price_threads(
                price_set,
                price_links,
                window_index,
                record_charge_windows,
                record_export_windows,
                self.charge_limit_best,
                self.charge_window_best,
                self.export_window_best,
                self.export_limits_best,
                end_record=self.end_record,
                fast=fast_mode,
                quiet=False if debug_mode else True,
            )

            self.plan_write_debug(debug_mode, "plan_pre_levels.html")

            if self.calculate_regions:
                region_size = int(16 * 60)
                min_region_size = int(120)
                while region_size >= min_region_size:
                    self.log(">> Region optimisation pass width {}".format(region_size))
                    #step_size = int(max(region_size / 2, min_region_size))
                    step_size = region_size
                    # fast_mode = not (region_size == min_region_size)
                    for region in range(0, self.end_record + self.minutes_now, step_size):
                        region_start = max(self.end_record + self.minutes_now - region - region_size, 0)
                        region_end = min(region_start + region_size, self.end_record + self.minutes_now)

                        if region_end < self.minutes_now:
                            continue

                        (
                            self.charge_limit_best,
                            self.export_limits_best,
                            best_metric,
                            best_cost,
                            best_keep,
                            best_soc_min,
                            best_cycle,
                            best_carbon,
                            best_import,
                            best_battery_value,
                            tried_list,
                            levels_score,
                        ) = self.optimise_charge_limit_price_threads(
                            price_set,
                            price_links,
                            window_index,
                            record_charge_windows,
                            record_export_windows,
                            self.charge_limit_best,
                            self.charge_window_best,
                            self.export_window_best,
                            self.export_limits_best,
                            end_record=self.end_record,
                            region_start=region_start,
                            region_end=region_end,
                            fast=fast_mode,
                            quiet=True,
                            best_metric=best_metric,
                            best_cost=best_cost,
                            best_keep=best_keep,
                            best_soc_min=best_soc_min,
                            best_cycle=best_cycle,
                            best_import=best_import,
                            best_carbon=best_carbon,
                            best_battery_value=best_battery_value,
                            tried_list=tried_list,
                            levels_score=levels_score,
                        )
                        # Reached the end of the window
                        if self.end_record + self.minutes_now - region - region_size < 0:
                            break

                    self.plan_write_debug(debug_mode, "plan_levels_{}.html".format(region_size))
                    region_size = int(region_size / 2)

        best_price_charge, best_price_export, best_price_charge_level, best_price_export_level = self.find_price_levels(price_set, price_links, window_index, self.charge_limit_best, self.charge_window_best, self.export_window_best, self.export_limits_best)
        self.rate_best_cost_threshold_charge = best_price_charge
        self.rate_best_cost_threshold_export = best_price_export

        # Set the new end record and blackout period based on the levelling
        self.end_record = self.record_length(self.charge_window_best, self.charge_limit_best, best_price_charge)

        self.log(
            "Set best_price_charge_level {} best_price_export_level {} best_price_charge {} best_cost_export {} best_metric {} best_keep {} best_cycle {} best_carbon {} best_import {}".format(
                dp2(best_price_charge_level), dp2(best_price_export_level), dp2(best_price_charge), dp2(best_price_export), dp2(best_metric), dp2(best_keep), dp2(best_cycle), dp0(best_carbon), dp2(best_import)
            )
        )
        self.plan_write_debug(debug_mode, "plan_levels.html")
        return best_price_charge, best_price_export, best_price_charge_level, best_price_export_level, best_metric, best_cost, best_keep, best_soc_min, best_cycle, best_carbon, best_import, best_battery_value

    def optimise_all_windows(self, best_metric, metric_keep, debug_mode=False):
        """
        Optimise all windows, both charge and export in rate order
        """

        # Create levels
        best_price_charge, best_price_export, best_price_charge_level, best_price_export_level, best_metric, best_cost, best_keep, best_soc_min, best_cycle, best_carbon, best_import, best_battery_value = self.optimise_levels_pass(
            best_metric, metric_keep, debug_mode
        )

        # Clear out windows not inside record and apply manual overrides
        self.optimise_charge_windows_reset(reset_all=False)
        self.optimise_charge_windows_manual()
        record_charge_windows = max(self.max_charge_windows(self.end_record + self.minutes_now, self.charge_window_best), 1)
        record_export_windows = max(self.max_charge_windows(self.end_record + self.minutes_now, self.export_window_best), 1)

        # Swaps
        #self.optimise_swap_export(record_charge_windows, record_export_windows, debug_mode=debug_mode, drop=False)
        #self.plan_write_debug(debug_mode, "plan_swap_levels.html")

        # Perform detailed optimisation
        best_metric, best_cost, best_keep, best_soc_min, best_cycle, best_carbon, best_import, best_battery_value = self.optimise_detailed_pass(
            best_price_charge,
            best_price_export,
            best_price_charge_level,
            best_price_export_level,
            best_metric,
            best_cost,
            best_keep,
            best_soc_min,
            best_cycle,
            best_carbon,
            best_import,
            best_battery_value,
            record_charge_windows,
            record_export_windows,
            debug_mode=debug_mode,
        )

        # Second pass optimisation
        if self.calculate_second_pass:
            best_metric, best_cost, best_keep, best_soc_min, best_cycle, best_carbon, best_import, best_battery_value = self.optimise_full_second_pass(
                best_metric, best_cost, best_keep, best_soc_min, best_cycle, best_carbon, best_import, best_battery_value, record_charge_windows, record_export_windows, debug_mode=debug_mode
            )

        # Swaps
        self.optimise_swap_export(record_charge_windows, record_export_windows, debug_mode=debug_mode)
        self.plan_write_debug(debug_mode, "plan_swap_final.html")

        # Tweak plan
        if self.calculate_tweak_plan:
            self.tweak_plan(self.end_record, best_metric, metric_keep)

        self.plan_write_debug(debug_mode, "plan_raw.html")

        # Return
        return best_metric, best_cost, best_keep, best_cycle, best_carbon, best_import

    def optimise_charge_windows_manual(self):
        """
        Apply manual window overrides to the plan
        """
        if self.charge_window_best and self.calculate_best_charge:
            for window_n in range(len(self.charge_window_best)):
                if self.charge_window_best[window_n]["start"] in self.manual_demand_times:
                    self.charge_limit_best[window_n] = 0
                elif self.charge_window_best[window_n]["start"] in self.manual_export_times:
                    self.charge_limit_best[window_n] = 0
                elif self.charge_window_best[window_n]["start"] in self.manual_freeze_export_times:
                    self.charge_limit_best[window_n] = 0
                elif self.charge_window_best[window_n]["start"] in self.manual_charge_times:
                    self.charge_limit_best[window_n] = self.soc_max
                elif self.charge_window_best[window_n]["start"] in self.manual_freeze_charge_times:
                    self.charge_limit_best[window_n] = self.reserve

        if self.export_window_best and self.calculate_best_export:
            for window_n in range(len(self.export_window_best)):
                if self.export_window_best[window_n]["start"] in self.manual_demand_times:
                    self.export_limits_best[window_n] = 100.0
                elif self.export_window_best[window_n]["start"] in self.manual_export_times:
                    self.export_limits_best[window_n] = 0.0
                elif self.export_window_best[window_n]["start"] in self.manual_freeze_export_times:
                    self.export_limits_best[window_n] = 99.0

    def optimise_charge_windows_reset(self, reset_all):
        """
        Reset the charge windows to min

        Parameters:
        - reset_all (bool): If True, reset all charge windows. If False, reset only the charge windows that are in the record window.

        Returns:
        None
        """
        if self.charge_window_best and self.calculate_best_charge:
            # Set all to max
            for window_n in range(len(self.charge_window_best)):
                if self.charge_window_best[window_n]["start"] < (self.minutes_now + self.end_record):
                    if reset_all:
                        self.charge_limit_best[window_n] = 0.0
                else:
                    self.charge_limit_best[window_n] = self.soc_max

        if self.export_window_best and self.calculate_best_export:
            # Set all to max
            for window_n in range(len(self.export_window_best)):
                if self.export_window_best[window_n]["start"] < (self.minutes_now + self.end_record):
                    if reset_all:
                        self.export_limits_best[window_n] = 100.0
                else:
                    self.export_limits_best[window_n] = 100.0

    def run_prediction(self, charge_limit, charge_window, export_window, export_limits, pv10, end_record, save=None, step=PREDICT_STEP):
        """
        Run a prediction scenario given a charge limit, options to save the results or not to HA entity
        """

        # Call the prediction model
        pred = self.prediction
        (
            final_metric,
            import_kwh_battery,
            import_kwh_house,
            export_kwh,
            soc_min,
            final_soc,
            soc_min_minute,
            final_battery_cycle,
            final_metric_keep,
            final_iboost_kwh,
            final_carbon_g,
            predict_soc,
            car_charging_soc_next,
            iboost_next,
            iboost_running,
            iboost_running_solar,
            iboost_running_full,
        ) = pred.run_prediction(charge_limit, charge_window, export_window, export_limits, pv10, end_record, save, step)
        self.predict_soc = predict_soc
        self.car_charging_soc_next = car_charging_soc_next
        self.iboost_next = iboost_next
        self.iboost_running = iboost_running
        self.iboost_running_solar = iboost_running_solar
        self.iboost_running_full = iboost_running_full
        if save or pred.debug_enable:
            predict_soc_time = pred.predict_soc_time
            first_charge = pred.first_charge
            first_charge_soc = pred.first_charge_soc
            predict_car_soc_time = pred.predict_car_soc_time
            predict_battery_power = pred.predict_battery_power
            predict_state = pred.predict_state
            predict_battery_cycle = pred.predict_battery_cycle
            predict_pv_power = pred.predict_pv_power
            predict_grid_power = pred.predict_grid_power
            predict_load_power = pred.predict_load_power
            final_export_kwh = pred.final_export_kwh
            export_kwh_h0 = pred.export_kwh_h0
            final_load_kwh = pred.final_load_kwh
            load_kwh_h0 = pred.load_kwh_h0
            metric_time = pred.metric_time
            record_time = pred.record_time
            predict_iboost = pred.predict_iboost
            predict_carbon_g = pred.predict_carbon_g
            load_kwh_time = pred.load_kwh_time
            pv_kwh_time = pred.pv_kwh_time
            import_kwh_time = pred.import_kwh_time
            export_kwh_time = pred.export_kwh_time
            final_pv_kwh = pred.final_pv_kwh
            export_to_first_charge = pred.export_to_first_charge
            pv_kwh_h0 = pred.pv_kwh_h0
            final_import_kwh = pred.final_import_kwh
            final_import_kwh_house = pred.final_import_kwh_house
            final_import_kwh_battery = pred.final_import_kwh_battery
            hours_left = pred.hours_left
            final_car_soc = pred.final_car_soc
            import_kwh_h0 = pred.import_kwh_h0
            predict_export = pred.predict_export

            if save == "best" or save == "compare":
                self.predict_soc_best = pred.predict_soc_best
                self.predict_iboost_best = pred.predict_iboost_best
                self.predict_metric_best = pred.predict_metric_best
                self.predict_carbon_best = pred.predict_carbon_best
                self.predict_clipped_best = pred.predict_clipped_best

            if save:
                self.log(
                    "predict {} end_record {} final soc {} kWh metric {} {} metric_keep {} min_soc {} @ {} kWh load {} pv {}".format(
                        save,
                        self.time_abs_str(end_record + self.minutes_now),
                        round(final_soc, 2),
                        round(final_metric, 2),
                        self.currency_symbols[1],
                        round(final_metric_keep, 2),
                        round(soc_min, 2),
                        self.time_abs_str(soc_min_minute),
                        round(final_load_kwh, 2),
                        round(final_pv_kwh, 2),
                    )
                )
                self.log("         [{}]".format(self.scenario_summary_title(record_time)))
                self.log("    SOC: [{}]".format(self.scenario_summary(record_time, predict_soc_time)))
                self.log("    BAT: [{}]".format(self.scenario_summary(record_time, predict_state)))
                self.log("   LOAD: [{}]".format(self.scenario_summary(record_time, load_kwh_time)))
                self.log("     PV: [{}]".format(self.scenario_summary(record_time, pv_kwh_time)))
                self.log(" IMPORT: [{}]".format(self.scenario_summary(record_time, import_kwh_time)))
                self.log(" EXPORT: [{}]".format(self.scenario_summary(record_time, export_kwh_time)))
                if self.iboost_enable:
                    self.log(" IBOOST: [{}]".format(self.scenario_summary(record_time, predict_iboost)))
                if self.carbon_enable:
                    self.log(" CARBON: [{}]".format(self.scenario_summary(record_time, predict_carbon_g)))
                for car_n in range(self.num_cars):
                    self.log("   CAR{}: [{}]".format(car_n, self.scenario_summary(record_time, predict_car_soc_time[car_n])))
                self.log(" METRIC: [{}]".format(self.scenario_summary(record_time, metric_time)))
                if save == "best":
                    self.log(" STATE:  [{}]".format(self.scenario_summary_state(record_time)))

            # Save data to HA state
            if save and save == "base":
                self.dashboard_item(
                    self.prefix + ".battery_hours_left",
                    state=dp2(hours_left),
                    attributes={"friendly_name": "Predicted Battery Hours left", "state_class": "measurement", "unit_of_measurement": "hours", "icon": "mdi:timelapse"},
                )
                postfix = ""
                for car_n in range(self.num_cars):
                    if car_n > 0:
                        postfix = "_" + str(car_n)
                    self.dashboard_item(
                        self.prefix + ".car_soc" + postfix,
                        state=dp2(final_car_soc[car_n] / self.car_charging_battery_size[car_n] * 100.0),
                        attributes={
                            "results": self.filtered_times(predict_car_soc_time[car_n]),
                            "today": self.filtered_today(predict_car_soc_time[car_n]),
                            "friendly_name": "Car " + str(car_n) + " Battery SoC",
                            "state_class": "measurement",
                            "unit_of_measurement": "%",
                            "icon": "mdi:battery",
                        },
                    )
                self.dashboard_item(
                    self.prefix + ".soc_kw_h0",
                    state=dp3(self.predict_soc[0]),
                    attributes={"friendly_name": "Current SoC kWh", "state_class": "measurement", "unit_of_measurement": "kWh", "icon": "mdi:battery"},
                )
                self.dashboard_item(
                    self.prefix + ".soc_kw",
                    state=dp3(final_soc),
                    attributes={
                        "results": self.filtered_times(predict_soc_time),
                        "today": self.filtered_today(predict_soc_time),
                        "friendly_name": "Predicted SoC kWh",
                        "state_class": "measurement",
                        "unit_of_measurement": "kWh",
                        "first_charge_kwh": first_charge_soc,
                        "icon": "mdi:battery",
                        "soc_now": dp3(self.soc_kw),
                        "soc_max": dp3(self.soc_max),
                        "soc_now_percent": dp2(calc_percent_limit(self.soc_kw, self.soc_max)),
                    },
                )
                self.dashboard_item(
                    self.prefix + ".battery_power",
                    state=dp3(self.battery_power / 1000.0),
                    attributes={
                        "results": self.filtered_times(predict_battery_power),
                        "today": self.filtered_today(predict_battery_power),
                        "friendly_name": "Predicted Battery Power",
                        "state_class": "measurement",
                        "unit_of_measurement": "kW",
                        "icon": "mdi:battery",
                    },
                )
                self.dashboard_item(
                    self.prefix + ".battery_cycle",
                    state=dp3(final_battery_cycle),
                    attributes={
                        "results": self.filtered_times(predict_battery_cycle),
                        "today": self.filtered_today(predict_battery_cycle),
                        "friendly_name": "Predicted Battery Cycle",
                        "state_class": "measurement",
                        "unit_of_measurement": "kWh",
                        "icon": "mdi:battery",
                    },
                )
                self.dashboard_item(
                    self.prefix + ".pv_power",
                    state=dp3(self.pv_power / 1000.0),
                    attributes={
                        "results": self.filtered_times(predict_pv_power),
                        "today": self.filtered_today(predict_pv_power),
                        "friendly_name": "Predicted PV Power",
                        "state_class": "measurement",
                        "unit_of_measurement": "kW",
                        "icon": "mdi:battery",
                    },
                )
                self.dashboard_item(
                    self.prefix + ".grid_power",
                    state=dp3(self.grid_power / 1000.0),
                    attributes={
                        "results": self.filtered_times(predict_grid_power),
                        "today": self.filtered_today(predict_grid_power),
                        "friendly_name": "Predicted Grid Power",
                        "state_class": "measurement",
                        "unit_of_measurement": "kW",
                        "icon": "mdi:battery",
                    },
                )
                self.dashboard_item(
                    self.prefix + ".load_power",
                    state=dp3(self.load_power / 1000.0),
                    attributes={
                        "results": self.filtered_times(predict_load_power),
                        "today": self.filtered_today(predict_load_power),
                        "friendly_name": "Predicted Load Power",
                        "state_class": "measurement",
                        "unit_of_measurement": "kW",
                        "icon": "mdi:battery",
                    },
                )
                self.dashboard_item(
                    self.prefix + ".soc_min_kwh",
                    state=dp3(soc_min),
                    attributes={
                        "time": self.time_abs_str(soc_min_minute),
                        "friendly_name": "Predicted minimum SoC",
                        "state_class": "measurement",
                        "unit_of_measurement": "kWh",
                        "icon": "mdi:battery-arrow-down-outline",
                    },
                )
                self.dashboard_item(
                    self.prefix + ".export_energy",
                    state=dp3(final_export_kwh),
                    attributes={
                        "results": self.filtered_times(export_kwh_time),
                        "today": self.filtered_today(export_kwh_time),
                        "export_until_charge_kwh": dp2(export_to_first_charge),
                        "friendly_name": "Predicted exports",
                        "state_class": "measurement",
                        "unit_of_measurement": "kWh",
                        "icon": "mdi:transmission-tower-export",
                    },
                )
                self.dashboard_item(
                    self.prefix + ".export_energy_h0",
                    state=dp3(export_kwh_h0),
                    attributes={"friendly_name": "Current export kWh", "state_class": "measurement", "unit_of_measurement": "kWh", "icon": "mdi:transmission-tower-export"},
                )
                self.dashboard_item(
                    self.prefix + ".load_energy",
                    state=dp3(final_load_kwh),
                    attributes={
                        "results": self.filtered_times(load_kwh_time),
                        "today": self.filtered_today(load_kwh_time),
                        "friendly_name": "Predicted load",
                        "state_class": "measurement",
                        "unit_of_measurement": "kWh",
                        "icon": "mdi:home-lightning-bolt",
                    },
                )
                self.dashboard_item(
                    self.prefix + ".load_energy_h0",
                    state=dp3(load_kwh_h0),
                    attributes={"friendly_name": "Current load kWh", "state_class": "measurement", "unit_of_measurement": "kWh", "icon": "mdi:home-lightning-bolt"},
                )
                self.dashboard_item(
                    self.prefix + ".pv_energy",
                    state=dp3(final_pv_kwh),
                    attributes={"results": pv_kwh_time, "friendly_name": "Predicted PV", "state_class": "measurement", "unit_of_measurement": "kWh", "icon": "mdi:solar-power"},
                )
                self.dashboard_item(
                    self.prefix + ".pv_energy_h0",
                    state=dp3(pv_kwh_h0),
                    attributes={"friendly_name": "Current PV kWh", "state_class": "measurement", "unit_of_measurement": "kWh", "icon": "mdi:solar-power"},
                )
                self.dashboard_item(
                    self.prefix + ".import_energy",
                    state=dp3(final_import_kwh),
                    attributes={
                        "results": self.filtered_times(import_kwh_time),
                        "today": self.filtered_today(import_kwh_time),
                        "friendly_name": "Predicted imports",
                        "state_class": "measurement",
                        "unit_of_measurement": "kWh",
                        "icon": "mdi:transmission-tower-import",
                    },
                )
                self.dashboard_item(
                    self.prefix + ".import_energy_h0",
                    state=dp3(import_kwh_h0),
                    attributes={"friendly_name": "Current import kWh", "state_class": "measurement", "unit_of_measurement": "kWh", "icon": "mdi:transmission-tower-import"},
                )
                self.dashboard_item(
                    self.prefix + ".import_energy_battery",
                    state=dp3(final_import_kwh_battery),
                    attributes={
                        "friendly_name": "Predicted import to battery",
                        "state_class": "measurement",
                        "unit_of_measurement": "kWh",
                        "icon": "mdi:transmission-tower-import",
                    },
                )
                self.dashboard_item(
                    self.prefix + ".import_energy_house",
                    state=dp3(final_import_kwh_house),
                    attributes={"friendly_name": "Predicted import to house", "state_class": "measurement", "unit_of_measurement": "kWh", "icon": "mdi:transmission-tower-import"},
                )
                self.log("Battery has {} hours left - now at {}".format(dp2(hours_left), dp2(self.soc_kw)))
                self.dashboard_item(
                    self.prefix + ".metric",
                    state=dp2(final_metric),
                    attributes={
                        "results": self.filtered_times(metric_time),
                        "today": self.filtered_today(metric_time),
                        "friendly_name": "Predicted metric (cost)",
                        "state_class": "measurement",
                        "unit_of_measurement": self.currency_symbols[1],
                        "icon": "mdi:currency-usd",
                    },
                )
                self.dashboard_item(
                    self.prefix + ".duration",
                    state=dp2(end_record / 60),
                    attributes={"friendly_name": "Prediction duration", "state_class": "measurement", "unit_of_measurement": "hours", "icon": "mdi:arrow-split-vertical"},
                )
                if self.carbon_enable:
                    self.dashboard_item(
                        self.prefix + ".carbon",
                        state=dp2(final_carbon_g),
                        attributes={
                            "results": self.filtered_times(predict_carbon_g),
                            "today": self.filtered_today(predict_carbon_g),
                            "friendly_name": "Predicted Carbon energy",
                            "state_class": "measurement",
                            "unit_of_measurement": "g",
                            "icon": "mdi:molecule-co2",
                        },
                    )
                    self.dashboard_item(
                        self.prefix + ".carbon_now",
                        state=dp2(self.carbon_intensity.get(0, 0)),
                        attributes={
                            "friendly_name": "Grid carbon intensity now",
                            "state_class": "measurement",
                            "unit_of_measurement": "g/kWh",
                            "icon": "mdi:molecule-co2",
                        },
                    )

            if save and save == "best":
                self.dashboard_item(
                    self.prefix + ".best_battery_hours_left",
                    state=dp2(hours_left),
                    attributes={"friendly_name": "Predicted Battery Hours left best", "state_class": "measurement", "unit_of_measurement": "hours", "icon": "mdi:timelapse"},
                )
                postfix = ""
                for car_n in range(self.num_cars):
                    if car_n > 0:
                        postfix = "_" + str(car_n)
                    self.dashboard_item(
                        self.prefix + ".car_soc_best" + postfix,
                        state=dp2(final_car_soc[car_n] / self.car_charging_battery_size[car_n] * 100.0),
                        attributes={
                            "results": self.filtered_times(predict_car_soc_time[car_n]),
                            "today": self.filtered_today(predict_car_soc_time[car_n]),
                            "friendly_name": "Car " + str(car_n) + " Battery SoC best",
                            "state_class": "measurement",
                            "unit_of_measurement": "%",
                            "icon": "mdi:battery",
                        },
                    )

                # Compute battery value now and at end of plan
                rate_min_now = self.rate_min_forward.get(self.minutes_now, self.rate_min) / self.inverter_loss / self.battery_loss + self.metric_battery_cycle
                rate_min_now = max(min(rate_min_now, self.rate_max * self.inverter_loss * self.battery_loss - self.metric_battery_cycle), 0)
                rate_min_end = self.rate_min_forward.get(self.minutes_now + end_record, self.rate_min) / self.inverter_loss / self.battery_loss + self.metric_battery_cycle
                rate_min_end = max(min(rate_min_end, self.rate_max * self.inverter_loss * self.battery_loss - self.metric_battery_cycle), 0)
                rate_export_min_now = self.rate_export_min * self.inverter_loss * self.battery_loss_discharge - self.metric_battery_cycle - rate_min_now
                rate_export_min_end = self.rate_export_min * self.inverter_loss * self.battery_loss_discharge - self.metric_battery_cycle - rate_min_end
                value_kwh_now = self.metric_battery_value_scaling * max(rate_min_now, 1.0, rate_export_min_now)
                value_kwh_end = self.metric_battery_value_scaling * max(rate_min_end, 1.0, rate_export_min_end)

                self.dashboard_item(
                    self.prefix + ".soc_kw_best",
                    state=dp3(final_soc),
                    attributes={
                        "results": self.filtered_times(predict_soc_time),
                        "today": self.filtered_today(predict_soc_time),
                        "friendly_name": "Battery SoC kWh best",
                        "state_class": "measurement",
                        "unit_of_measurement": "kWh",
                        "first_charge_kwh": first_charge_soc,
                        "value_per_kwh_now": dp2(value_kwh_now),
                        "value_per_kwh_end": dp2(value_kwh_end),
                        "value_now": dp2(self.soc_kw * value_kwh_now),
                        "value_end": dp2(final_soc * value_kwh_end),
                        "icon": "mdi:battery",
                        "soc_now": dp3(self.soc_kw),
                        "soc_max": dp3(self.soc_max),
                        "soc_now_percent": dp2(calc_percent_limit(self.soc_kw, self.soc_max)),
                    },
                )
                self.dashboard_item(
                    self.prefix + ".battery_power_best",
                    state=dp3(self.battery_power / 1000.0),
                    attributes={
                        "results": self.filtered_times(predict_battery_power),
                        "today": self.filtered_today(predict_battery_power),
                        "friendly_name": "Predicted Battery Power Best",
                        "state_class": "measurement",
                        "unit_of_measurement": "kW",
                        "icon": "mdi:battery",
                    },
                )
                self.dashboard_item(
                    self.prefix + ".battery_cycle_best",
                    state=dp3(final_battery_cycle),
                    attributes={
                        "results": self.filtered_times(predict_battery_cycle),
                        "today": self.filtered_today(predict_battery_cycle),
                        "friendly_name": "Predicted Battery Cycle Best",
                        "state_class": "measurement",
                        "unit_of_measurement": "kWh",
                        "icon": "mdi:battery",
                    },
                )
                self.dashboard_item(
                    self.prefix + ".pv_power_best",
                    state=dp3(self.pv_power / 1000.0),
                    attributes={
                        "results": self.filtered_times(predict_pv_power),
                        "today": self.filtered_today(predict_pv_power),
                        "friendly_name": "Predicted PV Power Best",
                        "state_class": "measurement",
                        "unit_of_measurement": "kW",
                        "icon": "mdi:battery",
                    },
                )
                self.dashboard_item(
                    self.prefix + ".grid_power_best",
                    state=dp3(self.grid_power / 1000.0),
                    attributes={
                        "results": self.filtered_times(predict_grid_power),
                        "today": self.filtered_today(predict_grid_power),
                        "friendly_name": "Predicted Grid Power Best",
                        "state_class": "measurement",
                        "unit_of_measurement": "kW",
                        "icon": "mdi:battery",
                    },
                )
                self.dashboard_item(
                    self.prefix + ".load_power_best",
                    state=dp3(self.load_power / 1000.0),
                    attributes={
                        "results": self.filtered_times(predict_load_power),
                        "today": self.filtered_today(predict_load_power),
                        "friendly_name": "Predicted Load Power Best",
                        "state_class": "measurement",
                        "unit_of_measurement": "kW",
                        "icon": "mdi:battery",
                    },
                )
                self.dashboard_item(
                    self.prefix + ".soc_kw_best_h1",
                    state=dp3(self.predict_soc[60]),
                    attributes={"friendly_name": "Predicted SoC kWh best + 1h", "state_class": "measurement", "unit_of_measurement": "kWh", "icon": "mdi:battery"},
                )
                self.dashboard_item(
                    self.prefix + ".soc_kw_best_h8",
                    state=dp3(self.predict_soc[60 * 8]),
                    attributes={"friendly_name": "Predicted SoC kWh best + 8h", "state_class": "measurement", "unit_of_measurement": "kWh", "icon": "mdi:battery"},
                )
                self.dashboard_item(
                    self.prefix + ".soc_kw_best_h12",
                    state=dp3(self.predict_soc[60 * 12]),
                    attributes={"friendly_name": "Predicted SoC kWh best + 12h", "state_class": "measurement", "unit _of_measurement": "kWh", "icon": "mdi:battery"},
                )
                self.dashboard_item(
                    self.prefix + ".best_soc_min_kwh",
                    state=dp3(soc_min),
                    attributes={
                        "time": self.time_abs_str(soc_min_minute),
                        "friendly_name": "Predicted minimum SoC best",
                        "state_class": "measurement",
                        "unit_of_measurement": "kWh",
                        "icon": "mdi:battery-arrow-down-outline",
                    },
                )
                self.dashboard_item(
                    self.prefix + ".best_export_energy",
                    state=dp3(final_export_kwh),
                    attributes={
                        "results": self.filtered_times(export_kwh_time),
                        "today": self.filtered_today(export_kwh_time),
                        "export_until_charge_kwh": dp2(export_to_first_charge),
                        "friendly_name": "Predicted exports best",
                        "state_class": "measurement",
                        "unit_of_measurement": "kWh",
                        "icon": "mdi:transmission-tower-export",
                    },
                )
                self.dashboard_item(
                    self.prefix + ".best_load_energy",
                    state=dp3(final_load_kwh),
                    attributes={
                        "results": self.filtered_times(load_kwh_time),
                        "today": self.filtered_today(load_kwh_time),
                        "friendly_name": "Predicted load best",
                        "state_class": "measurement",
                        "unit_of_measurement": "kWh",
                        "icon": "mdi:home-lightning-bolt",
                    },
                )
                self.dashboard_item(
                    self.prefix + ".best_pv_energy",
                    state=dp3(final_pv_kwh),
                    attributes={
                        "results": self.filtered_times(pv_kwh_time),
                        "today": self.filtered_today(pv_kwh_time),
                        "friendly_name": "Predicted PV best",
                        "state_class": "measurement",
                        "unit_of_measurement": "kWh",
                        "icon": "mdi:solar-power",
                    },
                )
                self.dashboard_item(
                    self.prefix + ".best_import_energy",
                    state=dp3(final_import_kwh),
                    attributes={
                        "results": self.filtered_times(import_kwh_time),
                        "today": self.filtered_today(import_kwh_time),
                        "friendly_name": "Predicted imports best",
                        "state_class": "measurement",
                        "unit_of_measurement": "kWh",
                        "icon": "mdi:transmission-tower-import",
                    },
                )
                self.dashboard_item(
                    self.prefix + ".best_import_energy_battery",
                    state=dp3(final_import_kwh_battery),
                    attributes={
                        "friendly_name": "Predicted import to battery best",
                        "state_class": "measurement",
                        "unit_of_measurement": "kWh",
                        "icon": "mdi:transmission-tower-import",
                    },
                )
                self.dashboard_item(
                    self.prefix + ".best_import_energy_house",
                    state=dp3(final_import_kwh_house),
                    attributes={
                        "friendly_name": "Predicted import to house best",
                        "state_class": "measurement",
                        "unit_of_measurement": "kWh",
                        "icon": "mdi:transmission-tower-import",
                    },
                )
                self.dashboard_item(
                    self.prefix + ".best_metric",
                    state=dp2(final_metric),
                    attributes={
                        "results": self.filtered_times(metric_time),
                        "today": self.filtered_today(metric_time),
                        "friendly_name": "Predicted best metric (cost)",
                        "state_class": "measurement",
                        "unit_of_measurement": self.currency_symbols[1],
                        "icon": "mdi:currency-usd",
                    },
                )
                self.dashboard_item(self.prefix + ".record", state=0.0, attributes={"results": self.filtered_times(record_time), "friendly_name": "Prediction window", "state_class": "measurement"})
                self.dashboard_item(
                    self.prefix + ".iboost_best",
                    state=dp4(final_iboost_kwh),
                    attributes={
                        "results": self.filtered_times(predict_iboost),
                        "today": self.filtered_today(predict_iboost, resetmidnight=True),
                        "friendly_name": "Predicted iBoost energy best",
                        "state_class": "measurement",
                        "unit_of_measurement": "kWh",
                        "icon": "mdi:water-boiler",
                    },
                )
                self.dashboard_item(
                    "binary_sensor." + self.prefix + "_iboost_active",
                    state=self.iboost_running,
                    attributes={"friendly_name": "iBoost active", "icon": "mdi:water-boiler", "solar": self.iboost_running_solar, "full": self.iboost_running_full},
                )
                self.find_spare_energy(self.predict_soc, predict_export, step, first_charge)
                if self.carbon_enable:
                    self.dashboard_item(
                        self.prefix + ".carbon_best",
                        state=dp2(final_carbon_g),
                        attributes={
                            "results": self.filtered_times(predict_carbon_g),
                            "today": self.filtered_today(predict_carbon_g),
                            "friendly_name": "Predicted Carbon energy best",
                            "state_class": "measurement",
                            "unit_of_measurement": "g",
                            "icon": "mdi:molecule-co2",
                        },
                    )

            if save and save == "debug":
                self.dashboard_item(
                    self.prefix + ".pv_power_debug",
                    state=dp3(final_soc),
                    attributes={
                        "results": self.filtered_times(predict_pv_power),
                        "today": self.filtered_today(predict_pv_power),
                        "friendly_name": "Predicted PV Power Debug",
                        "state_class": "measurement",
                        "unit_of_measurement": "kW",
                        "icon": "mdi:battery",
                    },
                )
                self.dashboard_item(
                    self.prefix + ".grid_power_debug",
                    state=dp3(final_soc),
                    attributes={
                        "results": self.filtered_times(predict_grid_power),
                        "today": self.filtered_today(predict_grid_power),
                        "friendly_name": "Predicted Grid Power Debug",
                        "state_class": "measurement",
                        "unit_of_measurement": "kW",
                        "icon": "mdi:battery",
                    },
                )
                self.dashboard_item(
                    self.prefix + ".load_power_debug",
                    state=dp3(final_soc),
                    attributes={
                        "results": self.filtered_times(predict_load_power),
                        "today": self.filtered_today(predict_load_power),
                        "friendly_name": "Predicted Load Power Debug",
                        "state_class": "measurement",
                        "unit_of_measurement": "kW",
                        "icon": "mdi:battery",
                    },
                )
                self.dashboard_item(
                    self.prefix + ".battery_power_debug",
                    state=dp3(final_soc),
                    attributes={
                        "results": self.filtered_times(predict_battery_power),
                        "today": self.filtered_today(predict_battery_power),
                        "friendly_name": "Predicted Battery Power Debug",
                        "state_class": "measurement",
                        "unit_of_measurement": "kW",
                        "icon": "mdi:battery",
                    },
                )

            if save and save == "best10":
                self.dashboard_item(
                    self.prefix + ".soc_kw_best10",
                    state=dp3(final_soc),
                    attributes={
                        "results": self.filtered_times(predict_soc_time),
                        "today": self.filtered_today(predict_soc_time),
                        "friendly_name": "Battery SoC kWh best 10%",
                        "state_class": "measurement",
                        "unit_of_measurement": "kWh",
                        "first_charge_kwh": first_charge_soc,
                        "icon": "mdi:battery",
                    },
                )
                self.dashboard_item(
                    self.prefix + ".best10_pv_energy",
                    state=dp3(final_pv_kwh),
                    attributes={
                        "results": self.filtered_times(pv_kwh_time),
                        "today": self.filtered_today(pv_kwh_time),
                        "friendly_name": "Predicted PV best 10%",
                        "state_class": "measurement",
                        "unit_of_measurement": "kWh",
                        "icon": "mdi:solar-power",
                    },
                )
                self.dashboard_item(
                    self.prefix + ".best10_metric",
                    state=dp2(final_metric),
                    attributes={
                        "results": self.filtered_times(metric_time),
                        "today": self.filtered_today(metric_time),
                        "friendly_name": "Predicted best 10% metric (cost)",
                        "state_class": "measurement",
                        "unit_of_measurement": self.currency_symbols[1],
                        "icon": "mdi:currency-usd",
                    },
                )
                self.dashboard_item(
                    self.prefix + ".best10_export_energy",
                    state=dp3(final_export_kwh),
                    attributes={
                        "results": self.filtered_times(export_kwh_time),
                        "today": self.filtered_today(export_kwh_time),
                        "export_until_charge_kwh": dp2(export_to_first_charge),
                        "friendly_name": "Predicted exports best 10%",
                        "state_class": "measurement",
                        "unit_of_measurement": "kWh",
                        "icon": "mdi:transmission-tower-export",
                    },
                )
                self.dashboard_item(
                    self.prefix + ".best10_load_energy",
                    state=dp3(final_load_kwh),
                    attributes={"friendly_name": "Predicted load best 10%", "state_class": "measurement", "unit_of_measurement": "kWh", "icon": "mdi:home-lightning-bolt"},
                )
                self.dashboard_item(
                    self.prefix + ".best10_import_energy",
                    state=dp3(final_import_kwh),
                    attributes={
                        "results": self.filtered_times(import_kwh_time),
                        "today": self.filtered_today(import_kwh_time),
                        "friendly_name": "Predicted imports best 10%",
                        "state_class": "measurement",
                        "unit_of_measurement": "kWh",
                        "icon": "mdi:transmission-tower-import",
                    },
                )

            if save and save == "base10":
                self.dashboard_item(
                    self.prefix + ".soc_kw_base10",
                    state=dp3(final_soc),
                    attributes={
                        "results": self.filtered_times(predict_soc_time),
                        "today": self.filtered_today(predict_soc_time),
                        "friendly_name": "Battery SoC kWh base 10%",
                        "state_class": "measurement",
                        "unit_of_measurement": "kWh",
                        "icon": "mdi:battery",
                    },
                )
                self.dashboard_item(
                    self.prefix + ".base10_pv_energy",
                    state=dp3(final_pv_kwh),
                    attributes={
                        "results": self.filtered_times(pv_kwh_time),
                        "today": self.filtered_today(pv_kwh_time),
                        "friendly_name": "Predicted PV base 10%",
                        "state_class": "measurement",
                        "unit_of_measurement": "kWh",
                        "icon": "mdi:solar-power",
                    },
                )
                self.dashboard_item(
                    self.prefix + ".base10_metric",
                    state=dp2(final_metric),
                    attributes={
                        "results": self.filtered_times(metric_time),
                        "today": self.filtered_today(metric_time),
                        "friendly_name": "Predicted base 10% metric (cost)",
                        "state_class": "measurement",
                        "unit_of_measurement": self.currency_symbols[1],
                        "icon": "mdi:currency-usd",
                    },
                )
                self.dashboard_item(
                    self.prefix + ".base10_export_energy",
                    state=dp3(final_export_kwh),
                    attributes={
                        "results": self.filtered_times(export_kwh_time),
                        "today": self.filtered_today(export_kwh_time),
                        "export_until_charge_kwh": dp2(export_to_first_charge),
                        "friendly_name": "Predicted exports base 10%",
                        "state_class": "measurement",
                        "unit_of_measurement": "kWh",
                        "icon": "mdi:transmission-tower-export",
                    },
                )
                self.dashboard_item(
                    self.prefix + ".base10_load_energy",
                    state=dp3(final_load_kwh),
                    attributes={"friendly_name": "Predicted load base 10%", "state_class": "measurement", "unit_of_measurement": "kWh", "icon": "mdi:home-lightning-bolt"},
                )
                self.dashboard_item(
                    self.prefix + ".base10_import_energy",
                    state=dp3(final_import_kwh),
                    attributes={
                        "results": self.filtered_times(import_kwh_time),
                        "today": self.filtered_today(import_kwh_time),
                        "friendly_name": "Predicted imports base 10%",
                        "state_class": "measurement",
                        "unit_of_measurement": "kWh",
                        "icon": "mdi:transmission-tower-import",
                    },
                )

        return (
            final_metric,
            import_kwh_battery,
            import_kwh_house,
            export_kwh,
            soc_min,
            final_soc,
            soc_min_minute,
            final_battery_cycle,
            final_metric_keep,
            final_iboost_kwh,
            final_carbon_g,
        )

    def plan_iboost_smart(self):
        """
        Smart iboost planning
        """
        plan = []
        iboost_today = self.iboost_today
        iboost_max = self.iboost_max_energy
        iboost_power = self.iboost_max_power * 60
        iboost_min_length = max(int((self.iboost_smart_min_length + 29) / 30) * 30, 30)

        self.log("Create iBoost smart plan, max {} kWh, power {} kW, min length {} minutes".format(iboost_max, iboost_power, iboost_min_length))

        low_rates = []
        start_minute = int(self.minutes_now / 30) * 30
        for minute in range(start_minute, start_minute + self.forecast_minutes, 30):
            import_rate = 0
            export_rate = 0
            slot_length = 0
            slot_count = 0
            for slot_start in range(minute, minute + iboost_min_length, 30):
                import_rate += self.rate_import.get(minute, self.rate_min)
                export_rate += self.rate_export.get(minute, 0)
                slot_length += 30
                slot_count += 1
            if slot_count:
                low_rates.append({"start": minute, "end": minute + slot_length, "average": import_rate / slot_count, "export": export_rate / slot_count})

        # Get prices
        if self.iboost_smart:
            price_sorted = self.sort_window_by_price(low_rates, reverse_time=True)
            price_sorted.reverse()
        else:
            price_sorted = [n for n in range(len(low_rates))]

        total_days = int((self.forecast_minutes + self.minutes_now + 24 * 60 - 1) / (24 * 60))
        iboost_soc = [0 for n in range(total_days)]
        iboost_soc[0] = iboost_today

        used_slots = {}
        for window_n in price_sorted:
            window = low_rates[window_n]
            price = window["average"]
            export_price = window["export"]

            length = 0
            kwh = 0

            for day in range(0, total_days):
                day_start_minutes = day * 24 * 60
                day_end_minutes = day_start_minutes + 24 * 60

                slot_start = max(window["start"], self.minutes_now, day_start_minutes)
                slot_end = min(window["end"], day_end_minutes)

                if slot_start < slot_end:
                    rate_okay = True

                    for start in range(slot_start, slot_end, 30):
                        end = min(start + 30, slot_end)

                        # Avoid duplicate slots
                        if minute in used_slots:
                            rate_okay = False

                        # Boost on import/export rate
                        if price > self.iboost_rate_threshold:
                            rate_okay = False
                        if export_price > self.iboost_rate_threshold_export:
                            rate_okay = False

                        # Boost on gas rate vs import price
                        if self.iboost_gas and self.rate_gas:
                            gas_rate = self.rate_gas.get(start, 99) * self.iboost_gas_scale
                            if price > gas_rate:
                                rate_okay = False

                        # Boost on gas rate vs export price
                        if self.iboost_gas_export and self.rate_gas:
                            gas_rate = self.rate_gas.get(start, 99) * self.iboost_gas_scale
                            if export_price > gas_rate:
                                rate_okay = False

                        if not rate_okay:
                            continue

                        # Work out charging amounts
                        length = end - start
                        hours = length / 60
                        kwh = iboost_power * hours
                        iboost_left = max(iboost_max - iboost_soc[day], 0)
                        # Scale down the number of minutes if the value exceeds the max
                        if kwh > iboost_left:
                            percent = iboost_left / kwh
                            length = min(round(((length * percent) / 5) + 0.5, 0) * 5, end - start)
                            end = start + length
                            hours = length / 60
                            kwh = min(iboost_power * hours, iboost_left)
                        if kwh > 0:
                            iboost_soc[day] = dp3(iboost_soc[day] + kwh)
                            new_slot = {}
                            new_slot["start"] = start
                            new_slot["end"] = start + length
                            new_slot["kwh"] = dp3(kwh)
                            new_slot["average"] = window["average"]
                            new_slot["cost"] = dp2(new_slot["average"] * kwh)
                            plan.append(new_slot)
                            used_slots[start] = True

        # Return sorted back in time order
        plan = self.sort_window_by_time(plan)
        return plan

    def plan_car_charging(self, car_n, low_rates):
        """
        Plan when the car will charge, taking into account ready time and pricing
        """
        plan = []
        car_soc = self.car_charging_soc[car_n]
        max_price = self.car_charging_plan_max_price[car_n]

        if self.car_charging_plan_smart[car_n]:
            price_sorted = self.sort_window_by_price(low_rates, reverse_time=True)
            price_sorted.reverse()
        else:
            price_sorted = [n for n in range(len(low_rates))]

        try:
            ready_time = datetime.strptime(self.car_charging_plan_time[car_n], "%H:%M:%S")
        except (ValueError, TypeError):
            ready_time = datetime.strptime("07:00:00", "%H:%M:%S")
            self.log("Warn: Car charging plan time for car {} is invalid".format(car_n))

        ready_minutes = ready_time.hour * 60 + ready_time.minute

        # Ready minutes wrap?
        if ready_minutes < self.minutes_now:
            ready_minutes += 24 * 60

        # Car charging now override
        extra_slot = {}
        if self.car_charging_now[car_n]:
            start = int(self.minutes_now / 30) * 30
            end = start + 30
            extra_slot["start"] = start
            extra_slot["end"] = end
            extra_slot["average"] = self.rate_import.get(start, self.rate_min)
            self.log("Car is charging now slot {}".format(extra_slot))

            for window_p in price_sorted:
                window = low_rates[window_p]
                if window["start"] == start:
                    price_sorted.remove(window_p)
                    self.log("Remove old window {}".format(window_p))
                    break

            price_sorted = [-1] + price_sorted

        for window_n in price_sorted:
            if window_n == -1:
                window = extra_slot
            else:
                window = low_rates[window_n]

            start = max(window["start"], self.minutes_now)
            end = min(window["end"], ready_minutes)
            price = window["average"]

            length = 0
            kwh = 0

            # Stop once we have enough charge, allow small margin for rounding
            if (car_soc + 0.1) >= self.car_charging_limit[car_n]:
                break

            # Skip past windows
            if end <= start:
                continue

            # Skip over prices when they are too high
            if (max_price != 0) and price > max_price:
                continue

            # Compute amount of charge
            length = end - start
            hours = length / 60
            kwh = self.car_charging_rate[car_n] * hours

            kwh_add = kwh * self.car_charging_loss
            kwh_left = max(self.car_charging_limit[car_n] - car_soc, 0)

            # Clamp length to required amount (shorten the window)
            if kwh_add > kwh_left:
                percent = kwh_left / kwh_add
                length = min(round(((length * percent) / 5) + 0.5, 0) * 5, end - start)
                end = start + length
                hours = length / 60
                kwh = self.car_charging_rate[car_n] * hours
                kwh_add = min(kwh * self.car_charging_loss, kwh_left)
                kwh = kwh_add / self.car_charging_loss

            # Work out charging amounts
            if kwh > 0:
                car_soc = dp3(car_soc + kwh_add)
                new_slot = {}
                new_slot["start"] = start
                new_slot["end"] = end
                new_slot["kwh"] = dp3(kwh)
                new_slot["average"] = window["average"]
                new_slot["cost"] = dp2(new_slot["average"] * kwh)
                plan.append(new_slot)

        # Return sorted back in time order
        plan = self.sort_window_by_time(plan)
        return plan

    def car_charge_slot_kwh(self, minute_start, minute_end):
        """
        Work out car charging amount in KWh for given 30-minute slot
        """
        car_charging_kwh = 0.0
        if self.num_cars > 0:
            for car_n in range(self.num_cars):
                for window in self.car_charging_slots[car_n]:
                    start = window["start"]
                    end = window["end"]
                    if end != start:
                        kwh = dp2(window["kwh"]) / (end - start)
                    else:
                        kwh = dp2(window["kwh"])
                    for minute_offset in range(minute_start, minute_end, PREDICT_STEP):
                        if minute_offset >= start and minute_offset < end:
                            car_charging_kwh += kwh * PREDICT_STEP
            car_charging_kwh = dp2(car_charging_kwh)
        return car_charging_kwh

    def hit_car_window(self, window_start, window_end):
        """
        Does this window intersect a car charging window?
        """
        if self.num_cars > 0:
            for car_n in range(self.num_cars):
                for window in self.car_charging_slots[car_n]:
                    start = window["start"]
                    end = window["end"]
                    kwh = dp2(window["kwh"])
                    if end > window_start and start < window_end and kwh > 0:
                        return True
        return False<|MERGE_RESOLUTION|>--- conflicted
+++ resolved
@@ -259,10 +259,6 @@
                                     if freeze and not try_export_freeze:
                                         pass
                                     elif count_d < max_export_slots and (window_n not in all_d):
-<<<<<<< HEAD
-
-=======
->>>>>>> e2ee44cc
                                         if not self.car_charging_from_battery and self.hit_car_window(export_window[window_n]["start"], export_window[window_n]["end"]):
                                             pass
                                         elif not self.iboost_on_export and self.iboost_enable and self.iboost_plan and (self.hit_charge_window(self.iboost_plan, export_window[window_n]["start"], export_window[window_n]["end"]) >= 0):
