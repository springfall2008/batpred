--- conflicted
+++ resolved
@@ -80,39 +80,6 @@
                 results[key] = hist1[key]
         return results
 
-<<<<<<< HEAD
-    def history_update(self):
-        """
-        Update the history data
-        """
-        self.log("Web interface history update")
-        self.pv_power_hist = history_attribute(self.base.get_history_wrapper(self.base.prefix + ".pv_power", 7, required=False))
-        self.pv_forecast_hist = history_attribute(self.base.get_history_wrapper("sensor." + self.base.prefix + "_pv_forecast_h0", 7, required=False))
-        self.pv_forecast_histCL = history_attribute(self.base.get_history_wrapper("sensor." + self.base.prefix + "_pv_forecast_h0", 7, required=False), attributes=True, state_key="nowCL")
-        self.cost_today_hist = history_attribute(self.base.get_history_wrapper(self.base.prefix + ".ppkwh_today", 2, required=False))
-        self.cost_hour_hist = history_attribute(self.base.get_history_wrapper(self.base.prefix + ".ppkwh_hour", 2, required=False))
-        self.cost_yesterday_hist = history_attribute(self.base.get_history_wrapper(self.base.prefix + ".cost_yesterday", 28, required=False), daily=True, offset_days=-1, pounds=True)
-
-        if self.base.num_cars > 0:
-            self.cost_yesterday_car_hist = history_attribute(self.base.get_history_wrapper(self.base.prefix + ".cost_yesterday_car", 28, required=False), daily=True, offset_days=-1, pounds=True)
-            self.cost_yesterday_no_car = self.subtract_daily(self.cost_yesterday_hist, self.cost_yesterday_car_hist)
-        else:
-            self.cost_yesterday_no_car = self.cost_yesterday_hist
-
-        compare_list = self.base.get_arg("compare_list", [])
-        for item in compare_list:
-            id = item.get("id", None)
-            if id and self.base.comparison:
-                self.compare_hist[id] = {}
-                result = self.base.comparison.get_comparison(id)
-                if result:
-                    self.compare_hist[id]["cost"] = history_attribute(self.base.get_history_wrapper(result["entity_id"], 28, required=False), daily=True, pounds=True)
-                    self.compare_hist[id]["metric"] = history_attribute(self.base.get_history_wrapper(result["entity_id"], 28, required=False), state_key="metric", attributes=True, daily=True, pounds=True)
-
-        self.last_success_timestamp = datetime.now(timezone.utc)
-
-=======
->>>>>>> cc9f3185
     async def start(self):
         # Start the web server
         app = web.Application()
