--- conflicted
+++ resolved
@@ -3253,15 +3253,9 @@
     const valueCell = document.getElementById('nested_value_' + rowId);
     const nestedPath = row.dataset.nestedPath;
     const originalValue = row.dataset.nestedOriginal;
-<<<<<<< HEAD
     
     // Check if this is an entity string (contains dots) 
     if (originalValue && originalValue.match(/^[a-zA-Z]+\\.\\S+/)) {
-=======
-
-    // Check if this is an entity string (contains dots)
-    if (originalValue && originalValue.match(/^[a-zA-Z]+\.\S+/)) {
->>>>>>> 77141d10
         // Show entity dropdown for nested values
         showNestedEntityDropdown(rowId, originalValue);
     } else {
