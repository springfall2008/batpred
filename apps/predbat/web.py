--- conflicted
+++ resolved
@@ -645,14 +645,7 @@
     async def html_api_get_entities(self, request):
         """
         API endpoint to get entity list as JSON
-<<<<<<< HEAD
         """        
-=======
-        """
-        import json
-        from aiohttp import web
-
->>>>>>> a3838aea
         try:
             entity_list = self.get_entity_list_data()
             return web.json_response(entity_list)
