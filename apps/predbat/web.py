--- conflicted
+++ resolved
@@ -3685,11 +3685,7 @@
 
                 # Make entity count clickable only if count > 0
                 if entity_count > 0:
-<<<<<<< HEAD
                     onclick_attr = f'onclick="showEntityModal(\'{event_filter}\')"'
-=======
-                    onclick_attr = f"onclick=\"showEntityModal('{event_filter}')\">"
->>>>>>> 3ec04497
                     style_attr = 'style="cursor: pointer; text-decoration: underline;"'
                     text += f'<p><strong>Entities:</strong> <span class="{count_class}" {style_attr} {onclick_attr}> num_entities: {entity_count}</span></p>\n'
                 else:
