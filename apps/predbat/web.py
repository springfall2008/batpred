# -----------------------------------------------------------------------------
# Predbat Home Battery System
# Copyright Trefor Southwell 2024 - All Rights Reserved
# This application maybe used for personal use only and not for commercial use
# -----------------------------------------------------------------------------
# fmt off
# pylint: disable=consider-using-f-string
# pylint: disable=line-too-long
# pylint: disable=attribute-defined-outside-init
#
# This code creates a web server and serves up the Predbat web pages

from aiohttp import web
import asyncio
import os
import re
from datetime import datetime, timedelta
import json
import shutil
import html as html_module

from utils import calc_percent_limit, str2time, dp0, dp2
from config import TIME_FORMAT, TIME_FORMAT_DAILY
from predbat import THIS_VERSION
import urllib.parse

DAY_OF_WEEK_MAP = {"mon": 0, "tue": 1, "wed": 2, "thu": 3, "fri": 4, "sat": 5, "sun": 6}
ROOT_YAML_KEY = "pred_bat"


class WebInterface:
    def __init__(self, base) -> None:
        self.abort = False
        self.base = base
        self.log = base.log
        self.default_page = "./dash"
        self.pv_power_hist = {}
        self.pv_forecast_hist = {}
        self.cost_today_hist = {}
        self.compare_hist = {}
        self.cost_yesterday_hist = {}
        self.cost_yesterday_car_hist = {}
        self.cost_yesterday_no_car = {}
        self.web_port = self.base.get_arg("web_port", 5052)
        self.default_log = "warnings"

        # Plugin registration system
        self.registered_endpoints = []

    def register_endpoint(self, path, handler, method="GET"):
        """
        Register a new endpoint with the web interface

        Args:
            path (str): URL path for the endpoint (e.g., '/metrics')
            handler (callable): Async handler function
            method (str): HTTP method ('GET', 'POST', etc.)
        """
        self.registered_endpoints.append({"path": path, "handler": handler, "method": method.upper()})
        self.log(f"Registered endpoint: {method.upper()} {path}")

    def subtract_daily(self, hist1, hist2):
        """
        Subtract the values in hist2 from hist1
        """
        results = {}
        for key in hist1:
            if key in hist2:
                results[key] = hist1[key] - hist2[key]
            else:
                results[key] = hist1[key]
        return results

    def history_update(self):
        """
        Update the history data
        """
        self.log("Web interface history update")
        self.pv_power_hist = self.base.history_attribute(self.base.get_history_wrapper(self.base.prefix + ".pv_power", 7, required=False))
        self.pv_forecast_hist = self.base.history_attribute(self.base.get_history_wrapper("sensor." + self.base.prefix + "_pv_forecast_h0", 7, required=False))
        self.pv_forecast_histCL = self.base.history_attribute(self.base.get_history_wrapper("sensor." + self.base.prefix + "_pv_forecast_h0", 7, required=False), attributes=True, state_key="nowCL")
        self.cost_today_hist = self.base.history_attribute(self.base.get_history_wrapper(self.base.prefix + ".ppkwh_today", 2, required=False))
        self.cost_hour_hist = self.base.history_attribute(self.base.get_history_wrapper(self.base.prefix + ".ppkwh_hour", 2, required=False))
        self.cost_yesterday_hist = self.base.history_attribute(self.base.get_history_wrapper(self.base.prefix + ".cost_yesterday", 28, required=False), daily=True, offset_days=-1, pounds=True)

        if self.base.num_cars > 0:
            self.cost_yesterday_car_hist = self.base.history_attribute(self.base.get_history_wrapper(self.base.prefix + ".cost_yesterday_car", 28, required=False), daily=True, offset_days=-1, pounds=True)
            self.cost_yesterday_no_car = self.subtract_daily(self.cost_yesterday_hist, self.cost_yesterday_car_hist)
        else:
            self.cost_yesterday_no_car = self.cost_yesterday_hist

        compare_list = self.base.get_arg("compare_list", [])
        for item in compare_list:
            id = item.get("id", None)
            if id and self.base.comparison:
                self.compare_hist[id] = {}
                result = self.base.comparison.get_comparison(id)
                if result:
                    self.compare_hist[id]["cost"] = self.base.history_attribute(self.base.get_history_wrapper(result["entity_id"], 28), daily=True, pounds=True)
                    self.compare_hist[id]["metric"] = self.base.history_attribute(self.base.get_history_wrapper(result["entity_id"], 28), state_key="metric", attributes=True, daily=True, pounds=True)

    async def start(self):
        # Start the web server
        app = web.Application()
        app.router.add_get("/", self.html_default)
        app.router.add_get("/plan", self.html_plan)
        app.router.add_get("/log", self.html_log)
        app.router.add_get("/apps", self.html_apps)
        app.router.add_post("/apps", self.html_apps_post)
        app.router.add_get("/charts", self.html_charts)
        app.router.add_get("/config", self.html_config)
        app.router.add_get("/entity", self.html_entity)
        app.router.add_post("/config", self.html_config_post)
        app.router.add_get("/dash", self.html_dash)
        app.router.add_post("/dash", self.html_dash_post)
        app.router.add_get("/debug_yaml", self.html_debug_yaml)
        app.router.add_get("/debug_log", self.html_debug_log)
        app.router.add_get("/debug_apps", self.html_debug_apps)
        app.router.add_get("/debug_plan", self.html_debug_plan)
        app.router.add_get("/compare", self.html_compare)
        app.router.add_post("/compare", self.html_compare_post)
        app.router.add_get("/apps_editor", self.html_apps_editor)
        app.router.add_post("/apps_editor", self.html_apps_editor_post)
        app.router.add_post("/plan_override", self.html_plan_override)
        app.router.add_post("/restart", self.html_restart)

        # Register any dynamically registered endpoints
        for endpoint in self.registered_endpoints:
            if endpoint["method"] == "GET":
                app.router.add_get(endpoint["path"], endpoint["handler"])
            elif endpoint["method"] == "POST":
                app.router.add_post(endpoint["path"], endpoint["handler"])
            # Add more methods as needed
            self.log(f"Added registered endpoint: {endpoint['method']} {endpoint['path']}")
        app.router.add_get("/api/state", self.html_api_get_state)
        app.router.add_get("/api/ping", self.html_api_ping)
        app.router.add_post("/api/state", self.html_api_post_state)
        app.router.add_post("/api/service", self.html_api_post_service)
        app.router.add_post("/api/login", self.html_api_login)

        runner = web.AppRunner(app)
        await runner.setup()
        site = web.TCPSite(runner, "0.0.0.0", self.web_port)
        await site.start()
        print("Web interface started")
        while not self.abort:
            await asyncio.sleep(1)
        await runner.cleanup()
        print("Web interface stopped")

    async def stop(self):
        print("Web interface stop called")
        self.abort = True
        await asyncio.sleep(1)

    def get_attributes_html(self, entity, from_db=False):
        """
        Return the attributes of an entity as HTML
        """
        text = ""
        attributes = {}
        if from_db:
            history = self.base.get_history_wrapper(entity, 1, required=False)
            if history and len(history) >= 1:
                history = history[0]
                if history:
                    attributes = history[0].get("attributes", {})
        else:
            attributes = self.base.dashboard_values.get(entity, {}).get("attributes", {})
        if not attributes:
            return ""
        text += "<table>"
        for key in attributes:
            if key in ["icon", "device_class", "state_class", "unit_of_measurement", "friendly_name"]:
                continue
            value = attributes[key]
            if len(str(value)) > 1024:
                value = "(large data)"
            text += "<tr><td>{}</td><td>{}</td></tr>".format(key, value)
        text += "</table>"
        return text

    def icon2html(self, icon):
        if icon:
            icon = '<span class="mdi mdi-{}"></span>'.format(icon.replace("mdi:", ""))
        return icon

    def get_power_flow_diagram(self):
        """
        Generate a graphical power flow diagram showing energy movement between grid, battery, PV, and house load

        Each component (grid, battery, PV, House) will be represented with a circle
        arrows will run between the PV and Load, the Battery and Load and the House and Grid
        The energy the house consumes is called the Load Power
        The energy the PV generates is called the PV Power
        The energy the battery charges or discharges is called the Battery Power
        The energy the grid imports or exports is called the Grid Power

        The house will be a circle in the middle the PV will be top left, the battery bottom left and the grid bottom right
        """
        # Get power values
        grid_power = self.base.grid_power
        battery_power = self.base.battery_power
        pv_power = self.base.pv_power
        load_power = self.base.load_power

        # Determine flow directions
        grid_importing = grid_power <= -10  # Grid is importing power (negative value)
        grid_exporting = grid_power >= 10  # Grid is exporting power (positive value)

        battery_charging = battery_power >= 10  # Battery is charging (positive value)
        battery_discharging = battery_power <= -10  # Battery is discharging (negative value)

        pv_generating = pv_power > 0  # PV is generating power
        html = ""

        html += """
        <div style="text-align: left; margin: 0px;">
            <svg width="600" height="400" viewBox="0 0 600 400" xmlns="http://www.w3.org/2000/svg">

                <!-- Grid Circle -->
                <circle cx="450" cy="300" r="50" fill="#4CAF50" />
                <text x="450" y="300" text-anchor="middle" dy=".3em" fill="#fff">Grid</text>

                <!-- Battery Circle -->
                <circle cx="150" cy="300" r="50" fill="#FF9800" />
                <text x="150" y="300" text-anchor="middle" dy=".3em" fill="#fff">Battery</text>

                <!-- PV Circle -->
                <circle cx="150" cy="100" r="50" fill="#2196F3" />
                <text x="150" y="100" text-anchor="middle" dy=".3em" fill="#fff">PV</text>

                <!-- House Circle -->
                <circle cx="300" cy="200" r="50" fill="#9C27B0" />
                <text x="300" y="190" text-anchor="middle" dy=".3em" fill="#fff">House</text>
                <text x="300" y="215" text-anchor="middle" dy=".3em" fill="#fff">{} W</text>

                <!-- Define animation paths -->
                <defs>
                    <!-- PV to House path -->
                    <path id="pv-house-path" d="M200,100 L250,150" stroke="transparent" fill="none" />
                    <!-- House to PV path -->
                    <path id="house-pv-path" d="M250,150 L200,100" stroke="transparent" fill="none" />
                    <!-- Battery to House path -->
                    <path id="battery-house-path" d="M200,300 L250,250" stroke="transparent" fill="none" />
                    <!-- House to Battery path -->
                    <path id="house-battery-path" d="M265,235 L215,275" stroke="transparent" fill="none" />
                    <!-- Grid to House path -->
                    <path id="grid-house-path" d="M410,290 L355,240" stroke="transparent" fill="none" />
                    <!-- House to Grid path -->
                    <path id="house-grid-path" d="M340,230 L390,270" stroke="transparent" fill="none" />
                </defs>
        """.format(
            dp0(load_power)
        )
        # Draw arrows and labels
        if pv_generating:
            # Calculate animation speed based on power flow - faster for higher power
            pv_speed = max(0.5, min(3.0, 2.0 - (abs(pv_power) / 3000)))

            html += """
                <!-- PV to House Arrow -->
                <line x1="200" y1="100" x2="250" y2="150" stroke="#2196F3" stroke-width="2" marker-end="url(#pv-arrow)" />
                <text x="250" y="120" text-anchor="middle" fill="#2196F3">{} W</text>

                <!-- Moving dots for PV to House -->
                <circle r="4" fill="#2196F3" opacity="0.8">
                    <animateMotion dur="{}s" repeatCount="indefinite" path="M200,100 L250,150" />
                </circle>
                <circle r="3" fill="#2196F3" opacity="0.6">
                    <animateMotion dur="{}s" repeatCount="indefinite" begin="0.5s" path="M200,100 L250,150" />
                </circle>
                <circle r="2" fill="#2196F3" opacity="0.4">
                    <animateMotion dur="{}s" repeatCount="indefinite" begin="1.0s" path="M200,100 L250,150" />
                </circle>
            """.format(
                dp0(pv_power), pv_speed, pv_speed, pv_speed
            )
        else:
            # Make the PV to House line dashed if not generating
            html += """
                <!-- PV to House Arrow (dashed) -->
                <line x1="200" y1="100" x2="250" y2="150" stroke="#2196F3" stroke-width="2" stroke-dasharray="5,5" marker-end="url(#pv-arrow)" />
                <text x="250" y="120" text-anchor="middle" fill="#2196F3">{} W</text>
                <!-- No moving dot when PV is not generating -->
            """.format(
                dp0(pv_power)
            )
        if battery_charging:
            # Calculate animation speed based on power flow - faster for higher power
            battery_speed = max(0.5, min(3.0, 2.0 - (abs(battery_power) / 3000)))

            html += """
                <!-- Battery to House Arrow -->
                <line x1="200" y1="300" x2="250" y2="250" stroke="#FF9800" stroke-width="2" marker-end="url(#battery-arrow)" />
                <text x="260" y="280" text-anchor="middle" fill="#FF9800">{} W</text>

                <!-- Moving dots for Battery to House -->
                <circle r="4" fill="#FF9800" opacity="0.8">
                    <animateMotion dur="{}s" repeatCount="indefinite" path="M200,300 L250,250" />
                </circle>
                <circle r="3" fill="#FF9800" opacity="0.6">
                    <animateMotion dur="{}s" repeatCount="indefinite" begin="0.5s" path="M200,300 L250,250" />
                </circle>
                <circle r="2" fill="#FF9800" opacity="0.4">
                    <animateMotion dur="{}s" repeatCount="indefinite" begin="1.0s" path="M200,300 L250,250" />
                </circle>
            """.format(
                dp0(battery_power), battery_speed, battery_speed, battery_speed
            )
        else:
            # Calculate animation speed based on power flow - faster for higher power
            battery_speed = max(0.5, min(3.0, 2.0 - (abs(battery_power) / 3000)))

            html += """
                <!-- House to Battery Arrow -->
                <line x1="265" y1="235" x2="215" y2="275" stroke="#FF9800" stroke-width="2" marker-end="url(#battery-arrow)" />
                <text x="260" y="280" text-anchor="middle" fill="#FF9800">{} W</text>

                <!-- Moving dots for House to Battery -->
                <circle r="4" fill="#FF9800" opacity="0.8">
                    <animateMotion dur="{}s" repeatCount="indefinite" path="M265,235 L215,275" />
                </circle>
                <circle r="3" fill="#FF9800" opacity="0.6">
                    <animateMotion dur="{}s" repeatCount="indefinite" begin="0.5s" path="M265,235 L215,275" />
                </circle>
                <circle r="2" fill="#FF9800" opacity="0.4">
                    <animateMotion dur="{}s" repeatCount="indefinite" begin="1.0s" path="M265,235 L215,275" />
                </circle>
            """.format(
                dp0(battery_power), battery_speed, battery_speed, battery_speed
            )

        if grid_importing:
            # Calculate animation speed based on power flow - faster for higher power
            grid_speed = max(0.5, min(3.0, 2.0 - (abs(grid_power) / 3000)))

            html += """
                <!-- Grid to House Arrow -->
                <line x1="410" y1="290" x2="355" y2="240" stroke="#4CAF50" stroke-width="2" marker-end="url(#grid-arrow)" />
                <text x="350" y="280" text-anchor="middle" fill="#4CAF50">{} W</text>

                <!-- Moving dots for Grid to House -->
                <circle r="4" fill="#4CAF50" opacity="0.8">
                    <animateMotion dur="{}s" repeatCount="indefinite" path="M410,290 L355,240" />
                </circle>
                <circle r="3" fill="#4CAF50" opacity="0.6">
                    <animateMotion dur="{}s" repeatCount="indefinite" begin="0.5s" path="M410,290 L355,240" />
                </circle>
                <circle r="2" fill="#4CAF50" opacity="0.4">
                    <animateMotion dur="{}s" repeatCount="indefinite" begin="1.0s" path="M410,290 L355,240" />
                </circle>
            """.format(
                dp0(grid_power), grid_speed, grid_speed, grid_speed
            )
        else:
            # Calculate animation speed based on power flow - faster for higher power
            grid_speed = max(0.5, min(3.0, 2.0 - (abs(grid_power) / 3000)))

            html += """
                <!-- House to Grid Arrow -->
                <line x1="340" y1="230" x2="390" y2="270" stroke="#4CAF50" stroke-width="2" marker-end="url(#grid-arrow)" />
                <text x="340" y="280" text-anchor="middle" fill="#4CAF50">{} W</text>

                <!-- Moving dots for House to Grid -->
                <circle r="4" fill="#4CAF50" opacity="0.8">
                    <animateMotion dur="{}s" repeatCount="indefinite" path="M340,230 L390,270" />
                </circle>
                <circle r="3" fill="#4CAF50" opacity="0.6">
                    <animateMotion dur="{}s" repeatCount="indefinite" begin="0.5s" path="M340,230 L390,270" />
                </circle>
                <circle r="2" fill="#4CAF50" opacity="0.4">
                    <animateMotion dur="{}s" repeatCount="indefinite" begin="1.0s" path="M340,230 L390,270" />
                </circle>
            """.format(
                dp0(grid_power), grid_speed, grid_speed, grid_speed
            )
        html += """
                <!-- Arrowhead Marker -->
                <defs>
                    <marker id="pv-arrow" markerWidth="10" markerHeight="7" refX="0" refY="3.5" orient="auto">
                    <polygon points="0 0, 10 3.5, 0 7" fill="#2196F3"/>
                    </marker>
                    <marker id="battery-arrow" markerWidth="10" markerHeight="7" refX="0" refY="3.5" orient="auto">
                    <polygon points="0 0, 10 3.5, 0 7" fill="#FF9800"/>
                    </marker>
                    <marker id="grid-arrow" markerWidth="10" markerHeight="7" refX="0" refY="3.5" orient="auto">
                    <polygon points="0 0, 10 3.5, 0 7" fill="#4CAF50"/>
                    </marker>
                </defs>
            </svg>
        </div>

        <script>
        // Ensure the animations work correctly in both light and dark modes
        function adjustFlowAnimations() {
            const isDarkMode = document.body.classList.contains('dark-mode');

            // Could add additional animation adjustments here if needed for dark mode
            // This function is called when the page loads and can be extended for other special effects
        }

        // Run when page loads
        adjustFlowAnimations();
        </script>
        """

        return html

    def get_status_html(self, status, version):
        text = ""
        if not self.base.dashboard_index:
            text += "<h2>Loading please wait...</h2>"
            return text

        debug_enable, ignore = self.base.get_ha_config("debug_enable", None)
        read_only, ignore = self.base.get_ha_config("set_read_only", None)
        mode, ignore = self.base.get_ha_config("mode", None)

        # Create a two-column layout for Status and Debug tables
        text += '<div style="display: flex; gap: 5px; margin-bottom: 20px; max-width: 800px;">\n'

        # Left column - Status table
        text += '<div style="flex: 1;">\n'
        text += "<h2>Status</h2>\n"
        text += "<table>\n"

        try:
            is_running = self.base.is_running()
        except Exception as e:
            self.log("Error checking if Predbat is running: {}".format(e))
            is_running = False

        last_updated = self.base.get_state_wrapper("predbat.status", attribute="last_updated", default=None)
        if status and (("Warn:" in status) or ("Error:" in status)):
            text += "<tr><td>Status</td><td bgcolor=#ff7777>{}</td></tr>\n".format(status)
        elif not is_running:
            text += "<tr><td colspan='2' bgcolor='#ff7777'>Predbat has errors</td></tr>\n"
        else:
            text += "<tr><td>Status</td><td>{}</td></tr>\n".format(status)
        text += "<tr><td>Last Updated</td><td>{}</td></tr>\n".format(last_updated)
        text += "<tr><td>Version</td><td>{}</td></tr>\n".format(version)

        # Editable Mode field
        text += "<tr><td>Mode</td><td>"
        text += f'<form style="display: inline;" method="post" action="./dash">'
        text += f'<select name="mode" class="dashboard-select" onchange="this.form.submit()">'
        for option in self.base.config_index.get("mode", {}).get("options", []):
            selected = "selected" if option == mode else ""
            text += f'<option value="{option}" {selected}>{option}</option>'
        text += "</select></form></td></tr>\n"

        text += "<tr><td>SOC</td><td>{}</td></tr>\n".format(self.get_battery_status_icon())

        # Editable Debug Enable field
        text += "<tr><td>Debug Enable</td><td>"
        text += f'<form style="display: inline;" method="post" action="./dash">'
<<<<<<< HEAD
        toggle_class = "toggle-switch active" if debug_enable else "toggle-switch"
        text += f'<button class="{toggle_class}" type="button" onclick="toggleSwitch(this, \'debug_enable\')"></button>'
        text += '</form></td></tr>\n'
        
        # Editable Set Read Only field
        text += "<tr><td>Set Read Only</td><td>"
        text += f'<form style="display: inline;" method="post" action="./dash">'
        toggle_class = "toggle-switch active" if read_only else "toggle-switch"
        text += f'<button class="{toggle_class}" type="button" onclick="toggleSwitch(this, \'set_read_only\')"></button>'
        text += '</form></td></tr>\n'
=======
        debug_checked = "checked" if debug_enable else ""
        if debug_enable:
            text += f'<input type="hidden" name="debug_enable" value="off">'
        text += f'<input type="checkbox" name="debug_enable" value="on" class="dashboard-checkbox" {debug_checked} onchange="this.form.submit()">'
        text += "</form></td></tr>\n"

        # Editable Set Read Only field
        text += "<tr><td>Set Read Only</td><td>"
        text += f'<form style="display: inline;" method="post" action="./dash">'
        readonly_checked = "checked" if read_only else ""
        if read_only:
            text += f'<input type="hidden" name="set_read_only" value="off">'
        text += f'<input type="checkbox" name="set_read_only" value="on" class="dashboard-checkbox" {readonly_checked} onchange="this.form.submit()">'
        text += "</form></td></tr>\n"
>>>>>>> 1e1e6ee6
        if self.base.arg_errors:
            count_errors = len(self.base.arg_errors)
            text += "<tr><td>Config</td><td bgcolor=#ff7777>apps.yaml has {} errors</td></tr>\n".format(count_errors)
        else:
            text += "<tr><td>Config</td><td>OK</td></tr>\n"
        text += "</table>\n"
        text += "</div>\n"

        # Right column - Debug table
        text += '<div style="flex: 1;">\n'
        text += "<h2>Debug</h2>\n"
        text += "<table>\n"
        text += "<tr><td>Download</td><td><a href='./debug_apps'>apps.yaml</a></td></tr>\n"
        text += "<tr><td>Create</td><td><a href='./debug_yaml'>predbat_debug.yaml</a></td></tr>\n"
        text += "<tr><td>Download</td><td><a href='./debug_log'>predbat.log</a></td></tr>\n"
        text += "<tr><td>Download</td><td><a href='./debug_plan'>predbat_plan.html</a></td></tr>\n"
        text += "<tr><td>Restart</td><td><button onclick='restartPredbat()' style='background-color: #ff4444; color: white; border: none; padding: 8px 16px; border-radius: 4px; cursor: pointer; font-weight: bold;'>Restart Predbat</button></td></tr>\n"
        text += "</table>\n"
        text += "</div>\n"

        # Close the two-column layout
        text += "</div>\n"

        # Add power flow diagram
        text += "<h2>Power Flow</h2>\n"
        text += self.get_power_flow_diagram()

        # Text description of the plan
        text += "<h2>Plan textual description</h2>\n"
        text += "<table>\n"
        text += "<tr><td>{}</td></tr>\n".format(self.base.text_plan)
        text += "</table>\n"

        # Form the app list
        app_list = ["predbat"]
        for entity_id in self.base.dashboard_index_app.keys():
            app = self.base.dashboard_index_app[entity_id]
            if app not in app_list:
                app_list.append(app)

        # Display per app
        for app in app_list:
            text += "<h2>{} Entities</h2>\n".format(app[0].upper() + app[1:])
            text += "<table>\n"
            text += "<tr><th></th><th>Name</th><th>Entity</th><th>State</th><th>Attributes</th></tr>\n"
            if app == "predbat":
                entity_list = self.base.dashboard_index
            else:
                entity_list = []
                for entity_id in self.base.dashboard_index_app.keys():
                    if self.base.dashboard_index_app[entity_id] == app:
                        entity_list.append(entity_id)

            for entity in entity_list:
                text += self.html_get_entity_text(entity)
            text += "</table>\n"

        return text

    def html_get_entity_text(self, entity):
        text = ""
        if entity in self.base.dashboard_values:
            state = self.base.dashboard_values.get(entity, {}).get("state", None)
            attributes = self.base.dashboard_values.get(entity, {}).get("attributes", {})
            unit_of_measurement = attributes.get("unit_of_measurement", "")
            icon = self.icon2html(attributes.get("icon", ""))
            if unit_of_measurement is None:
                unit_of_measurement = ""
            friendly_name = attributes.get("friendly_name", "")
            if state is None:
                state = "None"
            text += '<tr><td> {} </td><td> <a href="./entity?entity_id={}"> {} </a></td><td>{}</td><td>{} {}</td><td>{}</td></tr>\n'.format(icon, entity, friendly_name, entity, state, unit_of_measurement, self.get_attributes_html(entity))
        else:
            state = self.base.get_state_wrapper(entity_id=entity)
            unit_of_measurement = self.base.get_state_wrapper(entity_id=entity, attribute="unit_of_measurement")
            friendly_name = self.base.get_state_wrapper(entity_id=entity, attribute="friendly_name")
            text += '<tr><td> {} </td><td> <a href="./entity?entity_id={}"> {} </a></td><td>{}</td><td>{} {}</td><td>{}</td></tr>\n'.format("", entity, friendly_name, entity, state, unit_of_measurement, self.get_attributes_html(entity, from_db=True))
        return text

    async def html_entity(self, request):
        """
        Return the Predbat entity as an HTML page
        """
        entity = request.query.get("entity_id", "")
        days = int(request.query.get("days", 7))  # Default to 7 days if not specified

        text = self.get_header("Predbat Entity", refresh=60)

        # Include a back button to return the previous page
        text += """<div style="margin-bottom: 15px;">
            <a href="{}" class="button" style="display: inline-block; padding: 8px 15px; background-color: #4CAF50; color: white; text-decoration: none; border-radius: 4px; font-weight: bold;">
                <span class="mdi mdi-arrow-left" style="margin-right: 5px;"></span>Back
            </a>
        </div>""".format(
            self.default_page
        )

        attributes = self.base.dashboard_values.get(entity, {}).get("attributes", {})
        unit_of_measurement = attributes.get("unit_of_measurement", "")
        friendly_name = attributes.get("friendly_name", "")

        # Add entity dropdown selector
        text += """<div style="margin-bottom: 20px;">
            <form id="entitySelectForm" style="display: flex; align-items: center;">
                <label for="entitySelect" style="margin-right: 10px; font-weight: bold;">Select Entity: </label>
                <select id="entitySelect" name="entity_id" style="padding: 8px; border-radius: 4px; border: 1px solid #ddd; flex-grow: 1; max-width: 500px;" onchange="document.getElementById('entitySelectForm').submit();">
        """

        # Add app list entries to dropdown
        app_list = ["predbat"]
        for entity_id in self.base.dashboard_index_app.keys():
            app = self.base.dashboard_index_app[entity_id]
            if app not in app_list:
                app_list.append(app)

        if not entity:
            text += f'<optgroup label="Not selected">\n'
            text += f'<option value="" selected></option>\n'
            text += "</optgroup>\n"
        elif entity not in self.base.dashboard_values:
            text += f'<optgroup label="Selected">\n'
            text += f'<option value="{entity}" selected>{entity}</option>\n'
            text += "</optgroup>\n"

        # Group entities by app in the dropdown
        for app in app_list:
            text += f'<optgroup label="{app[0].upper() + app[1:]} Entities">\n'

            if app == "predbat":
                entity_list = self.base.dashboard_index
            else:
                entity_list = []
                for entity_id in self.base.dashboard_index_app.keys():
                    if self.base.dashboard_index_app[entity_id] == app:
                        entity_list.append(entity_id)

            for entity_id in entity_list:
                entity_friendly_name = self.base.dashboard_values.get(entity_id, {}).get("attributes", {}).get("friendly_name", entity_id)
                selected = "selected" if entity_id == entity else ""
                text += f'<option value="{entity_id}" {selected}>{entity_friendly_name} ({entity_id})</option>\n'

            text += "</optgroup>\n"

        text += f'<optgroup label="Config Settings">\n'
        for item in self.base.CONFIG_ITEMS:
            if self.base.user_config_item_enabled(item):
                entity_id = item.get("entity", "")
                entity_friendly_name = item.get("friendly_name", "")
                if entity_id:
                    selected = "selected" if entity_id == entity else ""
                    text += f'<option value="{entity_id}" {selected}>{entity_friendly_name} ({entity_id})</option>\n'

        text += "</optgroup>\n"
        text += """
                </select>
                <input type="hidden" name="days" value="{}" />
            </form>
        </div>""".format(
            days
        )

        # Add days selector
        text += """<div style="margin-bottom: 20px;">
            <form id="daysSelectForm" style="display: flex; align-items: center;">
                <label for="daysSelect" style="margin-right: 10px; font-weight: bold;">History Days: </label>
                <select id="daysSelect" name="days" style="padding: 8px; border-radius: 4px; border: 1px solid #ddd;" onchange="document.getElementById('daysSelectForm').submit();">
        """

        # Add days options
        for option in [1, 2, 3, 4, 5, 7, 10, 14, 21, 30, 60, 90]:
            selected = "selected" if option == days else ""
            text += f'<option value="{option}" {selected}>{option} days</option>'

        text += """
                </select>
                <input type="hidden" name="entity_id" value="{}" />
            </form>
        </div>""".format(
            entity
        )

        if entity:
            config_text = self.html_config_item_text(entity)
            if not config_text:
                text += "<table>\n"
                text += "<tr><th></th><th>Name</th><th>Entity</th><th>State</th><th>Attributes</th></tr>\n"
                text += self.html_get_entity_text(entity)
                text += "</table>\n"
            else:
                text += config_text

            text += "<h2>History Chart</h2>\n"
            text += '<div id="chart"></div>'
            now_str = self.base.now_utc.strftime(TIME_FORMAT)
            history = self.base.get_history_wrapper(entity, days, required=False)
            history_chart = self.base.history_attribute(history)
            series_data = []
            series_data.append({"name": "entity_id", "data": history_chart, "chart_type": "line", "stroke_width": "3", "stroke_curve": "stepline"})
            text += self.render_chart(series_data, unit_of_measurement, friendly_name, now_str)

            # History table
            text += "<h2>History</h2>\n"
            text += "<table>\n"
            text += "<tr><th>Time</th><th>State</th></tr>\n"

            prev_stamp = None
            if history and len(history) >= 1:
                history = history[0]
                if history:
                    count = 0
                    history.reverse()
                    for item in history:
                        if "last_updated" not in item:
                            continue
                        last_updated_time = item["last_updated"]
                        last_updated_stamp = str2time(last_updated_time)
                        state = item.get("state", None)
                        if state is None:
                            state = "None"
                        # Only show in 30 minute intervals
                        if prev_stamp and ((prev_stamp - last_updated_stamp) < timedelta(minutes=30)):
                            continue
                        text += "<tr><td>{}</td><td>{}</td></tr>\n".format(last_updated_stamp.strftime(TIME_FORMAT), state)
                        prev_stamp = last_updated_stamp
                        count += 1
            text += "</table>\n"
        else:
            text += "<h2>Select an entity</h2>\n"

        # Return web response
        text += "</body></html>\n"
        return web.Response(content_type="text/html", text=text)

    def get_header(self, title, refresh=0):
        """
        Return the HTML header for a page
        """
        calculating = self.base.get_arg("active", False)
        if self.base.update_pending:
            calculating = True

        text = '<!doctype html><html><head><meta charset="utf-8"><title>Predbat Web Interface</title>'

        text += """
    <link href="https://cdn.jsdelivr.net/npm/@mdi/font@7.4.47/css/materialdesignicons.min.css" rel="stylesheet">
    <script src="https://cdn.jsdelivr.net/npm/apexcharts"></script>
    <style>
        body, html {
            margin: 0;
            padding: 0;
            height: 100%;
            border: 2px solid #ffffff;
        }
        body {
            font-family: Arial, sans-serif;
            text-align: left;
            margin: 5px;
            background-color: #ffffff;
            color: #333;
        }
        h1 {
            color: #4CAF50;
        }
        h2 {
            color: #4CAF50;
            display: inline
        }
        p {
            white-space: nowrap;
        }
        table {
            padding: 1px;
            border: 2px solid green;
            border-spacing: 2px;
            background-clip: padding-box;
        }
        th,
        td {
            text-align: left;
            padding: 5px;
            vertical-align: top;
        }
        th {
            background-color: #4CAF50;
            color: white;
        }
        .default, .cfg_default {
            background-color: #ffffff;
        }
        .modified, .cfg_modified {
            background-color: #ffcccc;
        }

        /* Apply dark mode to html element as well for earlier styling */
        html.dark-mode,
        body.dark-mode {
            background-color: #121212;
            color: #e0e0e0;
            border: 2px solid #121212;
        }
        body.dark-mode table {
            border-color: #333;
        }
        body.dark-mode th {
            background-color: #333;
            color: #e0e0e0;
        }
        body.dark-mode .default,
        body.dark-mode .cfg_default {
            background-color: #121212;
        }
        body.dark-mode .modified,
        body.dark-mode .cfg_modified {
            background-color: #662222;
        }
        /* Dark mode link styles */
        body.dark-mode a {
            color: #8cb4ff;
        }
        body.dark-mode a:visited {
            color: #c58cff;
        }
        body.dark-mode a:hover {
            color: #afd2ff;
        }
        /* Dark mode chart styles */
        body.dark-mode .apexcharts-legend-text {
            color: #ffffff !important;
        }
        body.dark-mode .apexcharts-title-text {
            fill: #ffffff !important;
        }
        body.dark-mode .apexcharts-xaxis-label,
        body.dark-mode .apexcharts-yaxis-label {
            fill: #e0e0e0 !important;
        }
        /* Dark mode tooltip styles */
        body.dark-mode .apexcharts-tooltip {
            background: #333 !important;
            color: #e0e0e0 !important;
            border: 1px solid #555 !important;
        }
        body.dark-mode .apexcharts-tooltip-title {
            background: #444 !important;
            color: #e0e0e0 !important;
            border-bottom: 1px solid #555 !important;
        }
        body.dark-mode .apexcharts-tooltip-series-group {
            border-bottom: 1px solid #555 !important;
        }
        body.dark-mode .apexcharts-tooltip-text {
            color: #e0e0e0 !important;
        }
        body.dark-mode .apexcharts-tooltip-text-y-value,
        body.dark-mode .apexcharts-tooltip-text-goals-value,
        body.dark-mode .apexcharts-tooltip-text-z-value {
            color: #e0e0e0 !important;
        }
        body.dark-mode .apexcharts-tooltip-marker {
            box-shadow: 0 0 0 1px #444 !important;
        }
        body.dark-mode .apexcharts-tooltip-text-label {
            color: #afd2ff !important;
        }
        body.dark-mode .apexcharts-xaxistooltip,
        body.dark-mode .apexcharts-yaxistooltip {
            background: #333 !important;
            color: #e0e0e0 !important;
            border: 1px solid #555 !important;
        }
        body.dark-mode .apexcharts-xaxistooltip-text,
        body.dark-mode .apexcharts-yaxistooltip-text {
            color: #e0e0e0 !important;
        }

        /* Dark mode styles for restart button */
        body.dark-mode button {
            background-color: #cc3333 !important;
            color: #e0e0e0 !important;
        }

        body.dark-mode button:hover {
            background-color: #aa2222 !important;
        }

        /* Dashboard form controls styling */
        .dashboard-select {
            border: 1px solid #ccc;
            padding: 2px 4px;
            border-radius: 3px;
            background-color: #fff;
            color: #333;
            font-size: 14px;
        }

        /* Toggle switch styles */
        .toggle-switch {
            position: relative;
            display: inline-block;
            width: 60px;
            height: 24px;
            background-color: #ccc;
            border-radius: 12px;
            cursor: pointer;
            transition: background-color 0.3s;
            border: none;
            outline: none;
            margin-right: 5px;
            vertical-align: middle;
        }

        .toggle-switch.active {
            background-color: #f44336;
        }

        .toggle-switch::before {
            content: '';
            position: absolute;
            top: 2px;
            left: 2px;
            width: 20px;
            height: 20px;
            background-color: white;
            border-radius: 50%;
            transition: transform 0.3s;
            box-shadow: 0 2px 4px rgba(0,0,0,0.2);
        }

        .toggle-switch.active::before {
            transform: translateX(36px);
        }

        .toggle-switch:hover {
            opacity: 0.8;
        }

        /* Dark mode form controls */
        body.dark-mode .dashboard-select {
            background-color: #444;
            color: #e0e0e0;
            border-color: #666;
        }

        body.dark-mode .dashboard-select:focus {
            border-color: #4CAF50;
        }

        /* Dark mode toggle switch styles */
        body.dark-mode .toggle-switch {
            background-color: #555 !important;
        }

        body.dark-mode .toggle-switch.active {
            background-color: #f44336 !important;
        }

        body.dark-mode .toggle-switch::before {
            background-color: #e0e0e0;
        }

        .menu-bar {
            background-color: #ffffff;
            overflow-x: auto; /* Enable horizontal scrolling */
            white-space: nowrap; /* Prevent menu items from wrapping */
            display: flex;
            align-items: center;
            border-bottom: 1px solid #ddd;
            -webkit-overflow-scrolling: touch; /* Smooth scrolling on iOS */
            scrollbar-width: thin; /* Firefox */
            scrollbar-color: #4CAF50 #f0f0f0; /* Firefox */
            position: fixed; /* Change from sticky to fixed */
            top: 0; /* Stick to the top */
            left: 0; /* Ensure it starts from the left edge */
            right: 0; /* Ensure it extends to the right edge */
            width: 100%; /* Make sure it spans the full width */
            z-index: 1000; /* Ensure it's above other content */
            box-shadow: 0 2px 5px rgba(0, 0, 0, 0.1); /* Add subtle shadow for visual separation */
        }

        /* Add padding to body to prevent content from hiding under fixed header */
        body {
            padding-top: 65px; /* Increased padding to account for the fixed menu height */
        }

        .battery-wrapper {
            display: flex;
            align-items: center;
            margin-left: 10px;
        }

        /* Flying bat animation */
        @keyframes flyAcross {
            0% {
                left: 10px;
                top: 30px;
                transform: translateY(0) scale(1.5);
            }
            25% {
                left: 25%;
                top: 65%;
                transform: translateY(0) scale(2.0) rotate(45deg);
            }
            50% {
                left: 50%;
                top: 30px;
                transform: translateY(0) scale(1.5) rotate(-45deg);
            }
            75% {
                left: 75%;
                top: 65%;
                transform: translateY(0) scale(2.0) rotate(45deg);
            }
            100% {
                left: 100%;
                top: 30px;
                transform: translateY(0) scale(1.5);
            }
        }

        .flying-bat {
            position: fixed;
            z-index: 9999;
            width: 60px;
            height: 60px;
            background-size: contain;
            background-repeat: no-repeat;
            background-position: center;
            pointer-events: none;
            animation: flyAcross 3s linear forwards;
        }

    </style>
    <script>
    // Check and apply the saved dark mode preference on page load
    window.onload = function() {
        applyDarkMode();
    };
    function applyDarkMode() {
        const darkModeEnabled = localStorage.getItem('darkMode') === 'true';
        if (darkModeEnabled) {
            document.body.classList.add('dark-mode');
            document.documentElement.classList.add('dark-mode');
        }
        else {
            document.body.classList.remove('dark-mode');
            document.documentElement.classList.remove('dark-mode');
        }

        // Update logo image source based on dark mode
        const logoImage = document.getElementById('logo-image');
        if (logoImage) {
            if (darkModeEnabled) {
                logoImage.src = logoImage.getAttribute('data-dark-src');
            } else {
                logoImage.src = logoImage.getAttribute('data-light-src');
            }
        }
    };

    function toggleDarkMode() {
        const isDarkMode = document.body.classList.toggle('dark-mode');
        localStorage.setItem('darkMode', isDarkMode);
        // Force reload to apply dark mode styles
        location.reload();
    }

    function flyBat() {
        // Remove any existing flying bats
        document.querySelectorAll('.flying-bat').forEach(bat => bat.remove());

        // Create a new bat element
        const bat = document.createElement('div');
        bat.className = 'flying-bat';

        // Get the appropriate bat image based on dark/light mode
        const isDarkMode = document.body.classList.contains('dark-mode');
        const batImage = isDarkMode
            ? 'https://raw.githubusercontent.com/springfall2008/batpred/refs/heads/main/docs/images/bat_logo_dark.png'
            : 'https://raw.githubusercontent.com/springfall2008/batpred/refs/heads/main/docs/images/bat_logo_light.png';

        bat.style.backgroundImage = `url('${batImage}')`;

        // Add to document
        document.body.appendChild(bat);

        // Remove after animation completes
        setTimeout(() => {
            bat.remove();
        }, 4100);  // Slightly longer than the animation duration
    }

    function restartPredbat() {
        if (confirm('Are you sure you want to restart Predbat?')) {
            fetch('./restart', {
                method: 'POST',
                headers: {
                    'Content-Type': 'application/json',
                }
            })
            .then(response => response.json())
            .then(data => {
                if (data.success) {
                    alert('Restart initiated. Predbat will restart shortly.');
                    // Reload the page after a short delay to show the restart status
                    setTimeout(() => {
                        window.location.reload();
                    }, 2000);
                } else {
                    alert('Error initiating restart: ' + (data.message || 'Unknown error'));
                }
            })
            .catch(error => {
                console.error('Error:', error);
                alert('Error initiating restart: ' + error.message);
            });
        }
    }

    function toggleSwitch(element, fieldName) {
        // Toggle the active class
        element.classList.toggle('active');
        
        // Determine the new value
        const isActive = element.classList.contains('active');
        const newValue = isActive ? 'on' : 'off';
        
        // Find the associated form and hidden input
        const form = element.closest('form');
        if (form) {
            // Create or update the hidden input for the value
            let hiddenInput = form.querySelector('input[name="' + fieldName + '"]');
            if (!hiddenInput) {
                hiddenInput = document.createElement('input');
                hiddenInput.type = 'hidden';
                hiddenInput.name = fieldName;
                form.appendChild(hiddenInput);
            }
            hiddenInput.value = newValue;
            
            // If saveFilterValue function exists (config page), call it
            if (typeof saveFilterValue === 'function') {
                saveFilterValue();
            }
            
            // Submit the form
            form.submit();
        }
    }
    </script>
    """

        if refresh:
            text += '<meta http-equiv="refresh" content="{}" >'.format(refresh)
        text += "</head><body>"
        text += self.get_menu_html(calculating)
        return text

    def get_entity_detailedForecast(self, entity, subitem="pv_estimate"):
        results = {}
        detailedForecast = self.base.dashboard_values.get(entity, {}).get("attributes", {}).get("detailedForecast", {})
        if detailedForecast:
            for item in detailedForecast:
                sub = item.get(subitem, None)
                start = item.get("period_start", None)
                if (sub is not None) and (start is not None):
                    results[start] = sub
        return results

    def get_entity_results(self, entity):
        results = self.base.dashboard_values.get(entity, {}).get("attributes", {}).get("results", {})
        return results

    def get_chart_series(self, name, results, chart_type, color):
        """
        Return HTML for a chart series
        """
        text = ""
        text += "   {\n"
        text += "    name: '{}',\n".format(name)
        text += "    type: '{}',\n".format(chart_type)
        if color:
            text += "    color: '{}',\n".format(color)
        text += "    data: [\n"
        first = True
        for key in results:
            if not first:
                text += ","
            first = False
            text += "{"
            text += "x: new Date('{}').getTime(),".format(key)
            text += "y: {}".format(results[key])
            text += "}"
        text += "  ]\n"
        text += "  }\n"
        return text

    def render_chart(self, series_data, yaxis_name, chart_name, now_str, tagname="chart", daily_chart=True):
        """
        Render a chart
        """
        midnight_str = (self.base.midnight_utc + timedelta(days=1)).strftime(TIME_FORMAT)
        text = ""
        if daily_chart:
            text += """
<script>
window.onresize = function(){ location.reload(); };
var width = window.innerWidth;
var height = window.innerHeight;
if (width < 600) {
    width = 600
}
width = width - 50;
height = height - 120;

if (height * 1.68 > width) {
   height = width / 1.68;
}
else {
   width = height * 1.68;
}

var options = {
  chart: {
    type: 'line',
    width: width,
    height: height,
    animations: {
        enabled: false
    }
  },
  span: {
    start: 'minute', offset: '-12h'
  },
"""
        else:
            text += """
<script>
window.onresize = function(){ location.reload(); };
var width = window.innerWidth;
var height = window.innerHeight;
width = width / 3 * 2;
height = height / 3 * 2;

if (height * 1.68 > width) {
   height = width / 1.68;
}
else {
   width = height * 1.68;
}

var options = {
  chart: {
    type: 'line',
    width: width,
    height: height
  },
  span: {
    start: 'day'
  },
"""

        text += "  series: [\n"
        first = True
        opacity = []
        stroke_width = []
        stroke_curve = []
        for series in series_data:
            name = series.get("name")
            results = series.get("data")
            opacity_value = series.get("opacity", "1.0")
            stroke_width_value = series.get("stroke_width", "1")
            stroke_curve_value = series.get("stroke_curve", "smooth")
            chart_type = series.get("chart_type", "line")
            color = series.get("color", "")

            if results:
                if not first:
                    text += ","
                first = False
                text += self.get_chart_series(name, results, chart_type, color)
                opacity.append(opacity_value)
                stroke_width.append(stroke_width_value)
                stroke_curve.append("'{}'".format(stroke_curve_value))

        text += "  ],\n"
        text += "  fill: {\n"
        text += "     opacity: [{}]\n".format(",".join(opacity))
        text += "  },\n"
        text += "  stroke: {\n"
        text += "     width: [{}],\n".format(",".join(stroke_width))
        text += "     curve: [{}],\n".format(",".join(stroke_curve))
        text += "  },\n"
        text += "  xaxis: {\n"
        text += "    type: 'datetime',\n"
        text += "    labels: {\n"
        text += "           datetimeUTC: false\n"
        text += "       }\n"
        text += "  },\n"
        text += "  tooltip: {\n"
        text += "    x: {\n"
        text += "      format: 'dd/MMM HH:mm'\n"
        text += "    }\n"
        text += "  },"
        text += "  yaxis: {\n"
        text += "    title: {{ text: '{}' }},\n".format(yaxis_name)
        text += "    decimalsInFloat: 2\n"
        text += "  },\n"
        text += "  title: {\n"
        text += "    text: '{}'\n".format(chart_name)
        text += "  },\n"
        text += "  legend: {\n"
        text += "    position: 'top',\n"
        text += "    formatter: function(seriesName, opts) {\n"
        text += "        return [opts.w.globals.series[opts.seriesIndex].at(-1),' {} <br> ', seriesName]\n".format(yaxis_name)
        text += "    }\n"
        text += "  },\n"
        text += "  annotations: {\n"
        text += "   xaxis: [\n"
        text += "    {\n"
        text += "       x: new Date('{}').getTime(),\n".format(now_str)
        text += "       borderColor: '#775DD0',\n"
        text += "       textAnchor: 'middle',\n"
        text += "       label: {\n"
        text += "          text: 'now'\n"
        text += "       }\n"
        text += "    },\n"
        text += "    {\n"
        text += "       x: new Date('{}').getTime(),\n".format(midnight_str)
        text += "       borderColor: '#000000',\n"
        text += "       textAnchor: 'middle',\n"
        text += "       label: {\n"
        text += "          text: 'midnight'\n"
        text += "       }\n"
        text += "    }\n"
        text += "   ]\n"
        text += "  }\n"
        text += "}\n"
        text += "var chart = new ApexCharts(document.querySelector('#{}'), options);\n".format(tagname)
        text += "chart.render();\n"
        text += "</script>\n"
        return text

    async def html_api_post_state(self, request):
        """
        JSON API
        """
        json_data = await request.json()
        entity_id = json.get("entity_id", None)
        state = json_data.get("state", None)
        attributes = json_data.get("attributes", {})
        if entity_id:
            self.base.set_state_wrapper(entity_id, state, attributes=attributes)
            return web.Response(content_type="application/json", text='{"result": "ok"}')
        else:
            return web.Response(content_type="application/json", text='{"result": "error"}')

    async def html_api_ping(self, request):
        """
        Check if Predbat is running
        return error 500 if not running
        """
        try:
            is_running = self.base.is_running()
        except Exception as e:
            self.log("Error checking if Predbat is running: {}".format(e))
            is_running = False

        if is_running:
            return web.Response(content_type="application/json", text='{"result": "ok"}')
        else:
            return web.Response(status=500, content_type="application/json", text='{"result": "error"}')

    async def html_api_get_state(self, request):
        """
        JSON API
        """
        args = request.query
        state_data = self.base.get_state_wrapper()
        if "entity_id" in args:
            text = json.dumps(state_data.get(args["entity_id"], {}))
            return web.Response(content_type="application/json", text=text)
        else:
            text = json.dumps(state_data)
            return web.Response(content_type="application/json", text=text)

    async def html_api_post_service(self, request):
        """
        JSON API
        """
        json_data = await request.json()
        service = json_data.get("service", None)
        service_data = json_data.get("data", {})
        if service:
            result = self.base.call_service_wrapper(service, **service_data)
            return web.Response(content_type="application/json", text=json.dumps(result))
        else:
            return web.Response(content_type="application/json", text='{"result": "error"}')

    async def html_plan(self, request):
        """
        Return the Predbat plan as an HTML page
        """
        self.default_page = "./plan"
        text = self.get_header("Predbat Plan", refresh=30)

        if not self.base.dashboard_index:
            text += "<body>"
            text += "<h2>Loading please wait...</h2>"
            text += "</body></html>\n"
            return web.Response(content_type="text/html", text=text)

        """ The table html_plan is already generated in the base class and is in the format
        <table><tr><tr><th><b>Time</b></th><th><b>Import p (w/loss)</b></th><th><b>Export p (w/loss)</b></th><th colspan=2><b>State</b></th><th><b>Limit %</b></th><th><b>PV kWh (10%)</b></th><th><b>Load kWh (10%)</b></th><th><b>Clip kWh</b></th><th><b>XLoad kWh</b></th><th><b>Car kWh</b></th><th><b>SoC %</b></th><th><b>Cost</b></th><th><b>Total</b></th><th><b>CO2 g/kWh</b></th><th><b>CO2 kg</b></th></tr><tr style="color:black"><td bgcolor=#FFFFFF>Sun 16:00</td><td style="padding: 4px;" bgcolor=#3AEE85><b>7.00 (7.52)</b> </td><td style="padding: 4px;" bgcolor=#FFFFAA>15.00 (13.97) </td><td colspan=2 style="padding: 4px;" bgcolor=#3AEE85>Chrg&nearr;</td><td bgcolor=#FFFFFF> 95 (95)</td><td bgcolor=#FFAAAA>0.83 (0.45)&#9728;</td><td bgcolor=#FFFF00>0.47 (0.57)</td><td bgcolor=#FFFFFF>&#9866;</td><td bgcolor=#FFFF00>0.42</td><td bgcolor=FFFF00>3.84</td><td bgcolor=#3AEE85>92&nearr;</td><td bgcolor=#F18261>+26 p  &nearr;</td><td bgcolor=#FFFFFF>&#163;1.06</td><td bgcolor=#90EE90>57 </td><td bgcolor=#FFAA00> 3.39 &nearr; </td></tr>
        <tr style="color:black"><td bgcolor=#FFFFFF>Sun 16:30</td><td style="padding: 4px;" bgcolor=#3AEE85><b>7.00 (7.52)</b> </td><td style="padding: 4px;" bgcolor=#FFFFAA>15.00 (13.97) </td><td colspan=2 style="padding: 4px;" rowspan=2 bgcolor=#EEEEEE>FrzChrg&rarr;</td><td rowspan=2 bgcolor=#FFFFFF> 95 (4)</td><td bgcolor=#FFAAAA>0.84 (0.46)&#9728;</td><td bgcolor=#F18261>0.54 (0.64)</td><td bgcolor=#FFFFFF>&#9866;</td><td bgcolor=#FFFF00>0.47</td><td bgcolor=FFFF00>3.84</td><td bgcolor=#3AEE85>95&rarr;</td><td bgcolor=#F18261>+24 p  &nearr;</td><td bgcolor=#FFFFFF>&#163;1.33</td><td bgcolor=#90EE90>60 </td><td bgcolor=#FFAA00> 3.6 &nearr; </td></tr>
        </table>
        """
        text += """<body>
        <style>
        .dropdown {
            position: relative;
            display: inline-block;
        }

        .dropdown-content {
            display: none;
            position: absolute;
            background-color: #f9f9f9;
            min-width: 160px;
            box-shadow: 0px 8px 16px 0px rgba(0,0,0,0.2);
            z-index: 1;
            border-radius: 4px;
        }

        .dropdown-content a {
            color: black;
            padding: 12px 16px;
            text-decoration: none;
            display: block;
            cursor: pointer;
        }

        .dropdown-content a:hover {
            background-color: #f1f1f1;
        }

        .clickable-time-cell {
            cursor: pointer;
            position: relative;
            transition: background-color 0.2s;
        }

        .clickable-time-cell:hover {
            background-color: #f5f5f5 !important;
        }

        /* Dark mode styles */
        body.dark-mode .dropdown-content {
            background-color: #333;
            box-shadow: 0px 8px 16px 0px rgba(0,0,0,0.5);
        }

        body.dark-mode .dropdown-content a {
            color: #e0e0e0;
        }

        body.dark-mode .dropdown-content a:hover {
            background-color: #444;
        }

        body.dark-mode .clickable-time-cell:hover {
            background-color: #444 !important;
        }

        /* Override cell styling */
        .override-active {
            position: relative;
        }

        body.dark-mode .override-active {
            background-color: #93264c !important; /* Darker pink for dark mode */
        }
        </style>

        <script>
        // Close all dropdown menus
        function closeDropdowns() {
            var dropdowns = document.getElementsByClassName("dropdown-content");
            for (var i = 0; i < dropdowns.length; i++) {
                if (dropdowns[i].style.display === "block") {
                    dropdowns[i].style.display = "none";
                }
            }
        }

        // Toggle dropdown menu
        function toggleDropdown(id) {
            closeDropdowns();
            var dropdown = document.getElementById(id);
            if (dropdown.style.display === "block") {
                dropdown.style.display = "none";
            } else {
                dropdown.style.display = "block";
            }
        }

        // Handle option selection
        function handleTimeOverride(time, action) {
            console.log("Time override:", time, "Action:", action);

            // Create a form data object to send the override parameters
            const formData = new FormData();
            formData.append('time', time);
            formData.append('action', action);

            // Send the override request to the server
            fetch('./plan_override', {
                method: 'POST',
                body: formData
            })
            .then(response => {
                if (response.ok) {
                    return response.json();
                }
                throw new Error('Failed to set plan override');
            })
            .then(data => {
                if (data.success) {
                    // Show success message
                    const messageElement = document.createElement('div');
                    messageElement.textContent = `${action} override set for ${time}`;
                    messageElement.style.position = 'fixed';
                    messageElement.style.top = '65px';
                    messageElement.style.right = '10px';
                    messageElement.style.padding = '10px';
                    messageElement.style.backgroundColor = '#4CAF50';
                    messageElement.style.color = 'white';
                    messageElement.style.borderRadius = '4px';
                    messageElement.style.zIndex = '1000';
                    document.body.appendChild(messageElement);

                    // Auto-remove message after 3 seconds
                    setTimeout(() => {
                        messageElement.style.opacity = '0';
                        messageElement.style.transition = 'opacity 0.5s';
                        setTimeout(() => messageElement.remove(), 500);
                    }, 3000);

                    // Reload the page to show the updated plan
                    setTimeout(() => location.reload(), 1000);
                } else {
                    alert('Error setting override: ' + (data.message || 'Unknown error'));
                }
            })
            .catch(error => {
                console.error('Error:', error);
                alert('Error setting override: ' + error.message);
            });

            // Close dropdown after selection
            closeDropdowns();
        }

        // Close dropdowns when clicking outside
        document.addEventListener("click", function(event) {
            if (!event.target.matches('.clickable-time-cell') && !event.target.closest('.dropdown-content')) {
                closeDropdowns();
            }
        });
        </script>
        """

        # Process HTML table to add buttons to time cells
        html_plan = self.base.html_plan

        # Regular expression to find time cells in the table
        time_pattern = r"<td .*>((?:Mon|Tue|Wed|Thu|Fri|Sat|Sun) \d{2}:\d{2})</td>"

        # Counter for creating unique IDs for dropdowns
        dropdown_counter = 0

        manual_charge_times = self.base.manual_times("manual_charge")
        manual_export_times = self.base.manual_times("manual_export")
        manual_freeze_charge_times = self.base.manual_times("manual_freeze_charge")
        manual_freeze_export_times = self.base.manual_times("manual_freeze_export")
        manual_demand_times = self.base.manual_times("manual_demand")
        manual_all_times = manual_charge_times + manual_export_times + manual_demand_times + manual_freeze_charge_times + manual_freeze_export_times

        # Function to replace time cells with cells containing dropdowns
        def add_button_to_time(match):
            nonlocal dropdown_counter
            time_text = match.group(1)
            dropdown_id = f"dropdown_{dropdown_counter}"
            dropdown_counter += 1

            time_stamp = self.get_override_time_from_string(time_text)
            minutes_from_midnight = (time_stamp - self.base.midnight_utc).total_seconds() / 60
            in_override = False
            cell_bg_color = "#FFFFFF"
            override_class = ""
            if minutes_from_midnight in manual_all_times:
                in_override = True
                cell_bg_color = "#FFC0CB"  # Pink background for cells with active overrides
                override_class = "override-active"

            # Create clickable cell and dropdown HTML
            button_html = f"""<td bgcolor={cell_bg_color} onclick="toggleDropdown('{dropdown_id}')" class="clickable-time-cell {override_class}">
                {time_text}
                <div class="dropdown">
                    <div id="{dropdown_id}" class="dropdown-content">
            """

            if minutes_from_midnight in manual_all_times:
                button_html += f"""<a onclick="handleTimeOverride('{time_text}', 'Clear')">Clear</a>"""
            if minutes_from_midnight not in manual_demand_times:
                button_html += f"""<a onclick="handleTimeOverride('{time_text}', 'Manual Demand')">Manual Demand</a>"""
            if minutes_from_midnight not in manual_charge_times:
                button_html += f"""<a onclick="handleTimeOverride('{time_text}', 'Manual Charge')">Manual Charge</a>"""
            if minutes_from_midnight not in manual_export_times:
                button_html += f"""<a onclick="handleTimeOverride('{time_text}', 'Manual Export')">Manual Export</a>"""
            if minutes_from_midnight not in manual_freeze_charge_times:
                button_html += f"""<a onclick="handleTimeOverride('{time_text}', 'Manual Freeze Charge')">Manual Freeze Charge</a>"""
            if minutes_from_midnight not in manual_freeze_export_times:
                button_html += f"""<a onclick="handleTimeOverride('{time_text}', 'Manual Freeze Export')">Manual Freeze Export</a>"""
            button_html += f"""
                    </div>
                </div>
            </td>"""

            return button_html

        # Process the HTML plan to add buttons to time cells

        processed_html = re.sub(time_pattern, add_button_to_time, html_plan)

        text += processed_html + "</body></html>\n"
        return web.Response(content_type="text/html", text=text)

    async def html_log(self, request):
        """
        Return the Predbat log as an HTML page
        """
        logfile = "predbat.log"
        logdata = ""
        self.default_page = "./log"
        if os.path.exists(logfile):
            with open(logfile, "r") as f:
                logdata = f.read()

        # Decode method get arguments
        args = request.query
        errors = False
        warnings = False

        if "errors" in args or (not args and self.default_log == "errors"):
            errors = True
            self.default_log = "errors"
        elif "warnings" in args or (not args and self.default_log == "warnings"):
            warnings = True
            self.default_log = "warnings"
        elif "all" in args or (not args and self.default_log == "all"):
            self.default_log = "all"
        else:
            self.default_log = "warnings"
            warnings = True

        loglines = logdata.split("\n")
        text = self.get_header("Predbat Log", refresh=10)
        text += """<body>
<style>
.log-menu {
    background-color: #ffffff;
    overflow: hidden;
    display: flex;
    align-items: center;
    margin-bottom: 6px;
    border-bottom: 1px solid #ddd;
    padding: 4px 0;
}

.log-menu a {
    color: #333;
    text-align: center;
    padding: 4px 12px;
    text-decoration: none;
    font-size: 14px;
    border-radius: 4px;
    margin: 0 2px;
}

.log-menu a:hover {
    background-color: #f0f0f0;
    color: #4CAF50;
}

.log-menu a.active {
    background-color: #4CAF50;
    color: white;
}

/* Dark mode log menu styles */
body.dark-mode .log-menu {
    background-color: #1e1e1e;
    border-bottom: 1px solid #333;
}

body.dark-mode .log-menu a {
    color: white;
}

body.dark-mode .log-menu a:hover {
    background-color: #2c652f;
    color: white;
}

body.dark-mode .log-menu a.active {
    background-color: #4CAF50;
    color: white;
}
</style>
"""

        if errors:
            active_all = ""
            active_warnings = ""
            active_errors = "active"
        elif warnings:
            active_all = ""
            active_warnings = "active"
            active_errors = ""
        else:
            active_all = "active"
            active_warnings = ""
            active_errors = ""

        text += '<div class="log-menu">'
        text += "<h3>Logfile</h3> "
        text += f'<a href="./log?all" class="{active_all}">All</a>'
        text += f'<a href="./log?warnings" class="{active_warnings}">Warnings</a>'
        text += f'<a href="./log?errors" class="{active_errors}">Errors</a>'
        text += '<a href="./debug_log">Download</a>'
        text += "</div>"

        text += "<table width=100%>\n"

        total_lines = len(loglines)
        count_lines = 0
        lineno = total_lines - 1
        while count_lines < 1024 and lineno >= 0:
            line = loglines[lineno]
            line_lower = line.lower()
            lineno -= 1

            start_line = line[0:27]
            rest_line = line[27:]

            if "error" in line_lower:
                text += "<tr><td>{}</td><td nowrap><font color=#ff3333>{}</font> {}</td></tr>\n".format(lineno, start_line, rest_line)
                count_lines += 1
                continue
            elif (not errors) and ("warn" in line_lower):
                text += "<tr><td>{}</td><td nowrap><font color=#ffA500>{}</font> {}</td></tr>\n".format(lineno, start_line, rest_line)
                count_lines += 1
                continue

            if line and (not errors) and (not warnings):
                text += "<tr><td>{}</td><td nowrap><font color=#33cc33>{}</font> {}</td></tr>\n".format(lineno, start_line, rest_line)
                count_lines += 1

        text += "</table>"
        text += "</body></html>\n"
        return web.Response(content_type="text/html", text=text)

    async def html_config_post(self, request):
        """
        Save the Predbat config from an HTML page
        """
        postdata = await request.post()

        # Process only the submitted form data
        for pitem in postdata:
            new_value = postdata[pitem]
            if pitem:
                pitem = pitem.replace("__", ".")
            if new_value == "None":
                new_value = ""
            if pitem.startswith("switch"):
                if new_value == "on":
                    new_value = True
                else:
                    new_value = False
            elif pitem.startswith("input_number"):
                new_value = float(new_value)

            await self.base.ha_interface.set_state_external(pitem, new_value)

        raise web.HTTPFound("./config")

    def render_type(self, arg, value, parent_path="", row_counter=None):
        """
        Render a value based on its type with support for nested editing.

        Parameters:
        - arg (str): The name of the argument or key being rendered.
        - value (any): The value to render, which can be a list, dictionary, or other data type.
        - parent_path (str): The hierarchical path to the current value, used for nested structures.
          For example, "config[0]" for the first item in a list under the "config" key.
        - row_counter (int, optional): A counter to track the number of rows rendered, useful for
          indexing or applying alternating styles in tables.

        Returns:
        - str: The rendered HTML representation of the value.
        """
        text = ""
        if isinstance(value, list):
            text += "<table>"
            for idx, item in enumerate(value):
                nested_path = f"{parent_path}[{idx}]" if parent_path else f"{arg}[{idx}]"

                # Check if this list item is editable
                can_edit = self.is_editable_value(item)
                actions_cell = ""

                if can_edit and row_counter is not None:
                    row_counter[0] += 1
                    nested_row_id = row_counter[0]

                    if isinstance(item, bool):
                        toggle_class = "toggle-button active" if item else "toggle-button"
                        actions_cell = f'<button class="{toggle_class}" onclick="toggleNestedValue({nested_row_id})" data-value="{str(item).lower()}" data-path="{nested_path}"></button>'
                    else:
                        actions_cell = f'<button class="edit-button" onclick="editNestedValue({nested_row_id})" data-path="{nested_path}">Edit</button>'

                    # Store the nested value info for later processing
                    if not hasattr(self, "_nested_values"):
                        self._nested_values = {}
                    self._nested_values[nested_row_id] = {"path": nested_path, "value": item}

                raw_value = self.resolve_value_raw(arg, item)

                if actions_cell:
                    text += f"<tr id='nested_row_{row_counter[0] if can_edit else 'static'}' data-nested-path='{nested_path}' data-nested-original='{html_module.escape(str(raw_value))}'><td>- </td><td id='nested_value_{row_counter[0] if can_edit else 'static'}'>{self.render_type(arg, item, nested_path, row_counter)}</td><td>{actions_cell}</td></tr>\n"
                else:
                    text += "<tr><td>- {}</td></tr>\n".format(self.render_type(arg, item, nested_path, row_counter))
            text += "</table>"
        elif isinstance(value, dict):
            text += "<table>"
            for key in value:
                nested_path = f"{parent_path}.{key}" if parent_path else f"{arg}.{key}"
                nested_value = value[key]

                # Check if this nested value is editable
                can_edit = self.is_editable_value(nested_value)
                actions_cell = ""

                if can_edit and row_counter is not None:
                    row_counter[0] += 1
                    nested_row_id = row_counter[0]

                    if isinstance(nested_value, bool):
                        toggle_class = "toggle-button active" if nested_value else "toggle-button"
                        actions_cell = f'<button class="{toggle_class}" onclick="toggleNestedValue({nested_row_id})" data-value="{str(nested_value).lower()}" data-path="{nested_path}"></button>'
                    else:
                        actions_cell = f'<button class="edit-button" onclick="editNestedValue({nested_row_id})" data-path="{nested_path}">Edit</button>'

                    # Store the nested value info for later processing
                    if not hasattr(self, "_nested_values"):
                        self._nested_values = {}
                    self._nested_values[nested_row_id] = {"path": nested_path, "value": nested_value}

                raw_value = self.resolve_value_raw(key, nested_value)

                if actions_cell:
                    text += f"<tr id='nested_row_{row_counter[0] if can_edit else 'static'}' data-nested-path='{nested_path}' data-nested-original='{html_module.escape(str(raw_value))}'><td><b>{key}: </b></td><td id='nested_value_{row_counter[0] if can_edit else 'static'}'>{self.render_type(key, nested_value, nested_path, row_counter)}</td><td>{actions_cell}</td></tr>\n"
                else:
                    text += "<tr><td><b>{}: </b></td><td colspan='2'>{}</td></tr>\n".format(key, self.render_type(key, nested_value, nested_path, row_counter))
            text += "</table>"
        elif isinstance(value, str):
            pat = re.match(r"^[a-zA-Z]+\.\S+", value)
            if "{" in value:
                text = self.base.resolve_arg(arg, value, indirect=False, quiet=True)
                if text is None:
                    text = '<span style="background-color:#FFAAAA"> {} </p>'.format(value)
                else:
                    text = self.render_type(arg, text, parent_path, row_counter)
            elif pat and (arg != "service"):
                entity_id = value
                unit_of_measurement = ""
                if "$" in entity_id:
                    entity_id, attribute = entity_id.split("$")
                    state = self.base.get_state_wrapper(entity_id=entity_id, attribute=attribute, default=None)
                else:
                    state = self.base.get_state_wrapper(entity_id=entity_id, default=None)
                    unit_of_measurement = self.base.get_state_wrapper(entity_id=entity_id, attribute="unit_of_measurement", default="")

                if state is not None:
                    text = '<a href="./entity?entity_id={}">{}</a> = {}{}'.format(entity_id, value, state, unit_of_measurement)
                else:
                    text = '<span style="background-color:#FFAAAA"> {} = ?{} </span>'.format(value, unit_of_measurement)
            else:
                text = str(value)
        else:
            text = str(value)
        return text

    async def html_file(self, filename, data):
        if data is None:
            return web.Response(content_type="text/html", text="{} not found".format(filename), status=404)
        else:
            return web.Response(content_type="application/octet-stream", body=data.encode("utf-8"), headers={"Content-Disposition": "attachment; filename={}".format(filename)})  # Convert text to binary if needed

    async def html_debug_yaml(self, request):
        """
        Return the Predbat debug yaml data
        """
        yaml_debug = self.base.create_debug_yaml(write_file=False)
        return await self.html_file("predbat_debug.yaml", yaml_debug)

    async def html_file_load(self, filename):
        """
        Load a file and serve it up
        """
        data = None
        if os.path.exists(filename):
            with open(filename, "r") as f:
                data = f.read()
        return await self.html_file(filename, data)

    async def html_debug_log(self, request):
        return await self.html_file_load("predbat.log")

    async def html_debug_apps(self, request):
        return await self.html_file_load("apps.yaml")

    async def html_debug_plan(self, request):
        html_plan = self.base.html_plan
        if not html_plan:
            html_plan = None
        return await self.html_file("predbat_plan.html", html_plan)

    async def html_dash(self, request):
        """
        Render apps.yaml as an HTML page
        """
        self.default_page = "./dash"
        text = self.get_header("Predbat Dashboard", refresh=60)
        text += "<body>\n"
        text += self.get_status_html(self.base.current_status, THIS_VERSION)
        text += "</body></html>\n"
        return web.Response(content_type="text/html", text=text)

    async def html_dash_post(self, request):
        """
        Handle POST request for dashboard status updates
        """
        try:
            # Parse form data
            data = await request.post()

            # Handle the different types of controls
            for key, value in data.items():
                if key == "mode":
                    # Update mode - it's a select type
                    entity_id = f"select.{self.base.prefix}_{key}"
                    await self.base.ha_interface.set_state_external(entity_id, value)
                elif key in ["debug_enable", "set_read_only"]:
                    # Update switches - convert to boolean
                    entity_id = f"switch.{self.base.prefix}_{key}"
                    bool_value = value == "on"
                    await self.base.ha_interface.set_state_external(entity_id, bool_value)

            # Log the update
            self.log(f"Dashboard status updated: {dict(data)}")

        except Exception as e:
            self.log(f"ERROR: Failed to update dashboard status: {str(e)}")

        # Redirect back to dashboard
        raise web.HTTPFound("./dash")

    def get_chart(self, chart):
        """
        Return the HTML for a chart
        """
        now_str = self.base.now_utc.strftime(TIME_FORMAT)
        soc_kw_h0 = {}
        if self.base.soc_kwh_history:
            hist = self.base.soc_kwh_history
            for minute in range(0, self.base.minutes_now, 30):
                minute_timestamp = self.base.midnight_utc + timedelta(minutes=minute)
                stamp = minute_timestamp.strftime(TIME_FORMAT)
                soc_kw_h0[stamp] = hist.get(self.base.minutes_now - minute, 0)
        soc_kw_h0[now_str] = self.base.soc_kw
        soc_kw = self.get_entity_results(self.base.prefix + ".soc_kw")
        soc_kw_best = self.get_entity_results(self.base.prefix + ".soc_kw_best")
        soc_kw_best10 = self.get_entity_results(self.base.prefix + ".soc_kw_best10")
        soc_kw_base10 = self.get_entity_results(self.base.prefix + ".soc_kw_base10")
        charge_limit_kw = self.get_entity_results(self.base.prefix + ".charge_limit_kw")
        best_charge_limit_kw = self.get_entity_results(self.base.prefix + ".best_charge_limit_kw")
        best_export_limit_kw = self.get_entity_results(self.base.prefix + ".best_export_limit_kw")
        battery_power_best = self.get_entity_results(self.base.prefix + ".battery_power_best")
        pv_power_best = self.get_entity_results(self.base.prefix + ".pv_power_best")
        grid_power_best = self.get_entity_results(self.base.prefix + ".grid_power_best")
        load_power_best = self.get_entity_results(self.base.prefix + ".load_power_best")
        iboost_best = self.get_entity_results(self.base.prefix + ".iboost_best")
        metric = self.get_entity_results(self.base.prefix + ".metric")
        best_metric = self.get_entity_results(self.base.prefix + ".best_metric")
        best10_metric = self.get_entity_results(self.base.prefix + ".best10_metric")
        cost_today = self.get_entity_results(self.base.prefix + ".cost_today")
        cost_today_export = self.get_entity_results(self.base.prefix + ".cost_today_export")
        cost_today_import = self.get_entity_results(self.base.prefix + ".cost_today_import")
        base10_metric = self.get_entity_results(self.base.prefix + ".base10_metric")
        rates = self.get_entity_results(self.base.prefix + ".rates")
        rates_export = self.get_entity_results(self.base.prefix + ".rates_export")
        rates_gas = self.get_entity_results(self.base.prefix + ".rates_gas")
        record = self.get_entity_results(self.base.prefix + ".record")

        text = ""

        if not soc_kw_best:
            text += "<br><h2>Loading...</h2>"
        elif chart == "Battery":
            series_data = [
                {"name": "Base", "data": soc_kw, "opacity": "1.0", "stroke_width": "2", "stroke_curve": "smooth", "color": "#3291a8"},
                {"name": "Base10", "data": soc_kw_base10, "opacity": "1.0", "stroke_width": "2", "stroke_curve": "smooth", "color": "#e8972c"},
                {"name": "Best", "data": soc_kw_best, "opacity": "1.0", "stroke_width": "4", "stroke_curve": "smooth", "color": "#eb2323"},
                {"name": "Best10", "data": soc_kw_best10, "opacity": "1.0", "stroke_width": "2", "stroke_curve": "smooth", "color": "#cd23eb"},
                {"name": "Actual", "data": soc_kw_h0, "opacity": "1.0", "stroke_width": "2", "stroke_curve": "smooth", "color": "#3291a8"},
                {"name": "Charge Limit Base", "data": charge_limit_kw, "opacity": "1.0", "stroke_width": "2", "stroke_curve": "stepline", "color": "#15eb8b"},
                {
                    "name": "Charge Limit Best",
                    "data": best_charge_limit_kw,
                    "opacity": "0.2",
                    "stroke_width": "4",
                    "stroke_curve": "stepline",
                    "chart_type": "area",
                    "color": "#e3e019",
                },
                {"name": "Best Export Limit", "data": best_export_limit_kw, "opacity": "1.0", "stroke_width": "3", "stroke_curve": "stepline", "color": "#15eb1c"},
                {"name": "Record", "data": record, "opacity": "0.5", "stroke_width": "4", "stroke_curve": "stepline", "color": "#000000", "chart_type": "area"},
            ]
            text += self.render_chart(series_data, "kWh", "Battery SOC Prediction", now_str)
        elif chart == "Power":
            series_data = [
                {"name": "battery", "data": battery_power_best, "opacity": "1.0", "stroke_width": "2", "stroke_curve": "smooth"},
                {"name": "pv", "data": pv_power_best, "opacity": "1.0", "stroke_width": "2", "stroke_curve": "smooth"},
                {"name": "grid", "data": grid_power_best, "opacity": "1.0", "stroke_width": "2", "stroke_curve": "smooth"},
                {"name": "load", "data": load_power_best, "opacity": "1.0", "stroke_width": "2", "stroke_curve": "smooth"},
                {"name": "iboost", "data": iboost_best, "opacity": "1.0", "stroke_width": "2", "stroke_curve": "smooth"},
            ]
            text += self.render_chart(series_data, "kW", "Best Power", now_str)
        elif chart == "Cost":
            series_data = [
                {"name": "Actual", "data": cost_today, "opacity": "0.2", "stroke_width": "2", "stroke_curve": "smooth", "chart_type": "area"},
                {"name": "Actual Import", "data": cost_today_import, "opacity": "1.0", "stroke_width": "2", "stroke_curve": "smooth"},
                {"name": "Actual Export", "data": cost_today_export, "opacity": "1.0", "stroke_width": "2", "stroke_curve": "smooth"},
                {"name": "Base", "data": metric, "opacity": "1.0", "stroke_width": "2", "stroke_curve": "smooth"},
                {"name": "Best", "data": best_metric, "opacity": "0.2", "stroke_width": "2", "stroke_curve": "smooth", "chart_type": "area"},
                {"name": "Base10", "data": base10_metric, "opacity": "1.0", "stroke_width": "2", "stroke_curve": "smooth"},
                {"name": "Best10", "data": best10_metric, "opacity": "1.0", "stroke_width": "2", "stroke_curve": "smooth"},
            ]
            text += self.render_chart(series_data, self.base.currency_symbols[1], "Home Cost Prediction", now_str)
        elif chart == "Rates":
            cost_pkwh_today = self.base.prune_today(self.cost_today_hist, prune=False, prune_future=False)
            cost_pkwh_hour = self.base.prune_today(self.cost_hour_hist, prune=False, prune_future=False)
            series_data = [
                {"name": "Import", "data": rates, "opacity": "1.0", "stroke_width": "3", "stroke_curve": "stepline"},
                {"name": "Export", "data": rates_export, "opacity": "0.2", "stroke_width": "2", "stroke_curve": "stepline", "chart_type": "area"},
                {"name": "Gas", "data": rates_gas, "opacity": "0.2", "stroke_width": "2", "stroke_curve": "stepline", "chart_type": "area"},
                {"name": "Hourly p/kWh", "data": cost_pkwh_hour, "opacity": "1.0", "stroke_width": "2", "stroke_curve": "stepline"},
                {"name": "Today p/kWh", "data": cost_pkwh_today, "opacity": "1.0", "stroke_width": "2", "stroke_curve": "stepline"},
            ]
            text += self.render_chart(series_data, self.base.currency_symbols[1], "Energy Rates", now_str)
        elif chart == "InDay":
            load_energy_actual = self.get_entity_results(self.base.prefix + ".load_energy_actual")
            load_energy_predicted = self.get_entity_results(self.base.prefix + ".load_energy_predicted")
            load_energy_adjusted = self.get_entity_results(self.base.prefix + ".load_energy_adjusted")

            series_data = [
                {"name": "Actual", "data": load_energy_actual, "opacity": "1.0", "stroke_width": "2", "stroke_curve": "smooth"},
                {"name": "Predicted", "data": load_energy_predicted, "opacity": "1.0", "stroke_width": "2", "stroke_curve": "smooth"},
                {"name": "Adjusted", "data": load_energy_adjusted, "opacity": "1.0", "stroke_width": "2", "stroke_curve": "smooth"},
            ]
            text += self.render_chart(series_data, "kWh", "In Day Adjustment", now_str)
        elif chart == "PV" or chart == "PV7":
            pv_power = self.base.prune_today(self.pv_power_hist, prune=chart == "PV")
            pv_forecast = self.base.prune_today(self.pv_forecast_hist, prune=chart == "PV", intermediate=True)
            pv_forecastCL = self.base.prune_today(self.pv_forecast_histCL, prune=chart == "PV", intermediate=True)
            pv_today_forecast = self.base.prune_today(self.get_entity_detailedForecast("sensor." + self.base.prefix + "_pv_today", "pv_estimate"), prune=False, intermediate=True)
            pv_today_forecast10 = self.base.prune_today(self.get_entity_detailedForecast("sensor." + self.base.prefix + "_pv_today", "pv_estimate10"), prune=False, intermediate=True)
            pv_today_forecast90 = self.base.prune_today(self.get_entity_detailedForecast("sensor." + self.base.prefix + "_pv_today", "pv_estimate90"), prune=False, intermediate=True)
            pv_today_forecastCL = self.base.prune_today(self.get_entity_detailedForecast("sensor." + self.base.prefix + "_pv_today", "pv_estimateCL"), prune=False, intermediate=True)
            pv_today_forecast.update(self.base.prune_today(self.get_entity_detailedForecast("sensor." + self.base.prefix + "_pv_tomorrow", "pv_estimate"), prune=False, intermediate=True))
            pv_today_forecast10.update(self.base.prune_today(self.get_entity_detailedForecast("sensor." + self.base.prefix + "_pv_tomorrow", "pv_estimate10"), prune=False, intermediate=True))
            pv_today_forecast90.update(self.base.prune_today(self.get_entity_detailedForecast("sensor." + self.base.prefix + "_pv_tomorrow", "pv_estimate90"), prune=False, intermediate=True))
            pv_today_forecastCL.update(self.base.prune_today(self.get_entity_detailedForecast("sensor." + self.base.prefix + "_pv_tomorrow", "pv_estimateCL"), prune=False, intermediate=True))
            series_data = [
                {"name": "PV Power", "data": pv_power, "opacity": "1.0", "stroke_width": "3", "stroke_curve": "smooth", "color": "#f5c43d"},
                {"name": "Forecast History", "data": pv_forecast, "opacity": "0.3", "stroke_width": "3", "stroke_curve": "smooth", "color": "#a8a8a7", "chart_type": "area"},
                {"name": "Forecast History CL", "data": pv_forecastCL, "opacity": "0.3", "stroke_width": "3", "stroke_curve": "smooth", "color": "#e90a0a", "chart_type": "area"},
                {"name": "Forecast", "data": pv_today_forecast, "opacity": "0.3", "stroke_width": "2", "stroke_curve": "smooth", "chart_type": "area", "color": "#a8a8a7"},
                {"name": "Forecast 10%", "data": pv_today_forecast10, "opacity": "0.3", "stroke_width": "2", "stroke_curve": "smooth", "chart_type": "area", "color": "#6b6b6b"},
                {"name": "Forecast 90%", "data": pv_today_forecast90, "opacity": "0.3", "stroke_width": "2", "stroke_curve": "smooth", "chart_type": "area", "color": "#cccccc"},
                {"name": "Forecast CL", "data": pv_today_forecastCL, "opacity": "0.3", "stroke_width": "2", "stroke_curve": "smooth", "chart_type": "area", "color": "#e90a0a"},
            ]
            text += self.render_chart(series_data, "kW", "Solar Forecast", now_str)
        else:
            text += "<br><h2>Unknown chart type</h2>"

        return text

    async def html_charts(self, request):
        """
        Render apps.yaml as an HTML page
        """
        args = request.query
        chart = args.get("chart", "Battery")
        self.default_page = "./charts?chart={}".format(chart)
        text = self.get_header("Predbat Charts", refresh=60 * 5)
        text += """<body>
<style>
.charts-menu {
tabindex="0"  <!-- Make the menu focusable -->
    background-color: #ffffff;
    overflow-x: auto; /* Enable horizontal scrolling */
    white-space: nowrap; /* Prevent menu items from wrapping */
    display: flex;
    align-items: center;
    margin-bottom: 6px;
    border-bottom: 1px solid #ddd;
    padding: 4px 0;
    -webkit-overflow-scrolling: touch; /* Smooth scrolling on iOS */
    scrollbar-width: thin; /* Firefox */
    scrollbar-color: #4CAF50 #f0f0f0; /* Firefox */
}

.charts-menu h3 {
    margin: 0 10px;
    flex-shrink: 0; /* Prevent shrinking */
    white-space: nowrap; /* Prevent text wrapping */
}

.charts-menu a {
    color: #333;
    text-align: center;
    padding: 4px 12px;
    text-decoration: none;
    font-size: 14px;
    border-radius: 4px;
    margin: 0 2px;
    flex-shrink: 0; /* Prevent items from shrinking */
    white-space: nowrap;
    display: inline-block;
}

.charts-menu a:hover {
    background-color: #f0f0f0;
    color: #4CAF50;
}

.charts-menu a.active {
    background-color: #4CAF50;
    color: white;
}

/* Dark mode charts menu styles */
body.dark-mode .charts-menu {
    background-color: #1e1e1e;
    border-bottom: 1px solid #333;
    scrollbar-color: #4CAF50 #333; /* Firefox */
}

body.dark-mode .charts-menu h3 {
    color: #e0e0e0;
}

body.dark-mode .charts-menu a {
    color: white;
}

body.dark-mode .charts-menu a:hover {
    background-color: #2c652f;
    color: white;
}

body.dark-mode .charts-menu a.active {
    background-color: #4CAF50;
    color: white;
}
</style>
<script>
// Initialize the charts menu scrolling functionality
document.addEventListener("DOMContentLoaded", function() {
    // Scroll active item into view
    setTimeout(function() {
        const activeItem = document.querySelector('.charts-menu a.active');
        if (activeItem) {
            const menuBar = document.querySelector('.charts-menu');
            const activeItemLeft = activeItem.offsetLeft;
            const menuBarWidth = menuBar.clientWidth;
            menuBar.scrollLeft = activeItemLeft - menuBarWidth / 2 + activeItem.clientWidth / 2;
        }
    }, 100);
});
</script>
"""

        # Define which chart is active
        active_battery = ""
        active_power = ""
        active_cost = ""
        active_rates = ""
        active_inday = ""
        active_pv = ""
        active_pv7 = ""

        if chart == "Battery":
            active_battery = "active"
        elif chart == "Power":
            active_power = "active"
        elif chart == "Cost":
            active_cost = "active"
        elif chart == "Rates":
            active_rates = "active"
        elif chart == "InDay":
            active_inday = "active"
        elif chart == "PV":
            active_pv = "active"
        elif chart == "PV7":
            active_pv7 = "active"

        text += '<div class="charts-menu">'
        text += "<h3>Charts</h3> "
        text += f'<a href="./charts?chart=Battery" class="{active_battery}">Battery</a>'
        text += f'<a href="./charts?chart=Power" class="{active_power}">Power</a>'
        text += f'<a href="./charts?chart=Cost" class="{active_cost}">Cost</a>'
        text += f'<a href="./charts?chart=Rates" class="{active_rates}">Rates</a>'
        text += f'<a href="./charts?chart=InDay" class="{active_inday}">InDay</a>'
        text += f'<a href="./charts?chart=PV" class="{active_pv}">PV</a>'
        text += f'<a href="./charts?chart=PV7" class="{active_pv7}">PV7</a>'
        text += "</div>"

        text += '<div id="chart"></div>'
        text += self.get_chart(chart=chart)
        text += "</body></html>\n"
        return web.Response(content_type="text/html", text=text)

    def is_editable_value(self, value):
        """
        Check if a value is editable (numerical, boolean, entity strings, or list with editable items)
        """
        if isinstance(value, bool):
            return True
        if isinstance(value, (int, float)):
            return True
        if isinstance(value, str):
            return True
        if isinstance(value, list):
            # A list is editable if it contains any editable items
            return len(value) > 0 and any(self.is_editable_value(item) for item in value)
        return False

    def resolve_value_raw(self, arg, value):
        if isinstance(value, str) and "{" in value:
            text = self.base.resolve_arg(arg, value, indirect=False, quiet=True)
            if text is not None:
                value = text
            return value
        elif isinstance(value, list):
            return [self.resolve_value_raw(arg, item) for item in value]
        elif isinstance(value, dict):
            return {key: self.resolve_value_raw(arg, val) for key, val in value.items()}
        else:
            return value

    async def html_apps(self, request):
        """
        Render apps.yaml as an HTML page with edit functionality
        """
        self.default_page = "./apps"
        text = self.get_header("Predbat Apps.yaml", refresh=60 * 5)

        # all_states has all the HA entities and their states
        all_states_data = self.base.get_state_wrapper()
        all_states = {}
        for entity in all_states_data:
            all_states[entity] = {"state": all_states_data[entity].get("state", ""), "unit_of_measurement": all_states_data[entity].get("attributes", {}).get("unit_of_measurement", "")}

        # Ensure all_states is valid and serializable
        try:
            all_states_json = json.dumps(all_states)
        except (TypeError, ValueError) as e:
            self.base.log(f"Error serializing all_states for web interface: {e}")
            all_states_json = "{}"

        # Add CSS styles for edit functionality
        text += """
<style>
.edit-button {
    background-color: #4CAF50;
    color: white;
    border: none;
    padding: 4px 8px;
    text-align: center;
    text-decoration: none;
    display: inline-block;
    font-size: 12px;
    margin: 2px 2px;
    cursor: pointer;
    border-radius: 3px;
}

.edit-button:hover {
    background-color: #45a049;
}

.edit-input {
    width: 300px;
    padding: 4px;
    border: 1px solid #ddd;
    border-radius: 3px;
    font-size: 12px;
}

.save-button, .cancel-button {
    background-color: #2196F3;
    color: white;
    border: none;
    padding: 4px 8px;
    text-align: center;
    text-decoration: none;
    display: inline-block;
    font-size: 12px;
    margin: 2px 2px;
    cursor: pointer;
    border-radius: 3px;
}

.cancel-button {
    background-color: #f44336;
}

.save-button:hover {
    background-color: #0b7dda;
}

.cancel-button:hover {
    background-color: #da190b;
}

.message-container {
    padding: 10px;
    margin: 10px 0;
    border-radius: 4px;
    display: none;
}

.message-success {
    background-color: #d4edda;
    color: #155724;
    border: 1px solid #c3e6cb;
}

.message-error {
    background-color: #f8d7da;
    color: #721c24;
    border: 1px solid #f5c6cb;
}

/* Dark mode styles */
body.dark-mode .edit-button {
    background-color: #4CAF50;
    color: white;
}

body.dark-mode .edit-button:hover {
    background-color: #45a049;
}

body.dark-mode .edit-input {
    background-color: #2d2d2d;
    color: #e0e0e0;
    border: 1px solid #555;
}

body.dark-mode .save-button {
    background-color: #2196F3;
    color: white;
}

body.dark-mode .cancel-button {
    background-color: #f44336;
    color: white;
}

body.dark-mode .message-success {
    background-color: #1e3f20;
    color: #7bc97d;
    border: 1px solid #2d5a2f;
}

body.dark-mode .message-error {
    background-color: #3f1e1e;
    color: #f5c6cb;
    border: 1px solid #5a2d2d;
}

/* Toggle button styles */
.toggle-button {
    position: relative;
    display: inline-block;
    width: 60px;
    height: 24px;
    background-color: #ccc;
    border-radius: 12px;
    cursor: pointer;
    transition: background-color 0.3s;
    border: none;
    outline: none;
}

.toggle-button.active {
    background-color: #f44336;
}

.toggle-button::before {
    content: '';
    position: absolute;
    top: 2px;
    left: 2px;
    width: 20px;
    height: 20px;
    background-color: white;
    border-radius: 50%;
    transition: transform 0.3s;
    box-shadow: 0 2px 4px rgba(0,0,0,0.2);
}

.toggle-button.active::before {
    transform: translateX(36px);
}

.toggle-button:hover {
    opacity: 0.8;
}

/* Dark mode toggle styles */
body.dark-mode .toggle-button {
    background-color: #555 !important;
}

body.dark-mode .toggle-button.active {
    background-color: #f44336 !important;
}

body.dark-mode .toggle-button::before {
    background-color: #e0e0e0 !important;
}

/* Save controls styles */
.save-controls {
    background-color: #f8f9fa;
    border: 1px solid #dee2e6;
    border-radius: 8px;
    padding: 15px;
    margin: 10px 0;
    display: flex;
    justify-content: space-between;
    align-items: center;
    flex-wrap: wrap;
    gap: 10px;
}

.save-status {
    display: flex;
    align-items: center;
    font-weight: bold;
    color: #495057;
}

.save-all-button {
    background-color: #28a745;
    color: white;
    border: none;
    padding: 10px 20px;
    border-radius: 5px;
    cursor: pointer;
    font-size: 14px;
    font-weight: bold;
    transition: background-color 0.3s;
}

.save-all-button:hover:not(:disabled) {
    background-color: #218838;
}

.save-all-button:disabled {
    background-color: #6c757d;
    cursor: not-allowed;
}

.discard-all-button {
    background-color: #dc3545;
    color: white;
    border: none;
    padding: 10px 20px;
    border-radius: 5px;
    cursor: pointer;
    font-size: 14px;
    font-weight: bold;
    transition: background-color 0.3s;
}

.discard-all-button:hover:not(:disabled) {
    background-color: #c82333;
}

.discard-all-button:disabled {
    background-color: #6c757d;
    cursor: not-allowed;
}

/* Highlight changed rows */
.row-changed {
    background-color: #fff3cd !important;
    border-left: 4px solid #ffc107 !important;
}

/* Dark mode save controls styles */
body.dark-mode .save-controls {
    background-color: #2d2d2d;
    border: 1px solid #404040;
}

body.dark-mode .save-status {
    color: #e0e0e0;
}

body.dark-mode .row-changed {
    background-color: #3d3d1d !important;
    border-left: 4px solid #ffc107 !important;
}

/* Confirmation dialog styles */
.confirmation-overlay {
    position: fixed;
    top: 0;
    left: 0;
    width: 100%;
    height: 100%;
    background-color: rgba(0, 0, 0, 0.5);
    display: flex;
    justify-content: center;
    align-items: center;
    z-index: 9999;
}

.confirmation-dialog {
    background-color: white;
    border-radius: 8px;
    padding: 25px;
    max-width: 600px;
    width: 95%;
    max-height: 90vh;
    overflow-y: auto;
    box-shadow: 0 4px 20px rgba(0, 0, 0, 0.3);
    word-wrap: break-word;
}

.confirmation-dialog h3 {
    margin-top: 0;
    color: #dc3545;
    font-size: 18px;
    word-wrap: break-word;
}

.confirmation-dialog p {
    margin: 15px 0;
    line-height: 1.6;
    word-wrap: break-word;
    overflow-wrap: break-word;
}

.confirmation-buttons {
    display: flex;
    gap: 10px;
    justify-content: flex-end;
    margin-top: 20px;
}

.confirm-button, .cancel-button-dialog {
    padding: 10px 20px;
    border: none;
    border-radius: 5px;
    cursor: pointer;
    font-size: 14px;
    font-weight: bold;
}

.confirm-button {
    background-color: #dc3545;
    color: white;
}

.confirm-button:hover {
    background-color: #c82333;
}

.cancel-button-dialog {
    background-color: #6c757d;
    color: white;
}

.cancel-button-dialog:hover {
    background-color: #545b62;
}

/* Dark mode confirmation dialog */
body.dark-mode .confirmation-dialog {
    background-color: #2d2d2d;
    color: #e0e0e0;
}

body.dark-mode .confirmation-dialog h3 {
    color: #ff6b6b;
}

/* Entity dropdown styles */
.entity-dropdown-container {
    position: relative;
    width: 100%;
    min-width: 400px;
}

.entity-search-input {
    width: 100%;
    min-width: 400px;
    padding: 8px;
    border: 1px solid #ddd;
    border-radius: 4px;
    font-size: 14px;
    box-sizing: border-box;
}

.entity-dropdown {
    position: absolute;
    top: 100%;
    left: 0;
    right: 0;
    min-width: 400px;
    background: white;
    border: 1px solid #ddd;
    border-top: none;
    max-height: 200px;
    overflow-y: auto;
    z-index: 1000;
    box-shadow: 0 2px 4px rgba(0,0,0,0.1);
}

.entity-option {
    padding: 8px;
    cursor: pointer;
    border-bottom: 1px solid #eee;
    display: flex;
    justify-content: space-between;
    align-items: center;
}

.entity-option:hover,
.entity-option.selected {
    background-color: #f0f0f0;
}

.entity-name {
    font-weight: bold;
    flex: 1;
    margin-right: 10px;
    word-break: break-all;
}

.entity-value {
    color: #666;
    font-size: 12px;
    flex-shrink: 0;
    max-width: 150px;
    overflow: hidden;
    text-overflow: ellipsis;
    white-space: nowrap;
}

/* Dark mode entity dropdown styles */
body.dark-mode .entity-search-input {
    background-color: #444;
    color: #fff;
    border: 1px solid #666;
}

body.dark-mode .entity-dropdown {
    background: #333;
    border: 1px solid #666;
    color: #fff;
}

body.dark-mode .entity-option {
    border-bottom: 1px solid #555;
}

body.dark-mode .entity-option:hover,
body.dark-mode .entity-option.selected {
    background-color: #555;
}

body.dark-mode .entity-value {
    color: #ccc;
}
</style>
"""

        text += "<body>\n"
        text += (
            f"""
<script>
// Global object to track pending changes
let pendingChanges = {{}};

// All Home Assistant states for entity dropdown
const allStates = """
            + all_states_json
            + """;
function showMessage(message, type) {
    const container = document.getElementById('messageContainer');
    container.className = 'message-container message-' + type;
    container.textContent = message;
    container.style.display = 'block';

    // Auto-hide success messages after 5 seconds
    if (type === 'success') {
        setTimeout(() => {
            container.style.display = 'none';
        }, 5000);
    }
}

function updateChangeCounter() {
    const changeCount = Object.keys(pendingChanges).length;
    const changeCountElement = document.getElementById('changeCount');
    const saveButton = document.getElementById('saveAllButton');
    const discardButton = document.getElementById('discardAllButton');

    if (changeCount === 0) {
        changeCountElement.textContent = 'No unsaved changes';
        saveButton.disabled = true;
        discardButton.disabled = true;
    } else {
        changeCountElement.textContent = `${changeCount} unsaved change${changeCount > 1 ? 's' : ''}`;
        saveButton.disabled = false;
        discardButton.disabled = false;
    }
}

function markRowAsChanged(rowId) {
    const row = document.getElementById('row_' + rowId);
    row.classList.add('row-changed');
}

function unmarkRowAsChanged(rowId) {
    const row = document.getElementById('row_' + rowId);
    row.classList.remove('row-changed');
}

function toggleValue(rowId) {
    const row = document.getElementById('row_' + rowId);
    const argName = row.dataset.argName;
    const toggleButton = row.querySelector('.toggle-button');
    const currentValue = toggleButton.dataset.value === 'true';
    const newValue = !currentValue;

    // Track the change locally
    pendingChanges[argName] = {
        rowId: rowId,
        originalValue: row.dataset.originalValue,
        newValue: newValue.toString(),
        type: 'boolean'
    };

    // Update the toggle button state visually
    toggleButton.dataset.value = newValue.toString();
    if (newValue) {
        toggleButton.classList.add('active');
    } else {
        toggleButton.classList.remove('active');
    }

    // Update the value display
    const valueCell = document.getElementById('value_' + rowId);
    valueCell.innerHTML = newValue.toString();

    // Mark row as changed and update counter
    markRowAsChanged(rowId);
    updateChangeCounter();
}

function editValue(rowId) {
    const row = document.getElementById('row_' + rowId);
    const valueCell = document.getElementById('value_' + rowId);
    const argName = row.dataset.argName;
    const originalValue = row.dataset.originalValue;

    // Check if there's a pending change, use that value instead of original
    const currentValue = pendingChanges[argName] ? pendingChanges[argName].newValue : originalValue;

    // Check if this is an entity string (contains dots)
    if (currentValue && currentValue.match(/^[a-zA-Z]+\\.\\S+/)) {
        // Show entity dropdown
        showEntityDropdown(rowId, currentValue);
    } else {
        // Show regular text input for non-entity values
        valueCell.innerHTML = `
            <input type="text" class="edit-input" id="input_${rowId}" value="${currentValue}">
            <button class="save-button" onclick="saveValue(${rowId})">Apply</button>
            <button class="cancel-button" onclick="cancelEdit(${rowId})">Cancel</button>
        `;

        // Focus the input field
        document.getElementById('input_' + rowId).focus();
    }
}

function getDisplayValueEntity(entityId) {
    // Get the state of the entity from allStates
    if (typeIsEntity(entityId) && allStates[entityId])
    {
        const entityState = allStates[entityId];
        const state = entityState.state || '';
        const unit = entityState.unit_of_measurement || '';
        return `${entityId} = ${state} ${unit}`;
    }
    return entityId; // Fallback to just the entity ID if no state found
}

function cancelEdit(rowId) {
    const row = document.getElementById('row_' + rowId);
    const valueCell = document.getElementById('value_' + rowId);
    const argName = row.dataset.argName;

    // Check if there's a pending change for this row
    if (pendingChanges[argName]) {
        // Show the pending value - need to check if it's an entity
        const pendingValue = pendingChanges[argName].newValue;
        valueCell.innerHTML = getDisplayValueEntity(pendingValue);
    } else {
        // Show the original value - need to check if it's an entity
        const originalValue = row.dataset.originalValue;
        valueCell.innerHTML = getDisplayValueEntity(originalValue);
    }
}

function typeIsEntity(value) {
    if (value.match(/^[a-zA-Z]+\\.\\S+/) && !typeIsNumerical(value))
    {
        return true; // This looks like an entity ID (contains dots but is not a number)
    }
    return false; // Not an entity ID
}

function typeIsNumerical(value) {
    // Check if the string value can be number (integer or float)

    // Check if the value is a valid number
    if (!/^-?\\d*\\.?\\d+$/.test(value)) {
        return false; // Not a valid numerical format
    }

    try {
        if (value.includes('.')) {
            value = parseFloat(value);
            console.log("Parsed as float:", value);
        } else {
            value = parseInt(value);
            console.log("Parsed as integer:", value);
        }
    } catch (e) {
        return false; // Not a numerical value
    }
    return !isNaN(value); // Check if it's a valid number
}

function determineValueType(value) {
    let valueType = 'string';
    if (typeIsEntity(value)) {
        valueType = 'entity';
    } else if (typeIsNumerical(value)) {
        valueType = 'numerical';
    }
    return valueType;
}

function saveValue(rowId) {
    const row = document.getElementById('row_' + rowId);
    const input = document.getElementById('input_' + rowId);
    const argName = row.dataset.argName;
    const newValue = input.value.trim();
    const originalValue = row.dataset.originalValue;

    // Validate the input
    if (newValue === '') {
        showMessage('Value cannot be empty', 'error');
        return;
    }

    // Determine if this is an entity or numerical value
    let valueType = determineValueType(originalValue);
    if (valueType === 'numerical' && newValue !== originalValue) {
        if (!typeIsNumerical(newValue)) {
            showMessage('Invalid number format', 'error');
            return;
        }
    }

    // Track the change locally
    if (newValue !== originalValue) {
        pendingChanges[argName] = {
            rowId: rowId,
            originalValue: originalValue,
            newValue: newValue,
            type: valueType
        };
        markRowAsChanged(rowId);
    } else {
        // If value is same as original, remove from pending changes
        if (pendingChanges[argName]) {
            delete pendingChanges[argName];
            unmarkRowAsChanged(rowId);
        }
    }

    // Update the display value
    const valueCell = document.getElementById('value_' + rowId);
    valueCell.innerHTML = getDisplayValueEntity(newValue);

    updateChangeCounter();
}

// Entity dropdown functions for editing entity strings
function showEntityDropdown(rowId, currentValue) {
    const valueCell = document.getElementById('value_' + rowId);

    // Create the dropdown container
    valueCell.innerHTML = `
        <div class="entity-dropdown-container">
            <input type="text" class="entity-search-input" id="entity_search_${rowId}"
                   placeholder="Type to filter entities..." autocomplete="off">
            <div class="entity-dropdown" id="entity_dropdown_${rowId}"></div>
            <div style="margin-top: 5px;">
                <button class="save-button" onclick="saveEntityValue(${rowId})">Apply</button>
                <button class="cancel-button" onclick="cancelEdit(${rowId})">Cancel</button>
            </div>
        </div>
    `;

    // Set up search functionality first
    setupEntitySearch(rowId, currentValue);

    // If current value is an entity, populate with it as initial filter
    if (currentValue && typeIsEntity(currentValue)) {
        populateEntityDropdown(rowId, currentValue, currentValue);
    } else {
        populateEntityDropdown(rowId, currentValue);
    }

    // Focus the search input and select all text for easy replacement
    const searchInput = document.getElementById('entity_search_' + rowId);
    searchInput.focus();
    searchInput.select();
}

function populateEntityDropdown(rowId, currentValue, filterText = '') {
    const dropdown = document.getElementById('entity_dropdown_' + rowId);
    const searchInput = document.getElementById('entity_search_' + rowId);

    if (!dropdown) return;

    dropdown.innerHTML = '';

    // Get all entity IDs and filter them
    const entities = Object.keys(allStates);
    const filteredEntities = entities.filter(entityId =>
        entityId.toLowerCase().includes(filterText.toLowerCase())
    ).sort();

    // Limit results to prevent performance issues
    const maxResults = 100;
    const limitedEntities = filteredEntities.slice(0, maxResults);

    if (limitedEntities.length === 0) {
        dropdown.innerHTML = '<div class="entity-option">No entities found</div>';
        return;
    }

    limitedEntities.forEach(entityId => {
        const entityState = allStates[entityId];
        const entityValue = entityState && entityState.state ? entityState.state : 'unknown';
        const unit_of_measurement = entityState && entityState.unit_of_measurement ? entityState.unit_of_measurement : '';

        const option = document.createElement('div');
        option.className = 'entity-option';
        option.dataset.entityId = entityId;

        // Highlight current selection (only if search input is empty or matches exactly)
        if (entityId === currentValue && (!filterText || filterText === entityId)) {
            option.classList.add('selected');
        }

        option.innerHTML = `
            <div class="entity-name">${entityId}</div>
            <div class="entity-value">${entityValue}${unit_of_measurement}</div>
        `;

        option.addEventListener('click', () => {
            // Clear previous selections
            dropdown.querySelectorAll('.entity-option').forEach(opt => opt.classList.remove('selected'));
            // Select this option
            option.classList.add('selected');
            searchInput.value = entityId;
        });

        dropdown.appendChild(option);
    });

    if (filteredEntities.length > maxResults) {
        const moreOption = document.createElement('div');
        moreOption.className = 'entity-option';
        moreOption.style.fontStyle = 'italic';
        moreOption.innerHTML = `<div class="entity-name">... and ${filteredEntities.length - maxResults} more (refine search)</div>`;
        dropdown.appendChild(moreOption);
    }
}

function setupEntitySearch(rowId, currentValue) {
    const searchInput = document.getElementById('entity_search_' + rowId);

    if (!searchInput) return;

    // Set initial value if it's an entity
    if (currentValue && currentValue.includes('.')) {
        searchInput.value = currentValue;
    }

    // Handle search input
    searchInput.addEventListener('input', (e) => {
        const filterText = e.target.value;
        populateEntityDropdown(rowId, currentValue, filterText);
    });

    // Handle keyboard navigation
    searchInput.addEventListener('keydown', (e) => {
        const dropdown = document.getElementById('entity_dropdown_' + rowId);
        const options = dropdown.querySelectorAll('.entity-option[data-entity-id]');
        const selected = dropdown.querySelector('.entity-option.selected');

        let newSelection = null;

        if (e.key === 'ArrowDown') {
            e.preventDefault();
            if (selected) {
                newSelection = selected.nextElementSibling;
                if (!newSelection || !newSelection.dataset.entityId) {
                    newSelection = options[0];
                }
            } else {
                newSelection = options[0];
            }
        } else if (e.key === 'ArrowUp') {
            e.preventDefault();
            if (selected) {
                newSelection = selected.previousElementSibling;
                if (!newSelection || !newSelection.dataset.entityId) {
                    newSelection = options[options.length - 1];
                }
            } else {
                newSelection = options[options.length - 1];
            }
        } else if (e.key === 'Enter') {
            e.preventDefault();
            if (selected && selected.dataset.entityId) {
                searchInput.value = selected.dataset.entityId;
            }
            saveEntityValue(rowId);
            return;
        } else if (e.key === 'Escape') {
            e.preventDefault();
            cancelEdit(rowId);
            return;
        }

        if (newSelection) {
            // Clear previous selections
            options.forEach(opt => opt.classList.remove('selected'));
            // Select new option
            newSelection.classList.add('selected');
            // Only update input value on Enter, not on arrow key navigation
            // searchInput.value = newSelection.dataset.entityId;
            // Scroll into view if needed
            newSelection.scrollIntoView({ block: 'nearest' });
        }
    });
}

function saveEntityValue(rowId) {
    const row = document.getElementById('row_' + rowId);
    const searchInput = document.getElementById('entity_search_' + rowId);
    const argName = row.dataset.argName;
    const newValue = searchInput.value.trim();
    const originalValue = row.dataset.originalValue;

    // Validate the input
    if (newValue === '') {
        showMessage('Entity value cannot be empty', 'error');
        return;
    }

    // Validate that it's a valid entity ID (contains at least one dot)
    if (!typeIsEntity(newValue)) {
        showMessage('Please select a valid entity ID', 'error');
        return;
    }

    // New value without text after dollar (if existing)
    const newValueBase = newValue.split('$')[0].trim();

    // Check if entity exists in allStates
    if (!allStates[newValueBase]) {
        if (!confirm(`Entity "${newValueBase}" was not found in Home Assistant. Do you want to use it anyway?`)) {
            return;
        }
    }

    // Track the change locally
    if (newValue !== originalValue) {
        pendingChanges[argName] = {
            rowId: rowId,
            originalValue: originalValue,
            newValue: newValue,
            type: 'entity'
        }
        markRowAsChanged(rowId);
    } else {
        // If value is same as original, remove from pending changes
        if (pendingChanges[argName]) {
            delete pendingChanges[argName];
            unmarkRowAsChanged(rowId);
        }
    }

    // Update the display value - show entity's current state value, not just the entity ID
    const valueCell = document.getElementById('value_' + rowId);

    // Get the entity's current state value for display
    valueCell.innerHTML = getDisplayValueEntity(newValue);
    updateChangeCounter();
}

// Nested entity dropdown functions for editing entity strings within lists/dictionaries
function showNestedEntityDropdown(rowId, currentValue) {
    const valueCell = document.getElementById('nested_value_' + rowId);

    // Create the dropdown container
    valueCell.innerHTML = `
        : <div class="entity-dropdown-container" style="min-width: 450px;">
            <input type="text" class="entity-search-input" id="nested_entity_search_${rowId}"
                   placeholder="Type to filter entities..." autocomplete="off" style="min-width: 400px;">
            <div class="entity-dropdown" id="nested_entity_dropdown_${rowId}" style="min-width: 400px;"></div>
            <div style="margin-top: 5px;">
                <button class="save-button" onclick="saveNestedEntityValue(${rowId})">Apply</button>
                <button class="cancel-button" onclick="cancelNestedEdit(${rowId})">Cancel</button>
            </div>
        </div>
    `;

    // Set up search functionality first
    setupNestedEntitySearch(rowId, currentValue);

    // If current value is an entity, populate with it as initial filter
    if (currentValue && currentValue.includes('.')) {
        populateNestedEntityDropdown(rowId, currentValue, currentValue);
    } else {
        populateNestedEntityDropdown(rowId, currentValue);
    }

    // Focus the search input and select all text for easy replacement
    const searchInput = document.getElementById('nested_entity_search_' + rowId);
    searchInput.focus();
    searchInput.select();
}

function populateNestedEntityDropdown(rowId, currentValue, filterText = '') {
    const dropdown = document.getElementById('nested_entity_dropdown_' + rowId);
    const searchInput = document.getElementById('nested_entity_search_' + rowId);

    if (!dropdown) return;

    dropdown.innerHTML = '';

    // Get all entity IDs and filter them
    const entities = Object.keys(allStates);
    const filteredEntities = entities.filter(entityId =>
        entityId.toLowerCase().includes(filterText.toLowerCase())
    ).sort();

    // Limit results to prevent performance issues
    const maxResults = 100;
    const limitedEntities = filteredEntities.slice(0, maxResults);

    if (limitedEntities.length === 0) {
        dropdown.innerHTML = '<div class="entity-option">No entities found</div>';
        return;
    }

    limitedEntities.forEach(entityId => {
        const entityState = allStates[entityId];
        const entityValue = entityState && entityState.state ? entityState.state : 'unknown';
        const unit_of_measurement = entityState && entityState.unit_of_measurement ? entityState.unit_of_measurement : '';

        const option = document.createElement('div');
        option.className = 'entity-option';
        option.dataset.entityId = entityId;

        // Highlight current selection (only if search input is empty or matches exactly)
        if (entityId === currentValue && (!filterText || filterText === entityId)) {
            option.classList.add('selected');
        }

        option.innerHTML = `
            <div class="entity-name">${entityId}</div>
            <div class="entity-value">${entityValue}${unit_of_measurement}</div>
        `;

        option.addEventListener('click', () => {
            // Clear previous selections
            dropdown.querySelectorAll('.entity-option').forEach(opt => opt.classList.remove('selected'));
            // Select this option
            option.classList.add('selected');
            searchInput.value = entityId;
        });

        dropdown.appendChild(option);
    });

    if (filteredEntities.length > maxResults) {
        const moreOption = document.createElement('div');
        moreOption.className = 'entity-option';
        moreOption.style.fontStyle = 'italic';
        moreOption.innerHTML = `<div class="entity-name">... and ${filteredEntities.length - maxResults} more (refine search)</div>`;
        dropdown.appendChild(moreOption);
    }
}

function setupNestedEntitySearch(rowId, currentValue) {
    const searchInput = document.getElementById('nested_entity_search_' + rowId);

    if (!searchInput) return;

    // Set initial value if it's an entity
    if (currentValue && currentValue.includes('.')) {
        searchInput.value = currentValue;
    }

    // Handle search input
    searchInput.addEventListener('input', (e) => {
        const filterText = e.target.value;
        populateNestedEntityDropdown(rowId, currentValue, filterText);
    });

    // Handle keyboard navigation
    searchInput.addEventListener('keydown', (e) => {
        const dropdown = document.getElementById('nested_entity_dropdown_' + rowId);
        const options = dropdown.querySelectorAll('.entity-option[data-entity-id]');
        const selected = dropdown.querySelector('.entity-option.selected');

        let newSelection = null;

        if (e.key === 'ArrowDown') {
            e.preventDefault();
            if (selected) {
                newSelection = selected.nextElementSibling;
                if (!newSelection || !newSelection.dataset.entityId) {
                    newSelection = options[0];
                }
            } else {
                newSelection = options[0];
            }
        } else if (e.key === 'ArrowUp') {
            e.preventDefault();
            if (selected) {
                newSelection = selected.previousElementSibling;
                if (!newSelection || !newSelection.dataset.entityId) {
                    newSelection = options[options.length - 1];
                }
            } else {
                newSelection = options[options.length - 1];
            }
        } else if (e.key === 'Enter') {
            e.preventDefault();
            if (selected && selected.dataset.entityId) {
                searchInput.value = selected.dataset.entityId;
            }
            saveNestedEntityValue(rowId);
            return;
        } else if (e.key === 'Escape') {
            e.preventDefault();
            cancelNestedEdit(rowId);
            return;
        }

        if (newSelection) {
            // Clear previous selections
            options.forEach(opt => opt.classList.remove('selected'));
            // Select new option
            newSelection.classList.add('selected');
            // Scroll into view if needed
            newSelection.scrollIntoView({ block: 'nearest' });
        }
    });
}

function saveNestedEntityValue(rowId) {
    const row = document.getElementById('nested_row_' + rowId);
    const searchInput = document.getElementById('nested_entity_search_' + rowId);
    const nestedPath = row.dataset.nestedPath;
    const newValue = searchInput.value.trim();
    const originalValue = row.dataset.nestedOriginal;

    // Validate the input
    if (newValue === '') {
        showMessage('Entity value cannot be empty', 'error');
        return;
    }

    // Validate that it's a valid entity ID (contains at least one dot)
    if (!newValue.includes('.')) {
        showMessage('Please select a valid entity ID', 'error');
        return;
    }

    // New value without text after dollar (if existing)
    const newValueBase = newValue.split('$')[0].trim();

    // Check if entity exists in allStates
    if (!allStates[newValueBase]) {
        if (!confirm(`Entity "${newValueBase}" was not found in Home Assistant. Do you want to use it anyway?`)) {
            return;
        }
    }

    // Track the change locally
    if (newValue !== originalValue) {
        pendingChanges[nestedPath] = {
            rowId: rowId,
            originalValue: originalValue,
            newValue: newValue,
            type: 'entity',
            isNested: true,
            path: nestedPath
        };
        markNestedRowAsChanged(rowId);
    } else {
        // If value is same as original, remove from pending changes
        if (pendingChanges[nestedPath]) {
            delete pendingChanges[nestedPath];
            unmarkNestedRowAsChanged(rowId);
        }
    }

    // Update the display value - show entity's current state value, not just the entity ID
    const valueCell = document.getElementById('nested_value_' + rowId);

    // Get the entity's current state value for display
    valueCell.innerHTML = getDisplayValueEntity(newValue);

    updateChangeCounter();
}

function showConfirmationDialog() {
    const changeCount = Object.keys(pendingChanges).length;

    // Create the overlay
    const overlay = document.createElement('div');
    overlay.className = 'confirmation-overlay';
    overlay.innerHTML = `
        <div class="confirmation-dialog">
            <h3>⚠️ Confirm Save Changes</h3>
            <p>You are about to save <strong>${changeCount}</strong> change${changeCount > 1 ? 's' : ''} to apps.yaml.</p>
            <p><strong>Warning:</strong> This will restart Predbat to apply the changes.</p>
            <div class="confirmation-buttons">
                <button class="cancel-button-dialog" onclick="hideConfirmationDialog()">Cancel</button>
                <button class="confirm-button" onclick="confirmSaveChanges()">Save & Restart</button>
            </div>
        </div>
    `;

    document.body.appendChild(overlay);
}

function hideConfirmationDialog() {
    const overlay = document.querySelector('.confirmation-overlay');
    if (overlay) {
        overlay.remove();
    }
}

async function confirmSaveChanges() {
    hideConfirmationDialog();

    // Disable save buttons
    document.getElementById('saveAllButton').disabled = true;
    document.getElementById('discardAllButton').disabled = true;

    showMessage('Saving changes...', 'success');

    // Send all changes to the server
    try {
        const formData = new FormData();
        formData.append('changes', JSON.stringify(pendingChanges));

        const response = await fetch('./apps', {
            method: 'POST',
            body: formData
        });

        const result = await response.json();

        if (result.success) {
            showMessage(result.message + ' - Page will reload...', 'success');

            // Clear pending changes
            pendingChanges = {};
            updateChangeCounter();

            // Reload the page after a short delay
            setTimeout(() => {
                window.location.reload();
            }, 2000);
        } else {
            showMessage(result.message, 'error');
            // Re-enable buttons
            document.getElementById('saveAllButton').disabled = false;
            document.getElementById('discardAllButton').disabled = false;
        }
    } catch (error) {
        showMessage('Error saving changes: ' + error.message, 'error');
        // Re-enable buttons
        document.getElementById('saveAllButton').disabled = false;
        document.getElementById('discardAllButton').disabled = false;
    }
}

function saveAllChanges() {
    if (Object.keys(pendingChanges).length === 0) {
        showMessage('No changes to save', 'error');
        return;
    }

    showConfirmationDialog();
}

// Functions for handling nested dictionary values
function toggleNestedValue(rowId) {
    const row = document.getElementById('nested_row_' + rowId);
    const nestedPath = row.dataset.nestedPath;
    const toggleButton = row.querySelector('.toggle-button');
    const currentValue = toggleButton.dataset.value === 'true';
    const newValue = !currentValue;

    // Track the change locally
    pendingChanges[nestedPath] = {
        rowId: rowId,
        originalValue: row.dataset.nestedOriginal,
        newValue: newValue.toString(),
        type: 'boolean',
        isNested: true,
        path: nestedPath
    };

    // Update the toggle button state visually
    toggleButton.dataset.value = newValue.toString();
    if (newValue) {
        toggleButton.classList.add('active');
    } else {
        toggleButton.classList.remove('active');
    }

    // Update the value display
    const valueCell = document.getElementById('nested_value_' + rowId);
    valueCell.innerHTML = newValue.toString();

    // Mark row as changed and update counter
    markNestedRowAsChanged(rowId);
    updateChangeCounter();
}

function editNestedValue(rowId) {
    const row = document.getElementById('nested_row_' + rowId);
    const valueCell = document.getElementById('nested_value_' + rowId);
    const nestedPath = row.dataset.nestedPath;
    const originalValue = row.dataset.nestedOriginal;

    // Check if there's a pending change, use that value instead of original
    const currentValue = pendingChanges[nestedPath] ? pendingChanges[nestedPath].newValue : originalValue;

    // Check if this is an entity string (contains dots)
    if (currentValue && currentValue.match(/^[a-zA-Z]+\\.\\S+/)) {
        // Show entity dropdown for nested values
        showNestedEntityDropdown(rowId, currentValue);
    } else {
        // Replace the value cell content with an input field for non-entity values
        valueCell.innerHTML = `
            : <input type="text" class="edit-input" id="nested_input_${rowId}" value="${currentValue}">
            <button class="save-button" onclick="saveNestedValue(${rowId})">Apply</button>
            <button class="cancel-button" onclick="cancelNestedEdit(${rowId})">Cancel</button>
        `;

        // Focus the input field
        document.getElementById('nested_input_' + rowId).focus();
    }
}

function cancelNestedEdit(rowId) {
    const row = document.getElementById('nested_row_' + rowId);
    const valueCell = document.getElementById('nested_value_' + rowId);
    const nestedPath = row.dataset.nestedPath;

    // Check if there's a pending change for this nested value
    if (pendingChanges[nestedPath]) {
        // Show the pending value
        valueCell.innerHTML = getDisplayValueEntity(pendingChanges[nestedPath].newValue);
    } else {
        // Show the original value
        const originalValue = row.dataset.nestedOriginal;
        valueCell.innerHTML = getDisplayValueEntity(originalValue);
    }
}

function saveNestedValue(rowId) {
    const row = document.getElementById('nested_row_' + rowId);
    const input = document.getElementById('nested_input_' + rowId);
    const nestedPath = row.dataset.nestedPath;
    const newValue = input.value.trim();
    const originalValue = row.dataset.nestedOriginal;

    // Validate the input
    if (newValue === '') {
        showMessage('Value cannot be empty', 'error');
        return;
    }

    // Determine the value type and validate accordingly
    let valueType = determineValueType(originalValue);
    if (valueType === 'numerical' && newValue !== originalValue) {
        if (!typeIsNumerical(newValue)) {
            showMessage('Invalid number format', 'error');
            return;
        }
    }

    // Track the change locally
    if (newValue !== originalValue) {
        pendingChanges[nestedPath] = {
            rowId: rowId,
            originalValue: originalValue,
            newValue: newValue,
            type: valueType,
            isNested: true,
            path: nestedPath
        };
        markNestedRowAsChanged(rowId);
    } else {
        // If value is same as original, remove from pending changes
        if (pendingChanges[nestedPath]) {
            delete pendingChanges[nestedPath];
            unmarkNestedRowAsChanged(rowId);
        }
    }

    // Update the display value
    const valueCell = document.getElementById('nested_value_' + rowId);
    valueCell.innerHTML = getDisplayValueEntity(newValue);

    updateChangeCounter();
}

function markNestedRowAsChanged(rowId) {
    const row = document.getElementById('nested_row_' + rowId);
    row.classList.add('row-changed');
}

function unmarkNestedRowAsChanged(rowId) {
    const row = document.getElementById('nested_row_' + rowId);
    row.classList.remove('row-changed');
}

// Update the discardAllChanges function to handle nested values
function discardAllChanges() {
    // Reset all changed rows to their original values
    for (const pathOrArgName in pendingChanges) {
        const change = pendingChanges[pathOrArgName];

        if (change.isNested) {
            // Handle nested values
            const row = document.getElementById('nested_row_' + change.rowId);
            const valueCell = document.getElementById('nested_value_' + change.rowId);

            if (change.type === 'boolean') {
                // Reset toggle button
                const toggleButton = row.querySelector('.toggle-button');
                const originalValue = change.originalValue === 'True';
                toggleButton.dataset.value = change.originalValue.toLowerCase();
                if (originalValue) {
                    toggleButton.classList.add('active');
                } else {
                    toggleButton.classList.remove('active');
                }
                valueCell.innerHTML = getDisplayValueEntity(change.originalValue);
            } else {
                // Reset numerical value
                valueCell.innerHTML = getDisplayValueEntity(change.originalValue);
            }

            unmarkNestedRowAsChanged(change.rowId);
        } else {
            // Handle top-level values (existing logic)
            const row = document.getElementById('row_' + change.rowId);
            const valueCell = document.getElementById('value_' + change.rowId);

            if (change.type === 'boolean') {
                // Reset toggle button
                const toggleButton = row.querySelector('.toggle-button');
                const originalValue = change.originalValue === 'True';
                toggleButton.dataset.value = change.originalValue.toLowerCase();
                if (originalValue) {
                    toggleButton.classList.add('active');
                } else {
                    toggleButton.classList.remove('active');
                }
                valueCell.innerHTML = getDisplayValueEntity(change.originalValue);
            } else {
                // Reset numerical or entity value
                valueCell.innerHTML = getDisplayValueEntity(change.originalValue);
            }

            unmarkRowAsChanged(change.rowId);
        }
    }

    // Clear all pending changes
    pendingChanges = {};
    updateChangeCounter();
    showMessage('All changes discarded', 'success');
}
</script>
"""
        )

        # Add message container
        text += '<div id="messageContainer" class="message-container"></div>\n'

        # Add save controls at the top
        text += """
<div id="saveControls" class="save-controls">
    <div class="save-status">
        <span id="changeCount">No unsaved changes</span>
    </div>
    <button id="saveAllButton" class="save-all-button" onclick="saveAllChanges()" disabled>Save All Changes</button>
    <button id="discardAllButton" class="discard-all-button" onclick="discardAllChanges()" disabled>Discard Changes</button>
</div>
"""

        warning = ""
        if self.base.arg_errors:
            warning = "&#9888;"
        text += "{}<a href='./debug_apps'>apps.yaml</a> - has {} errors<br>\n".format(warning, len(self.base.arg_errors))
        text += "<table>\n"
        text += "<tr><th>Name</th><th>Value</th><th>Actions</th></tr>\n"

        args = self.base.args
        row_id = 0
        # Initialize nested values tracking and row counter
        self._nested_values = {}
        row_counter = [1000]  # Start nested rows at 1000 to avoid conflicts

        for arg in args:
            value = args[arg]
            raw_value = self.resolve_value_raw(arg, value)
            if "_key" in arg:
                value = '<span title = "{}"> (hidden)</span>'.format(value)
            arg_errors = self.base.arg_errors.get(arg, "")

            # Determine if this value can be edited
            # Lists should not be editable at the top level - only their individual items
            can_edit = self.is_editable_value(value) and not arg_errors and not isinstance(value, list)

            if arg_errors:
                text += '<tr id="row_{}" data-arg-name="{}" data-original-value="{}"><td bgcolor=#FF7777><span title="{}">&#9888;{}</span></td><td>{}</td><td></td></tr>\n'.format(
                    row_id, arg, html_module.escape(str(raw_value)), arg_errors, arg, self.render_type(arg, value, "", row_counter)
                )
            else:
                actions_cell = ""
                if can_edit:
                    if isinstance(value, bool):
                        # For boolean values, show a toggle button
                        toggle_class = "toggle-button active" if value else "toggle-button"
                        actions_cell = f'<button class="{toggle_class}" onclick="toggleValue({row_id})" data-value="{str(value).lower()}"></button>'
                    else:
                        # For numerical values, show edit button
                        actions_cell = f'<button class="edit-button" onclick="editValue({row_id})">Edit</button>'

                text += '<tr id="row_{}" data-arg-name="{}" data-original-value="{}"><td>{}</td><td id="value_{}">{}</td><td>{}</td></tr>\n'.format(
                    row_id, arg, html_module.escape(str(raw_value)), arg, row_id, self.render_type(arg, value, "", row_counter), actions_cell
                )
            row_id += 1

        args = self.base.unmatched_args
        for arg in args:
            value = args[arg]
            raw_value = self.resolve_value_raw(arg, value)
            text += '<tr id="row_{}" data-arg-name="{}" data-original-value="{}"><td>{}</td><td><span style="background-color:#FFAAAA">{}</span></td><td></td></tr>\n'.format(
                row_id, arg, html_module.escape(str(raw_value)), arg, self.render_type(arg, value, "", row_counter)
            )
            row_id += 1

        text += "</table>"

        text += "</body></html>\n"
        return web.Response(content_type="text/html", text=text)

    def _update_nested_yaml_value(self, data, path, value):
        """
        Update a nested value in YAML data using a dot-notation path
        """
        pre_keys = path.split(".")
        keys = []
        # Split out set of square brackets into a different key
        for key in pre_keys:
            if "[" in key and "]" in key:
                # Handle keys with square brackets, e.g., "battery_charge_low[0]"
                base_key, index = key.split("[")
                index = index.rstrip("]")
                keys.append(base_key)
                keys.append(f"[{index}]")
            else:
                keys.append(key)

        current = data

        # Navigate to the parent of the target value
        for key in keys[:-1]:
            if key.startswith("[") and key.endswith("]"):
                # Handle numerical index in square brackets
                index = int(key[1:-1])
                if not isinstance(current, list) or index >= len(current):
                    raise KeyError(f"Index '{index}' out of range in path '{path}'")
                current = current[index]
            elif key in current:
                current = current[key]
            else:
                raise KeyError(f"Key '{key}' not found in path '{path}'")

        # Set the final value
        key = keys[-1]
        if key.startswith("[") and key.endswith("]"):
            # Handle numerical index in square brackets
            index = int(key[1:-1])
            if not isinstance(current, list) or index >= len(current):
                raise KeyError(f"Index '{index}' out of range in path '{path}'")
            current[index] = value
        elif key in current:
            current[key] = value
        else:
            # If final key is numerical try it as an integer
            if key.isdigit():
                key = int(key)
                if key not in current:
                    raise KeyError(f"Final key '{key}' not found in path '{path}'")
                else:
                    current[key] = value
            else:
                raise KeyError(f"Final key '{key}' not found in path '{path}'")

    async def html_apps_post(self, request):
        """
        Handle POST request for apps page - batch edit values
        """
        try:
            from ruamel.yaml import YAML

            postdata = await request.post()
            changes_json = postdata.get("changes", "")

            if not changes_json:
                return web.json_response({"success": False, "message": "No changes provided"})

            # Parse the changes JSON
            try:
                changes = json.loads(changes_json)
            except json.JSONDecodeError:
                return web.json_response({"success": False, "message": "Invalid changes format"})

            if not changes:
                return web.json_response({"success": False, "message": "No changes to save"})

            # Read and parse the apps.yaml file using ruamel.yaml
            apps_yaml_path = "apps.yaml"
            yaml = YAML()
            yaml.preserve_quotes = True

            try:
                with open(apps_yaml_path, "r") as f:
                    data = yaml.load(f)
            except Exception as e:
                return web.json_response({"success": False, "message": f"Error reading apps.yaml: {str(e)}"})

            # Navigate to the predbat section
            if ROOT_YAML_KEY not in data:
                return web.json_response({"success": False, "message": "pred_bat section not found in apps.yaml"})

            # Process each change
            updated_args = []
            for path_or_arg, change_info in changes.items():
                new_value = change_info["newValue"]
                change_type = change_info.get("type", "numerical")
                is_nested = change_info.get("isNested", False)

                # Convert the new value to appropriate type
                try:
                    if change_type == "boolean":
                        converted_value = new_value.lower() == "true"
                    elif change_type == "string" or change_type == "entity":
                        # Keep as string (includes entity IDs)
                        converted_value = new_value
                    else:
                        # Try to convert to int first, then float (numerical values)
                        if "." in new_value:
                            converted_value = float(new_value)
                        else:
                            converted_value = int(new_value)
                except ValueError:
                    return web.json_response({"success": False, "message": f"Invalid value format for {path_or_arg}: {new_value}"})

                # Update the value in the YAML data
                if is_nested:
                    # Handle nested paths like "battery_charge_low.normal"
                    try:
                        self._update_nested_yaml_value(data[ROOT_YAML_KEY], path_or_arg, converted_value)
                        self._update_nested_yaml_value(self.base.args, path_or_arg, converted_value)
                        updated_args.append(f"{path_or_arg}={converted_value}")
                    except (KeyError, TypeError) as e:
                        return web.json_response({"success": False, "message": f"Path {path_or_arg} not found or invalid: {str(e)}"})
                else:
                    # Handle top-level arguments
                    if path_or_arg in data[ROOT_YAML_KEY]:
                        data[ROOT_YAML_KEY][path_or_arg] = converted_value
                        self.base.args[path_or_arg] = converted_value  # Update the base args as well
                        updated_args.append(f"{path_or_arg}={converted_value}")
                    else:
                        return web.json_response({"success": False, "message": f"Argument {path_or_arg} not found in apps.yaml"})

            # Write back to the file, preserving comments and formatting
            try:
                with open(apps_yaml_path, "w") as f:
                    yaml.dump(data, f)

                change_count = len(updated_args)
                self.log(f"Batch updated {change_count} arguments in apps.yaml: {', '.join(updated_args)}")

                return web.json_response({"success": True, "message": f"Successfully saved {change_count} changes to apps.yaml. Predbat will restart to apply changes."})

            except Exception as e:
                return web.json_response({"success": False, "message": f"Error writing to apps.yaml: {str(e)}"})

        except ImportError:
            return web.json_response({"success": False, "message": "ruamel.yaml library not available, update Predbat add-on first."})
        except Exception as e:
            return web.json_response({"success": False, "message": f"Unexpected error: {str(e)}"})

    def html_config_item_text(self, entity):
        text = ""
        text += "<table>\n"
        text += "<tr><th></th><th>Name</th><th>Entity</th><th>Type</th><th>Current</th><th>Default</th></tr>\n"
        found = False
        for item in self.base.CONFIG_ITEMS:
            if self.base.user_config_item_enabled(item) and item.get("entity") == entity:
                value = item.get("value", "")
                if value is None:
                    value = item.get("default", "")
                friendly = item.get("friendly_name", "")
                itemtype = item.get("type", "")
                default = item.get("default", "")
                icon = self.icon2html(item.get("icon", ""))
                unit = item.get("unit", "")
                text += "<tr><td>{}</td><td>{}</td><td>{}</td><td>{}</td>".format(icon, friendly, entity, itemtype)
                if value == default:
                    text += '<td class="cfg_default">{} {}</td><td>{} {}</td>\n'.format(value, unit, default, unit)
                else:
                    text += '<td class="cfg_modified">{} {}</td><td>{} {}</td>\n'.format(value, unit, default, unit)
                text += "</tr>\n"
                found = True
        text += "</table>\n"
        if found:
            return text
        else:
            return None

    async def html_config(self, request):
        """
        Return the Predbat config as an HTML page
        """

        self.default_page = "./config"
        text = self.get_header("Predbat Config", refresh=60)
        text += "<body>\n"
        text += """
        <style>
        .filter-container {
            margin: 20px 0;
            display: flex;
            align-items: center;
        }
        .filter-input {
            padding: 8px 12px;
            border: 1px solid #ccc;
            border-radius: 4px;
            font-size: 16px;
            width: 300px;
            margin-left: 10px;
        }
        body.dark-mode .filter-input {
            background-color: #333;
            color: #e0e0e0;
            border-color: #555;
        }
        </style>
        <script>
        // Save and restore filter value between page loads
        function saveFilterValue() {
            localStorage.setItem('configFilterValue', document.getElementById('configFilter').value);
        }

        function restoreFilterValue() {
            const savedFilter = localStorage.getItem('configFilterValue');
            if (savedFilter) {
                document.getElementById('configFilter').value = savedFilter;
                filterConfig();
            }
        }

        function filterConfig() {
            const filterValue = document.getElementById('configFilter').value.toLowerCase();
            const rows = document.querySelectorAll('#configTable tr');

            // Save filter value for persistence
            saveFilterValue();

            // Skip header row
            for(let i = 1; i < rows.length; i++) {
                const row = rows[i];
                const nameCell = row.querySelector('td:nth-child(2)');
                const entityCell = row.querySelector('td:nth-child(3)');

                if (!nameCell || !entityCell) continue;

                const nameText = nameCell.textContent.toLowerCase();
                const entityText = entityCell.textContent.toLowerCase();

                if (nameText.includes(filterValue) || entityText.includes(filterValue)) {
                    row.style.display = '';
                } else {
                    row.style.display = 'none';
                }
            }
        }

        // Register event to restore filter value after page load
        document.addEventListener('DOMContentLoaded', restoreFilterValue);
        </script>

        <div class="filter-container">
            <label for="configFilter"><strong>Filter settings:</strong></label>
            <input type="text" id="configFilter" class="filter-input" placeholder="Type to filter settings..." oninput="filterConfig()" />
            <button type="button" style="margin-left: 10px; padding: 8px 12px;" onclick="document.getElementById('configFilter').value=''; filterConfig();">Clear</button>
        </div>
        """
        text += '<form class="form-inline" action="./config" method="post" enctype="multipart/form-data" id="configform">\n'
        text += '<table id="configTable">\n'
        text += "<tr><th></th><th>Name</th><th>Entity</th><th>Type</th><th>Current</th><th>Default</th><th>Select</th></tr>\n"

        input_number = """
            <input type="number" id="{}" name="{}" value="{}" min="{}" max="{}" step="{}" onchange="javascript: this.form.submit();">
            """

        for item in self.base.CONFIG_ITEMS:
            if self.base.user_config_item_enabled(item):
                value = item.get("value", "")
                if value is None:
                    value = item.get("default", "")
                entity = item.get("entity")
                if not entity:
                    continue
                friendly = item.get("friendly_name", "")
                itemtype = item.get("type", "")
                default = item.get("default", "")
                useid = entity.replace(".", "__")
                unit = item.get("unit", "")
                icon = self.icon2html(item.get("icon", ""))

                if itemtype == "input_number" and item.get("step", 1) == 1:
                    value = int(value)

                text += '<tr><td>{}</td><td><a href="./entity?entity_id={}">{}</a></td><td>{}</td><td>{}</td>'.format(icon, entity, friendly, entity, itemtype)
                if value == default:
                    text += '<td class="cfg_default">{} {}</td><td>{} {}</td>\n'.format(value, unit, default, unit)
                else:
                    text += '<td class="cfg_modified">{} {}</td><td>{} {}</td>\n'.format(value, unit, default, unit)

                if itemtype == "switch":
                    toggle_class = "toggle-switch active" if value else "toggle-switch"
                    text += f'<td><form style="display: inline;" method="post" action="./config">'
<<<<<<< HEAD
                    text += f'<button class="{toggle_class}" type="button" onclick="toggleSwitch(this, \'{useid}\')"></button>'
                    text += f'</form></td>\n'
=======
                    if checked:
                        text += f'<input type="hidden" name="{useid}" value="off">'
                    text += f'<input type="checkbox" name="{useid}" value="on" class="dashboard-checkbox" {checked} onchange="saveFilterValue(); this.form.submit();">'
                    text += f"</form></td>\n"
>>>>>>> 1e1e6ee6
                elif itemtype == "input_number":
                    input_number_with_save = input_number.replace('onchange="javascript: this.form.submit();"', 'onchange="saveFilterValue(); this.form.submit();"')
                    text += "<td>{}</td>\n".format(input_number_with_save.format(useid, useid, value, item.get("min", 0), item.get("max", 100), item.get("step", 1)))
                elif itemtype == "select":
                    options = item.get("options", [])
                    if value not in options:
                        options.append(value)
                    text += '<td><select name="{}" id="{}" onchange="saveFilterValue(); this.form.submit();">'.format(useid, useid)
                    for option in options:
                        selected = option == value
                        option_label = option if option else "None"
                        text += '<option value="{}" label="{}" {}>{}</option>'.format(option, option_label, "selected" if selected else "", option)
                    text += "</select></td>\n"
                else:
                    text += "<td>{}</td>\n".format(value)

                text += "</tr>\n"

        text += "</table>"
        text += "</form>"
        text += "</body></html>\n"
        return web.Response(content_type="text/html", text=text)

    async def html_compare_post(self, request):
        """
        Handle post request for html compare
        """
        postdata = await request.post()
        for pitem in postdata:
            if pitem == "run":
                self.log("Starting compare from web page")
                service_data = {}
                service_data["domain"] = "switch"
                service_data["service"] = "turn_on"
                service_data["service_data"] = {"entity_id": "switch.{}_compare_active".format(self.base.prefix)}
                await self.base.trigger_callback(service_data)

        return await self.html_compare(request)

    def to_pounds(self, cost):
        """
        Convert cost to pounds
        """
        res = ""
        if cost:
            # Convert cost into pounds in format
            res = self.base.currency_symbols[0] + "{:.2f}".format(cost / 100.0)
            # Pad with leading spaces to align to 6 characters
            res = res.rjust(6)
            # Convert space to &nbsp;
            res = res.replace(" ", "&nbsp;")

        return res

    async def html_compare(self, request):
        """
        Return the Predbat compare page as an HTML page
        """
        self.default_page = "./compare"

        text = self.get_header("Predbat Compare", refresh=5 * 60)

        text += "<body>\n"

        text += "<style>\n"
        text += "body.dark-mode .comparison-table font { color: #000; }\n"
        text += "</style>\n"

        text += '<form class="form-inline" action="./compare" method="post" enctype="multipart/form-data" id="compareform">\n'
        active = self.base.get_arg("compare_active", False)

        if not active:
            text += '<button type="submit" form="compareform" value="run">Compare now</button>\n'
        else:
            text += '<button type="submit" form="compareform" value="run" disabled>Running..</button>\n'

        text += '<input type="hidden" name="run" value="run">\n'
        text += "</form>"

        text += "<table class='comparison-table'>\n"
        text += "<tr><th>ID</th><th>Name</th><th>Date</th><th>True cost</th><th>Cost</th><th>Cost 10%</th><th>Export</th><th>Import</th><th>Final SOC</th>"
        if self.base.iboost_enable:
            text += "<th>Iboost</th>"
        if self.base.carbon_enable:
            text += "<th>Carbon</th>"
        text += "<th>Result</th>\n"

        compare_list = self.base.get_arg("compare_list", [])

        for compare in compare_list:
            name = compare.get("name", "")
            id = compare.get("id", "")

            if self.base.comparison:
                result = self.base.comparison.get_comparison(id)
            else:
                result = {}

            cost = result.get("cost", "")
            cost10 = result.get("cost10", "")
            metric = result.get("metric", "")
            export = result.get("export_kwh", "")
            imported = result.get("import_kwh", "")
            soc = result.get("soc", "")
            final_iboost = result.get("final_iboost", "")
            final_carbon_g = result.get("final_carbon_g", "")
            date = result.get("date", "")
            best = result.get("best", False)
            existing_tariff = result.get("existing_tariff", False)

            try:
                date_timestamp = datetime.strptime(date, "%Y-%m-%d %H:%M:%S")
                stamp = date_timestamp.strftime(TIME_FORMAT_DAILY)
            except (ValueError, TypeError):
                stamp = None

            # Save current datapoint for today
            if stamp and (id in self.compare_hist):
                if "metric" not in self.compare_hist[id]:
                    self.compare_hist[id]["metric"] = {}
                    self.compare_hist[id]["cost"] = {}
                self.compare_hist[id]["metric"][stamp] = dp2(metric / 100)
                self.compare_hist[id]["cost"][stamp] = dp2(cost / 100.0)

            selected = '<font style="background-color:#FFaaaa;>"> Best </font>' if best else ""
            if existing_tariff:
                selected += '<font style="background-color:#aaFFaa;"> Existing </font>'

            metric_str = self.to_pounds(metric)
            cost_str = self.to_pounds(cost)
            cost10_str = self.to_pounds(cost10)

            text += "<tr><td><a href='#heading-{}'>{}</a></td><td>{}</td><td>{}</td><td>{}</td><td>{}</td><td>{}</td><td>{}</td><td>{}</td><td>{}</td>".format(id, id, name, date, metric_str, cost_str, cost10_str, export, imported, soc)
            if self.base.iboost_enable:
                text += "<td>{}</td>".format(final_iboost)
            if self.base.carbon_enable:
                text += "<td>{}</td>".format(final_carbon_g)
            text += "<td>{}</td></tr>\n".format(selected)

        text += "</table>\n"

        # Charts
        text += '<div id="chart"></div>'
        series_data = []
        for compare in compare_list:
            name = compare.get("name", "")
            id = compare.get("id", "")
            series_data.append({"name": name, "data": self.compare_hist.get(id, {}).get("metric", {}), "chart_type": "bar"})
        series_data.append({"name": "Actual", "data": self.cost_yesterday_hist, "chart_type": "line", "stroke_width": "2"})
        if self.base.car_charging_hold:
            series_data.append({"name": "Actual (no car)", "data": self.cost_yesterday_no_car, "chart_type": "line", "stroke_width": "2"})

        now_str = self.base.now_utc.strftime(TIME_FORMAT)

        if self.compare_hist:
            text += self.render_chart(series_data, self.base.currency_symbols[0], "Tariff Comparison - True cost", now_str, daily_chart=False)
        else:
            text += "<br><h2>Loading chart (please wait)...</h2><br>"

        # HTML Plans
        for compare in compare_list:
            name = compare.get("name", "")
            id = compare.get("id", "")
            if self.base.comparison:
                result = self.base.comparison.get_comparison(id)
            else:
                result = {}

            html = result.get("html", "")

            text += "<br>\n"
            text += "<h2 id='heading-{}'>{}</h2>\n".format(id, name)
            if html:
                text += html
            else:
                text += "<br><p>No data yet....</p>"

        text += "</body></html>\n"
        return web.Response(content_type="text/html", text=text)

    async def html_apps_editor(self, request):
        """
        Return the apps.yaml editor as an HTML page
        """
        self.default_page = "./apps_editor"
        text = self.get_header("Predbat Apps.yaml Editor", refresh=0)

        # Add CodeMirror scripts and styles to the header
        text = text.replace(
            "</head>",
            """
    <!-- CodeMirror Library -->
    <link rel="stylesheet" href="https://cdnjs.cloudflare.com/ajax/libs/codemirror/5.65.9/codemirror.min.css">
    <script src="https://cdnjs.cloudflare.com/ajax/libs/codemirror/5.65.9/codemirror.min.js"></script>
    <script src="https://cdnjs.cloudflare.com/ajax/libs/codemirror/5.65.9/mode/yaml/yaml.min.js"></script>

    <!-- CodeMirror Theme -->
    <link rel="stylesheet" href="https://cdnjs.cloudflare.com/ajax/libs/codemirror/5.65.9/theme/monokai.min.css">

    <!-- YAML Validation and Linting -->
    <script src="https://cdnjs.cloudflare.com/ajax/libs/js-yaml/4.1.0/js-yaml.min.js"></script>
    <script src="https://cdnjs.cloudflare.com/ajax/libs/codemirror/5.65.9/addon/lint/lint.min.js"></script>
    <script src="https://cdnjs.cloudflare.com/ajax/libs/codemirror/5.65.9/addon/lint/yaml-lint.js"></script>
    <link rel="stylesheet" href="https://cdnjs.cloudflare.com/ajax/libs/codemirror/5.65.9/addon/lint/lint.min.css">
    </head>""",
        )

        # Get success/error messages from URL parameters
        args = request.query
        success_message = urllib.parse.unquote(args.get("success", ""))
        error_message = urllib.parse.unquote(args.get("error", ""))

        # Try to read the current apps.yaml file
        apps_yaml_content = ""
        file_error = ""

        try:
            # apps.yaml will always live in the current directory of the script
            apps_yaml_path = "apps.yaml"
            if apps_yaml_path:
                with open(apps_yaml_path, "r") as f:
                    apps_yaml_content = f.read()
                self.log(f"Successfully loaded apps.yaml from {apps_yaml_path}")
            else:
                file_error = f"Could not find apps.yaml file."

        except Exception as e:
            file_error = f"Error reading apps.yaml: {str(e)}"

        text += """
<style>
.editor-container {
    position: fixed;
    top: 70px; /* Account for fixed header */
    left: 0;
    right: 0;
    bottom: 0;
    display: flex;
    flex-direction: column;
    background-color: inherit;
    z-index: 10;
}

.editor-header {
    flex-shrink: 0;
    padding: 10px 15px;
    margin: 0;
    background-color: inherit;
}

.editor-form {
    flex: 1;
    display: flex;
    flex-direction: column;
    padding: 0 15px 15px 15px;
    min-height: 0; /* Important for flex children */
    overflow: hidden; /* Prevent form from overflowing */
}

.editor-textarea {
    flex: 1;
    font-family: 'Courier New', monospace;
    font-size: 14px;
    line-height: 1.4;
    padding: 10px;
    border: 2px solid #4CAF50;
    border-radius: 4px;
    resize: none;
    background-color: #ffffff;
    color: #333;
    white-space: pre;
    overflow-wrap: normal;
    overflow: auto;
    min-height: 0; /* Important for flex children */
    width: 100%;
    box-sizing: border-box;
}

.editor-controls {
    flex-shrink: 0;
    margin-top: 10px;
    display: flex;
    gap: 10px;
    align-items: center;
    flex-wrap: wrap;
    padding: 10px 0;
}

.save-button {
    background-color: #4CAF50;
    color: white;
    border: none;
    padding: 12px 24px;
    font-size: 16px;
    border-radius: 4px;
    cursor: pointer;
    font-weight: bold;
}

.save-button:hover {
    background-color: #45a049;
}

.save-button:disabled {
    background-color: #cccccc !important;
    color: #888888 !important;
    cursor: not-allowed !important;
    position: relative !important;
    border: 2px solid #bbbbbb !important;
}

.revert-button {
    background-color: #f44336;
    color: white;
    border: none;
    padding: 12px 24px;
    font-size: 16px;
    border-radius: 4px;
    cursor: pointer;
    font-weight: bold;
}

.revert-button:hover {
    background-color: #d32f2f;
}

.revert-button:disabled {
    background-color: #cccccc !important;
    color: #888888 !important;
    cursor: not-allowed !important;
    position: relative !important;
    border: 2px solid #bbbbbb !important;
}

.message {
    padding: 10px;
    border-radius: 4px;
    margin: 10px 0;
    display: none;
}

.success {
    background-color: #d4edda;
    color: #155724;
    border: 1px solid #c3e6cb;
}

.error {
    background-color: #f8d7da;
    color: #721c24;
    border: 1px solid #f5c6cb;
}

/* CodeMirror specific styles */
.CodeMirror {
    height: auto;
    flex: 1;
    font-family: 'Courier New', monospace;
    font-size: 14px;
    border: 2px solid #4CAF50;
    border-radius: 4px;
    background-color: #ffffff !important; /* Force white background */
}

/* Selection style */
.CodeMirror-selected {
    background-color: #b5d5ff !important;
}

/* Dark mode selection style */
body.dark-mode .CodeMirror-selected {
    background-color: #3a3d41 !important;
}

.CodeMirror-gutters {
    background-color: #f8f8f8;
    border-right: 1px solid #ddd;
}

.CodeMirror-linenumber {
    color: #999;
}

/* Dark mode styles */
body.dark-mode .editor-textarea {
    background-color: #2d2d2d;
    color: #f0f0f0;
    border-color: #4CAF50;
}

body.dark-mode .CodeMirror {
    border-color: #4CAF50;
    background-color: #2d2d2d !important; /* Force dark background */
    color: #f0f0f0 !important; /* Force light text */
}

body.dark-mode .CodeMirror-gutters {
    background-color: #2d2d2d;
    border-right: 1px solid #444;
}

body.dark-mode .CodeMirror-linenumber {
    color: #777;
}

/* Dark mode syntax highlighting adjustments */
body.dark-mode .cm-s-default .cm-string {
    color: #ce9178 !important;
}

body.dark-mode .cm-s-default .cm-number {
    color: #b5cea8 !important;
}

body.dark-mode .cm-s-default .cm-keyword {
    color: #569cd6 !important;
}

body.dark-mode .cm-s-default .cm-property {
    color: #9cdcfe !important;
}

body.dark-mode .cm-s-default .cm-atom {
    color: #d19a66 !important;
}

body.dark-mode .cm-s-default .cm-comment {
    color: #6a9955 !important;
}

body.dark-mode .cm-s-default .cm-meta {
    color: #dcdcaa !important;
}

body.dark-mode .cm-s-default .cm-tag {
    color: #569cd6 !important;
}

body.dark-mode .cm-s-default .cm-attribute {
    color: #9cdcfe !important;
}

body.dark-mode .cm-s-default .cm-variable {
    color: #9cdcfe !important;
}

body.dark-mode .cm-s-default .cm-variable-2 {
    color: #4ec9b0 !important;
}

body.dark-mode .cm-s-default .cm-def {
    color: #dcdcaa !important;
}

body.dark-mode .CodeMirror-cursor {
    border-left: 1px solid #f0f0f0 !important;
}

/* Lint markers for both light and dark mode */
.CodeMirror-lint-marker-error, .CodeMirror-lint-message-error {
    background-image: url('data:image/svg+xml;base64,PHN2ZyB4bWxucz0iaHR0cDovL3d3dy53My5vcmcvMjAwMC9zdmciIHZpZXdCb3g9IjAgMCAyNCAyNCIgd2lkdGg9IjE2IiBoZWlnaHQ9IjE2IiBmaWxsPSJyZWQiPjxwYXRoIGQ9Ik0xMS45OTMgMi4wMDFhMTAgMTAgMCAwMC03LjA3MyAyLjkyOEExMCAxMCAwIDAwMS45OTIgMTIuMDAxYTEwIDEwIDAgMDAyLjkyOCA3LjA3MiAxMCAxMCAwIDAwNy4wNzMgMi45MjkgMTAgMTAgMCAwMDcuMDczLTIuOTMgMTAgMTAgMCAwMDIuOTI4LTcuMDcxIDEwIDEwIDAgMDAtMi45MjgtNy4wNzIgMTAgMTAgMCAwMC03LjA3My0yLjkyOHptMCA0bC4yMzIuMDAzYy41MjUuMDEzLjk5NC4zMzQgMS4yLjgyNWwuMDQuMTAzTDE2LjM0NSAxNWExLjUgMS41IDAgMDEtMi44NS45NDVsLS4wMzItLjFMMTIgMTIuNzYzIDguNTM3IDE1LjgybC0uMDk2LjA4YTEuNSAxLjUgMCAwMS0xLjgxLjEwNmwtLjEwMi0uMDgxYTEuNSAxLjUgMCAwMS0uMTA4LTEuODA2bC4wOC0uMTA0TDkuNCA3Ljk0NWwuMDgxLS4xMjVjLjIzMS0uMzE2LjYxNi0uNTE2IDEuMDM3LS4wMTZsLjA5Mi4wODMuMDc4LjA5My4wOTcuMTM2LjA0OC4wODUuMTYuMDMyeloiLz48L3N2Zz4=');
    background-position: center;
    background-repeat: no-repeat;
}

.CodeMirror-lint-tooltip {
    border: 1px solid #ccc;
    border-radius: 4px;
    background-color: white;
    z-index: 10000;
    max-width: 600px;
    overflow: hidden;
    white-space: pre-wrap;
    padding: 8px;
    box-shadow: 0 2px 10px rgba(0, 0, 0, 0.2);
    color: #333;
}

body.dark-mode .CodeMirror-lint-tooltip {
    background-color: #2d2d2d;
    color: #f0f0f0;
    border-color: #444;
}

.CodeMirror-lint-marker-error:hover {
    cursor: pointer;
}

.CodeMirror-lint-line-error {
    background-color: rgba(255, 0, 0, 0.1);
}

body.dark-mode .CodeMirror-lint-line-error {
    background-color: rgba(255, 0, 0, 0.2);
}

body.dark-mode .message.success {
    background-color: #1e3f20;
    color: #7bc97d;
    border-color: #2d5a2f;
}

body.dark-mode .message.error {
    background-color: #3f1e1e;
    color: #f5c6cb;
    border-color: #5a2d2d;
}

body.dark-mode .save-button:disabled {
    background-color: #444444 !important;
    color: #777777 !important;
    border: 2px solid #555555 !important;
}

body.dark-mode .revert-button {
    background-color: #c62828;
    color: white;
    border: none;
}

body.dark-mode .revert-button:hover {
    background-color: #b71c1c;
}

body.dark-mode .revert-button:disabled {
    background-color: #444444 !important;
    color: #777777 !important;
    border: 2px solid #555555 !important;
}
</style>

<div class="editor-container">
    <div class="editor-header">
        <h2>Apps.yaml Editor</h2>
        <div id="lintStatus" style="margin-top: 8px;"></div>
"""

        text += """
    </div>

    <form id="editorForm" class="editor-form" method="post" action="./apps_editor">
        <!-- We use a regular textarea that CodeMirror will replace -->
        <textarea class="editor-textarea" name="apps_content" id="appsContent" placeholder="Loading apps.yaml content...">"""

        # Escape the content for HTML

        text += html_module.escape(apps_yaml_content)

        text += """</textarea>

        <div class="editor-controls">
            <button type="submit" class="save-button" id="saveButton" title="Click to save changes">Save</button>
            <button type="button" class="revert-button" id="revertButton" title="Discard changes and reload from disk">Revert</button>
            <span id="saveStatus"></span>
        </div>
    </form>

    <div id="messageContainer">"""

        # Show success message if present
        if success_message:
            text += f'<div class="message success" style="display: block;">{html_module.escape(success_message)}</div>'

        # Show error message if present (from URL or file reading)
        display_error = error_message or file_error
        if display_error:
            text += f'<div class="message error" style="display: block;">{html_module.escape(display_error)}</div>'

        text += """    </div>
</div>

<script>
let isSubmitting = false;
let editor; // CodeMirror instance

document.getElementById('editorForm').addEventListener('submit', function(e) {
    e.preventDefault(); // Always prevent default initially

    if (isSubmitting) {
        return;
    }

    // Get the current content and validate it
    const content = editor ? editor.getValue() : document.getElementById('appsContent').value;
    let hasYamlError = false;

    try {
        // Only validate if content exists and isn't empty
        if (content && content.trim()) {
            jsyaml.load(content);
        }
    } catch (e) {
        console.log('YAML validation error during form submit:', e.message);
        hasYamlError = true;
    }

    // Safety check - don't allow submission if there are YAML errors
    if (hasYamlError) {
        showMessage("Cannot save while there are YAML syntax errors. Please fix the errors first.", "error");
        return;
    }

    // Show confirmation popup
    const confirmed = confirm("Warning: Saving changes will restart Predbat. Are you sure you want to continue?");

    if (!confirmed) {
        return; // User cancelled the save
    }

    // Update the hidden textarea with CodeMirror content before submission
    if (editor) {
        document.getElementById('appsContent').value = editor.getValue();
    }

    isSubmitting = true;
    const saveButton = document.getElementById('saveButton');
    const saveStatus = document.getElementById('saveStatus');

    saveButton.disabled = true;
    saveButton.textContent = 'Saving...';
    saveStatus.textContent = 'Please wait...';

    // Clear stored content as we're saving now
    localStorage.removeItem('appsYamlContent');

    // Submit the form programmatically
    this.submit();
});

// Show messages
function showMessage(message, type = 'success') {
    const messageContainer = document.getElementById('messageContainer');
    const messageDiv = document.createElement('div');
    messageDiv.className = `message ${type}`;
    messageDiv.style.display = 'block';
    messageDiv.textContent = message;

    messageContainer.innerHTML = '';
    messageContainer.appendChild(messageDiv);

    // Auto-hide success messages after 5 seconds
    if (type === 'success') {
        setTimeout(() => {
            messageDiv.style.display = 'none';
        }, 5000);
    }
}

// Function to update button states based on content changes and validation
function updateButtonStates(saveButton, revertButton, content, hasError = false) {
    if (!saveButton && !revertButton) return;

    const isDarkMode = document.body.classList.contains('dark-mode');
    const hasChanged = content !== window.originalContent;

    // Update Save button
    if (saveButton) {
        // First set the disabled property, which is crucial for behavior
        const shouldDisableSave = hasError || !hasChanged;
        saveButton.disabled = shouldDisableSave;

        // Update tooltip
        if (hasError) {
            saveButton.title = 'Fix YAML errors before saving';
        } else {
            saveButton.title = hasChanged ? 'Save changes' : 'No changes to save';
        }

        // Apply styling - ensure disabled style gets applied correctly
        if (shouldDisableSave) {
            // Disabled styling
            saveButton.style.backgroundColor = isDarkMode ? '#444444' : '#cccccc';
            saveButton.style.color = isDarkMode ? '#777777' : '#888888';
            saveButton.style.border = `2px solid ${isDarkMode ? '#555555' : '#bbbbbb'}`;
        } else {
            // Enabled styling
            saveButton.style.backgroundColor = '#4CAF50';
            saveButton.style.color = 'white';
            saveButton.style.border = 'none';
        }
    }

    // Update Revert button - always enable if content changed, regardless of errors
    if (revertButton) {
        // First set the disabled property
        const shouldDisableRevert = !hasChanged;
        revertButton.disabled = shouldDisableRevert;
        revertButton.title = hasChanged ? 'Discard changes and reload from disk' : 'No changes to revert';

        // Apply styling - ensure disabled style gets applied correctly
        if (shouldDisableRevert) {
            // Disabled styling
            revertButton.style.backgroundColor = isDarkMode ? '#444444' : '#cccccc';
            revertButton.style.color = isDarkMode ? '#777777' : '#888888';
            revertButton.style.border = `2px solid ${isDarkMode ? '#555555' : '#bbbbbb'}`;
        } else {
            // Enabled styling
            revertButton.style.backgroundColor = '#4CAF50';
            revertButton.style.color = 'white';
            revertButton.style.border = 'none';
        }
    }
}

// Custom YAML linter using js-yaml
CodeMirror.registerHelper("lint", "yaml", function(text) {
    const found = [];
    if (!text.trim()) {
        return found; // Return empty array for empty text to avoid false errors
    }

    try {
        jsyaml.load(text);
    } catch (e) {
        // Convert js-yaml error to CodeMirror lint format
        const line = e.mark && e.mark.line ? e.mark.line : 0;
        const ch = e.mark && e.mark.column ? e.mark.column : 0;
        found.push({
            from: CodeMirror.Pos(line, ch),
            to: CodeMirror.Pos(line, ch + 1),
            message: e.message,
            severity: "error"
        });
    }

    // Return the array of found issues
    return found;
});

// Initialize CodeMirror and handle dark mode
function initializeCodeMirror() {
    const textarea = document.getElementById('appsContent');

    if (!textarea) return;

    const isDarkMode = document.body.classList.contains('dark-mode');

    // Check if we have unsaved content in localStorage
    const savedContent = localStorage.getItem('appsYamlContent');

    // Store the original content for change comparison
    window.originalContent = textarea.value;

    // If we have saved content and the textarea is empty or the saved content differs from current
    if (savedContent && (!textarea.value.trim() || savedContent !== textarea.value)) {
        // Always load the saved content automatically
        textarea.value = savedContent;
        console.log('Automatically restored content from localStorage');
    }

    // Create CodeMirror instance
    editor = CodeMirror.fromTextArea(textarea, {
        mode: 'yaml',
        theme: isDarkMode ? 'monokai' : 'default', // Use default theme for light mode (pure white background)
        lineNumbers: true,
        indentUnit: 2,
        smartIndent: true,
        tabSize: 2,
        indentWithTabs: false,
        lineWrapping: false,
        gutters: ['CodeMirror-linenumbers', 'CodeMirror-lint-markers'],
        lint: {
            getAnnotations: CodeMirror.helpers.lint.yaml,
            lintOnChange: true,
            delay: 300 // Reduced delay for faster feedback
        },
        autofocus: true,
        extraKeys: {
            'Tab': function(cm) {
                if (cm.somethingSelected()) {
                    cm.indentSelection('add');
                } else {
                    cm.replaceSelection('  ', 'end', '+input');
                }
            },
            'Ctrl-Space': 'autocomplete'
        }
    });

    // Manually validate YAML when editor is ready
    editor.on('change', function() {
        // Get the content and buttons
        const content = editor.getValue();
        const saveButton = document.getElementById('saveButton');
        const revertButton = document.getElementById('revertButton');
        let isValid = true;

        try {
            // Parse YAML to check for errors
            if (content.trim()) {
                jsyaml.load(content);
            }
        } catch (e) {
            isValid = false;
            console.log('YAML validation error in change handler:', e.message);
        }

        // Update button states based on YAML validation result
        updateButtonStates(saveButton, revertButton, content, !isValid);
        console.log('Button states updated by change handler, YAML valid:', isValid);

        // Save content to localStorage whenever it changes
        localStorage.setItem('appsYamlContent', content);
        console.log('Content saved to localStorage');
    });

    // Make CodeMirror fill the available space
    editor.setSize('100%', '100%');

    // Add custom CSS to make CodeMirror fill its container properly
    const cmElement = editor.getWrapperElement();
    cmElement.style.flex = '1';
    cmElement.style.minHeight = '0';
    cmElement.style.height = 'auto';

    // Set up the lint status display
    const lintStatusEl = document.getElementById('lintStatus');
    if (lintStatusEl) {
        // Update lint status when linting is done
        editor.on('lint', (errors) => {
            console.log('Lint event fired:', errors ? errors.length : 0, 'errors found');
            const saveButton = document.getElementById('saveButton');

            // Make a direct validation attempt as backup
            let isValid = true;
            try {
                const content = editor.getValue();
                if (content && content.trim()) {
                    jsyaml.load(content);
                }
            } catch (e) {
                console.log('Manual YAML validation error during lint event:', e.message);
                isValid = false;
            }

            const content = editor.getValue();
            const revertButton = document.getElementById('revertButton');
            const hasErrors = (errors && errors.length > 0) || !isValid;

            if (hasErrors) {
                lintStatusEl.innerHTML = `<div style="color: #d32f2f; padding: 5px; border-radius: 4px; background-color: ${isDarkMode ? '#3f1e1e' : '#fff0f0'}; border: 1px solid #d32f2f;">
                    <strong>⚠️ Found ${errors ? errors.length : 'syntax'} YAML ${errors && errors.length === 1 ? 'error' : 'errors'}</strong>
                    <p style="margin: 5px 0 0 0; font-size: 14px;">Hover over the red markers in the editor gutter to see details.</p>
                </div>`;

                // Update button states with error flag
                updateButtonStates(saveButton, revertButton, content, true);
                console.log('Button states updated by lint event (with errors)');
            } else {
                // Clear the lint status when syntax is valid
                lintStatusEl.innerHTML = '';

                // Update button states with no error flag
                updateButtonStates(saveButton, revertButton, content, false);
                console.log('Button states updated by lint event (no errors)');
            }
        });

        // Initial lint after a short delay to ensure editor is fully loaded
        setTimeout(() => {
            // Perform the lint
            editor.performLint();

            // Manually check and enable the button if there are no errors
            // This is a fallback in case the lint event doesn't fire correctly
            setTimeout(() => {
                const saveButton = document.getElementById('saveButton');
                const revertButton = document.getElementById('revertButton');
                try {
                    const content = editor.getValue();
                    let isValidYaml = true;

                    // Only validate if we have content
                    if (content && content.trim()) {
                        try {
                            jsyaml.load(content);
                        } catch (e) {
                            isValidYaml = false;
                            console.log('YAML validation error in initialization:', e.message);
                        }

                        // Update button states based on content validity
                        updateButtonStates(saveButton, revertButton, content, !isValidYaml);
                        console.log('Button states updated by initial validation');

                        // Also clear the lint status if it exists and YAML is valid
                        if (lintStatusEl && isValidYaml) {
                            lintStatusEl.innerHTML = '';
                        }
                    } else {
                        // Empty content is considered valid
                        updateButtonStates(saveButton, revertButton, content, false);
                        console.log('Button states updated for empty content');
                    }
                } catch (e) {
                    // Something went wrong, keep the save button disabled but enable revert if changed
                    console.log('Error during initialization button state update:', e.message);

                    const content = editor.getValue();
                    updateButtonStates(saveButton, revertButton, content, true);
                }
            }, 300);
        }, 800);
    }

    // Apply dark mode if needed
    if (isDarkMode) {
        // Make sure the CodeMirror editor has proper dark mode styling
        const cmElement = editor.getWrapperElement();
        cmElement.style.backgroundColor = '#2d2d2d';

        // Style the gutters
        const gutters = document.querySelectorAll('.CodeMirror-gutters');
        gutters.forEach(gutter => {
            gutter.style.backgroundColor = '#2d2d2d';
            gutter.style.borderRight = '1px solid #444';
        });

        // Force a refresh to ensure all styles are applied properly
        editor.refresh();
    }
}

// Handle page load
document.addEventListener('DOMContentLoaded', function() {
    const textarea = document.getElementById('appsContent');
    if (textarea && textarea.value.trim() === '') {
        textarea.placeholder = 'apps.yaml content could not be loaded';
    }

    // Initialize CodeMirror
    initializeCodeMirror();

    // Handle Revert button click
    document.getElementById('revertButton').addEventListener('click', function() {
        if (confirm('This will discard all your unsaved changes and reload the file from disk. Are you sure?')) {
            // Remove saved content from localStorage
            localStorage.removeItem('appsYamlContent');

            // Reload the page to get fresh content from disk
            window.location.reload();
        }
    });

    // Add a direct listener to ensure the button gets enabled
    // This is a final fallback in case other methods fail
    setTimeout(() => {
        const saveButton = document.getElementById('saveButton');
        const revertButton = document.getElementById('revertButton');

        if (editor) {
            // Force a final validation check
            try {
                const content = editor.getValue();
                const hasChanged = content !== window.originalContent;

                // Check YAML validity
                let isValid = true;
                if (content && content.trim()) {
                    try {
                        jsyaml.load(content);
                    } catch (e) {
                        isValid = false;
                        console.log('YAML validation error in DOMContentLoaded final check:', e.message);
                    }
                }

                // Update buttons states consistently
                updateButtonStates(saveButton, revertButton, content, !isValid);
                console.log('Button states updated by DOMContentLoaded final check, YAML valid:', isValid);

            } catch (e) {
                console.log('YAML validation error in DOMContentLoaded:', e.message);
                // We already know there's an error, but we won't disable the button here
                // as that should be handled by the lint event
            }

            // Manual override for debugging: add a global function to force-enable the button
            window.enableSaveButton = function() {
                const saveButton = document.getElementById('saveButton');
                const revertButton = document.getElementById('revertButton');
                if (saveButton) {
                    // Force enable the save button for debugging purposes by treating content as changed and valid
                    const content = editor ? editor.getValue() : '';
                    updateButtonStates(saveButton, revertButton, content, false);
                }
            };
        }
    }, 2000); // Wait longer for everything to initialize

    // Add a listener for dark mode toggle
    window.addEventListener('storage', function(e) {
        if (e.key === 'darkMode') {
            if (editor) {
                const isDarkMode = localStorage.getItem('darkMode') === 'true';
                editor.setOption('theme', isDarkMode ? 'monokai' : 'default');

                // Update the editor's wrapper element styling
                const cmElement = editor.getWrapperElement();

                if (isDarkMode) {
                    cmElement.style.backgroundColor = '#2d2d2d';

                    // Style the gutters
                    const gutters = document.querySelectorAll('.CodeMirror-gutters');
                    gutters.forEach(gutter => {
                        gutter.style.backgroundColor = '#2d2d2d';
                        gutter.style.borderRight = '1px solid #444';
                    });

                    // Re-style any lint tooltips that might be open
                    const tooltips = document.querySelectorAll('.CodeMirror-lint-tooltip');
                    tooltips.forEach(tooltip => {
                        tooltip.style.backgroundColor = '#2d2d2d';
                        tooltip.style.color = '#f0f0f0';
                        tooltip.style.borderColor = '#444';
                    });
                } else {
                    cmElement.style.backgroundColor = '#ffffff';

                    // Style the gutters
                    const gutters = document.querySelectorAll('.CodeMirror-gutters');
                    gutters.forEach(gutter => {
                        gutter.style.backgroundColor = '#f8f8f8';
                        gutter.style.borderRight = '1px solid #ddd';
                    });

                    // Re-style any lint tooltips that might be open
                    const tooltips = document.querySelectorAll('.CodeMirror-lint-tooltip');
                    tooltips.forEach(tooltip => {
                        tooltip.style.backgroundColor = '#ffffff';
                        tooltip.style.color = '#333';
                        tooltip.style.borderColor = '#ccc';
                    });
                }

                // Re-run the linter
                editor.performLint();

                // Force a refresh to ensure all styles are applied properly
                editor.refresh();
            }
        }
    });
});
</script>

</div>"""

        return web.Response(content_type="text/html", text=text)

    async def html_apps_editor_post(self, request):
        """
        Handle POST request for apps.yaml editor - save the file
        """
        try:
            postdata = await request.post()
            apps_content = postdata.get("apps_content", "")

            # Remove dos line endings
            apps_content = apps_content.replace("\r\n", "\n").replace("\r", "\n")

            # Find the apps.yaml file path
            apps_yaml_path = "apps.yaml"
            # Create backup
            backup_path = "apps.yaml.backup"
            shutil.copy2(apps_yaml_path, backup_path)

            # Save the new content
            with open(apps_yaml_path, "w") as f:
                f.write(apps_content)

            self.log(f"Apps.yaml successfully saved to {apps_yaml_path}")
            if backup_path:
                self.log(f"Backup created at {backup_path}")

            # Redirect back to editor with success message
            import urllib.parse

            success_message = f"Apps.yaml saved successfully. Backup created at {backup_path}."
            encoded_message = urllib.parse.quote(success_message)
            raise web.HTTPFound(f"./apps_editor?success={encoded_message}")

        except web.HTTPFound:
            raise  # Re-raise HTTP redirects
        except Exception as e:
            error_msg = f"Failed to save apps.yaml: {str(e)}"
            self.log(f"ERROR: {error_msg}")
            import urllib.parse

            encoded_error = urllib.parse.quote(error_msg)
            raise web.HTTPFound(f"./apps_editor?error={encoded_error}")

    async def html_default(self, request):
        """
        Redirect to the default page
        """
        return web.HTTPFound(self.default_page)

    def get_menu_html(self, calculating=False):
        """
        Return the Predbat Menu page as HTML
        """
        text = ""
        # Check if there are configuration errors
        config_warning = ""
        if self.base.arg_errors:
            config_warning = '<span style="color: #ffcc00; margin-left: 5px;">&#9888;</span>'

        # Define status icon based on calculating state
        status_icon = ""
        if calculating:
            status_icon = '<span class="mdi mdi-sync mdi-spin calculating-icon" style="color: #4CAF50; font-size: 24px; margin-left: 10px; margin-right: 10px;" title="Calculation in progress..."></span>'
        else:
            status_icon = '<span class="mdi mdi-check-circle idle-icon" style="color: #4CAF50; font-size: 24px; margin-left: 10px; margin-right: 10px;" title="System idle"></span>'

        text += (
            """
<style>
.menu-bar {
    background-color: #ffffff;
    overflow-x: auto; /* Enable horizontal scrolling */
    white-space: nowrap; /* Prevent menu items from wrapping */
    display: flex;
    align-items: center;
    border-bottom: 1px solid #ddd;
    -webkit-overflow-scrolling: touch; /* Smooth scrolling on iOS */
    scrollbar-width: thin; /* Firefox */
    scrollbar-color: #4CAF50 #f0f0f0; /* Firefox */
    position: fixed; /* Change from sticky to fixed */
    top: 0; /* Stick to the top */
    left: 0; /* Ensure it starts from the left edge */
    right: 0; /* Ensure it extends to the right edge */
    width: 100%; /* Make sure it spans the full width */
    z-index: 1000; /* Ensure it's above other content */
    box-shadow: 0 2px 5px rgba(0, 0, 0, 0.1); /* Add subtle shadow for visual separation */
}

/* Add padding to body to prevent content from hiding under fixed header */
body {
    padding-top: 65px; /* Increased padding to account for the fixed menu height */
}

.menu-bar .logo {
    display: flex;
    align-items: center;
    padding: 0 16px;
    min-width: fit-content; /* Prevent logo from shrinking */
}

.menu-bar .logo img {
    height: 40px;
    margin-right: 10px;
}

.menu-bar .logo-text {
    font-size: 24px;
    font-weight: bold;
    color: #333;
    white-space: nowrap;
}

.menu-bar a {
    color: #333;
    text-align: center;
    padding: 14px 16px;
    text-decoration: none;
    font-size: 16px;
    display: flex;
    align-items: center;
    white-space: nowrap;
    flex-shrink: 0; /* Prevent items from shrinking */
}



.menu-bar a:hover {
    background-color: #f0f0f0;
    color: #4CAF50;
}

.menu-bar a.active {
    background-color: #4CAF50;
    color: white;
}

.dark-mode-toggle {
    margin-left: auto;
    padding: 14px 16px;
    flex-shrink: 0; /* Prevent from shrinking */
}

.dark-mode-toggle button {
    background-color: #f0f0f0;
    color: #333;
    border: 1px solid #ddd;
    padding: 8px 12px;
    border-radius: 4px;
    cursor: pointer;
    white-space: nowrap;
}

.dark-mode-toggle button:hover {
    background-color: #e0e0e0;
}

/* Dark mode menu styles */
body.dark-mode .menu-bar {
    background-color: #1e1e1e;
    border-bottom: 1px solid #333;
    scrollbar-color: #4CAF50 #333; /* Firefox */
}

body.dark-mode .menu-bar::-webkit-scrollbar-track {
    background: #333;
}

body.dark-mode .menu-bar .logo-text {
    color: white;
}

body.dark-mode .menu-bar a {
    color: white;
}

body.dark-mode .menu-bar a:hover {
    background-color: #2c652f;
    color: white;
}

body.dark-mode .menu-bar a.active {
    background-color: #4CAF50;
    color: white;
}

body.dark-mode .calculating-icon {
    color: #6CFF72 !important;
}

body.dark-mode .idle-icon {
    color: #6CFF72 !important;
}

body.dark-mode .dark-mode-toggle button {
    background-color: #444;
    color: #e0e0e0;
    border-color: #555;
}

body.dark-mode .dark-mode-toggle button:hover {
    background-color: #666;
}
</style>

<script>
// Add viewport meta tag if it doesn't exist
if (!document.querySelector('meta[name="viewport"]')) {
    const meta = document.createElement('meta');
    meta.name = 'viewport';
    meta.content = 'width=device-width, initial-scale=1, maximum-scale=1';
    document.head.appendChild(meta);
}

// Store the active menu item in session storage
function storeActiveMenuItem(path) {
    localStorage.setItem('activeMenuItem', path);
}

// Function to set the active menu item
function setActiveMenuItem() {
    // Get all menu links
    const menuLinks = document.querySelectorAll('.menu-bar a');

    // Get current page path from window location
    let currentPath = window.location.pathname;

    // Handle paths with trailing slash
    if (currentPath.endsWith('/')) {
        currentPath = currentPath.slice(0, -1);
    }

    // Default page from server if nothing else matches
    const defaultPage = '"""
            + self.default_page
            + """';

    // First try to get the active page from session storage (in case of resize or direct navigation)
    const storedActivePage = localStorage.getItem('activeMenuItem');

    let currentPage = currentPath;

    // If the current page is the root, check if we have a stored page
    if (currentPath === '' || currentPath === '/') {
        if (storedActivePage) {
            currentPage = storedActivePage;
        } else {
            currentPage = defaultPage;
        }
    } else {
        // Store the current page for future reference
        localStorage.setItem('activeMenuItem', currentPage);
    }

    let activeFound = false;

    // Remove active class from all links
    menuLinks.forEach(link => {
        link.classList.remove('active');

        // Check if this link's href matches the current page
        const linkPath = new URL(link.href).pathname;

        // Ensure we're comparing cleanly
        const cleanLinkPath = linkPath.endsWith('/') ? linkPath.slice(0, -1) : linkPath;
        const cleanCurrentPage = currentPage.endsWith('/') ? currentPage.slice(0, -1) : currentPage;

        // Match either the exact path or paths with a leading ./
        // (since server-side our paths often have ./ prefix)
        if (cleanCurrentPage === cleanLinkPath ||
            cleanLinkPath.endsWith(cleanCurrentPage) ||
            cleanCurrentPage.endsWith(cleanLinkPath)) {
            link.classList.add('active');
            activeFound = true;
        }
    });

    // If no active item was found, set default
    if (!activeFound && menuLinks.length > 0) {
        const defaultLink = menuLinks[0]; // Set first menu item as default
        defaultLink.classList.add('active');
        storeActiveMenuItem(new URL(defaultLink.href).pathname);
    }

    // Scroll active item into view
    const activeItem = document.querySelector('.menu-bar a.active');
    if (activeItem) {
        // Scroll with a slight offset to make it more visible
        const menuBar = document.querySelector('.menu-bar');
        const activeItemLeft = activeItem.offsetLeft;
        const menuBarWidth = menuBar.clientWidth;
        menuBar.scrollLeft = activeItemLeft - menuBarWidth / 2 + activeItem.clientWidth / 2;
    }
}

// Initialize menu on page load
document.addEventListener("DOMContentLoaded", function() {
    setActiveMenuItem();

    // For each menu item, add click handler to set it as active
    const menuLinks = document.querySelectorAll('.menu-bar a');
    menuLinks.forEach(link => {
        link.addEventListener('click', function(e) {
            // Don't override external links (like Docs)
            if (!this.href.includes(window.location.hostname)) {
                return;
            }

            // Remove active class from all links
            menuLinks.forEach(l => l.classList.remove('active'));

            // Add active class to clicked link
            this.classList.add('active');

            // Store the clicked menu item path
            storeActiveMenuItem(new URL(this.href).pathname);
        });
    });
});

// Additional window.onload handler for other functionality
const originalOnLoad = window.onload;
window.onload = function() {
    // Call the original onload function if it exists
    if (typeof originalOnLoad === 'function') {
        originalOnLoad();
    }
    applyDarkMode();
};

// Handle window resize without losing active menu item
window.addEventListener('resize', function() {
    // Don't reload the page, just make sure the active menu item is visible
    setTimeout(function() {
        const activeItem = document.querySelector('.menu-bar a.active');
        if (activeItem) {
            const menuBar = document.querySelector('.menu-bar');
            const activeItemLeft = activeItem.offsetLeft;
            const menuBarWidth = menuBar.clientWidth;
            menuBar.scrollLeft = activeItemLeft - menuBarWidth / 2 + activeItem.clientWidth / 2;
        }
    }, 100);
});
</script>

<div class="menu-bar">
    <div class="logo">
        <img id="logo-image"
             src="https://raw.githubusercontent.com/springfall2008/batpred/refs/heads/main/docs/images/bat_logo_light.png"
             data-light-src="https://raw.githubusercontent.com/springfall2008/batpred/refs/heads/main/docs/images/bat_logo_light.png"
             data-dark-src="https://raw.githubusercontent.com/springfall2008/batpred/refs/heads/main/docs/images/bat_logo_dark.png"
             alt="Predbat Logo"
             onclick="flyBat()"
             style="cursor: pointer;"
        >
        """
            + status_icon
            + """
        <div class="battery-wrapper">
            """
            + self.get_battery_status_icon()
            + """
        </div>
    </div>
    <a href='./dash'>Dash</a>
    <a href='./plan'>Plan</a>
    <a href='./entity'>Entities</a>
    <a href='./charts'>Charts</a>
    <a href='./config'>Config"""
            + config_warning
            + """</a>
    <a href='./apps'>Apps</a>
    <a href='./apps_editor'>Editor</a>
    <a href='./log'>Log</a>
    <a href='./compare'>Compare</a>
    <a href='https://springfall2008.github.io/batpred/'>Docs</a>
    <div class="dark-mode-toggle">
        """
            + THIS_VERSION
            + """
        <button onclick="toggleDarkMode()">Toggle Dark Mode</button>
    </div>
</div>
"""
        )
        return text

    def get_grid_power_icon(self):
        """
        Returns a visual indicator showing if the grid is importing or exporting power
        """
        if not self.base.dashboard_index:
            return ""

        power = self.base.grid_power
        if power >= 10:
            icon_text = "transmission-tower-export"
        elif power <= -10:
            icon_text = "transmission-tower-import"
        else:
            icon_text = "transmission-tower-outline"

        text = '<span class="mdi mdi-{}"></span>'.format(icon_text)
        text += str(dp0(power)) + " W"

        return text

    def get_battery_power_icon(self):
        """
        Returns a visual indicator showing if the battery is charging or discharging
        """
        if not self.base.dashboard_index:
            return ""

        power = self.base.battery_power
        if power >= 10:
            icon_text = "battery-arrow-down"
        elif power <= -10:
            icon_text = "battery-arrow-up"
        else:
            icon_text = "battery-outline"

        text = '<span class="mdi mdi-{}"></span>'.format(icon_text)
        text += str(dp0(power)) + " W"

        return text

    def get_pv_power_icon(self):
        """
        Returns a visual indicator showing if the PV is producing power
        """
        if not self.base.dashboard_index:
            return ""

        power = self.base.pv_power
        if power > 0:
            icon_text = "solar-power"
        else:
            icon_text = "solar-power-outline"

        text = '<span class="mdi mdi-{}"></span>'.format(icon_text)
        text += str(dp0(power)) + " W"

        return text

    def get_battery_status_icon(self):
        """
        Returns a visual indicator showing if the battery is charging or exporting
        """
        if not self.base.dashboard_index:
            return '<span class="mdi mdi-battery-sync"></span>'

        percent = calc_percent_limit(self.base.soc_kw, self.base.soc_max)
        percent_rounded_to_nearest_10 = round(float(percent) / 10) * 10
        if self.base.isCharging:
            if percent_rounded_to_nearest_10 == 0:
                icon_text = "battery-charging-outline"
            else:
                icon_text = "battery-charging-{}".format(percent_rounded_to_nearest_10)
        else:
            if percent_rounded_to_nearest_10 == 0:
                icon_text = "battery-outline"
            elif percent_rounded_to_nearest_10 == 100:
                icon_text = "battery"
            else:
                icon_text = "battery-{}".format(percent_rounded_to_nearest_10)

        text = '<span class="mdi mdi-{}"></span>'.format(icon_text)
        text += str(dp2(percent)) + "%"

        if self.base.isExporting:
            text += '<span class="mdi mdi-transmission-tower-export"></span>'
        return text

    async def html_api_login(self, request):
        try:
            data = await request.json()
        except Exception:
            return web.json_response({"error": "Invalid JSON body"}, status=400)

        token = data.get("token")
        redirect_url = data.get("redirect", "/")

        if not token:
            return web.json_response({"error": "Missing 'token'"}, status=400)

        # Extract domain from Host header
        host = request.headers.get("Host", "")
        domain = host.split(":")[0]  # Remove port if present

        if not domain:
            return web.json_response({"error": "Could not determine request domain"}, status=400)

        response = web.HTTPFound(location=redirect_url)
        response.set_cookie(name="access-token", value=token, path="/", domain=domain, secure=True, httponly=True, samesite="Lax", max_age=60 * 60 * 24 * 7)  # 7 days

        return response

    def get_override_time_from_string(self, time_str):
        """
        Convert a time string like "Sun 13:00" into a datetime object
        """
        now_utc = self.base.now_utc
        # Parse the time string into a datetime object
        # Format is Sun 13:00
        try:
            override_time = datetime.strptime(time_str, "%a %H:%M")
        except ValueError:
            override_time = now_utc

        # Convert day of week text to a number (0=Monday, 6=Sunday)
        day_of_week_text = time_str.split()[0].lower()
        day_of_week = DAY_OF_WEEK_MAP.get(day_of_week_text, 0)
        day_of_week_today = now_utc.weekday()

        override_time = now_utc.replace(hour=override_time.hour, minute=override_time.minute, second=0, microsecond=0)
        add_days = day_of_week - day_of_week_today
        if add_days < 0:
            add_days += 7
        override_time += timedelta(days=add_days)
        return override_time

    async def html_plan_override(self, request):
        """
        Handle POST request for plan overrides
        """
        try:
            # Parse form data
            data = await request.post()
            time_str = data.get("time")
            action = data.get("action")

            # Log the override request
            self.log(f"Plan override requested: {action} at {time_str}")

            # Validate inputs
            if not time_str or not action:
                return web.json_response({"success": False, "message": "Missing required parameters"}, status=400)

            now_utc = self.base.now_utc
            override_time = self.get_override_time_from_string(time_str)

            minutes_from_now = (override_time - now_utc).total_seconds() / 60
            if minutes_from_now >= 17 * 60:
                return web.json_response({"success": False, "message": "Override time must be within 17 hours from now."}, status=400)

            selection_option = "{}".format(override_time.strftime("%H:%M:%S"))
            clear_option = "[{}]".format(override_time.strftime("%H:%M:%S"))
            if action == "Clear":
                await self.base.async_manual_select("manual_demand", selection_option)
                await self.base.async_manual_select("manual_demand", clear_option)
            else:
                if action == "Manual Demand":
                    await self.base.async_manual_select("manual_demand", selection_option)
                elif action == "Manual Charge":
                    await self.base.async_manual_select("manual_charge", selection_option)
                elif action == "Manual Export":
                    await self.base.async_manual_select("manual_export", selection_option)
                elif action == "Manual Freeze Charge":
                    await self.base.async_manual_select("manual_freeze_charge", selection_option)
                elif action == "Manual Freeze Export":
                    await self.base.async_manual_select("manual_freeze_export", selection_option)
                else:
                    return web.json_response({"success": False, "message": "Unknown action"}, status=400)

            # Refresh plan
            self.base.update_pending = True
            self.base.plan_valid = False

            # Return html plan again
            return web.json_response({"success": True}, status=200)

        except Exception as e:
            self.log(f"ERROR: Failed to process plan override: {str(e)}")
            return web.json_response({"success": False, "message": str(e)}, status=500)

    async def html_restart(self, request):
        """
        Handle restart request by setting fatal_error to trigger restart
        """
        try:
            self.log("Restart requested from web interface")
            self.base.fatal_error = True
            return web.json_response({"success": True, "message": "Restart initiated"})
        except Exception as e:
            self.log(f"ERROR: Failed to initiate restart: {str(e)}")
            return web.json_response({"success": False, "message": str(e)}, status=500)<|MERGE_RESOLUTION|>--- conflicted
+++ resolved
@@ -455,7 +455,6 @@
         # Editable Debug Enable field
         text += "<tr><td>Debug Enable</td><td>"
         text += f'<form style="display: inline;" method="post" action="./dash">'
-<<<<<<< HEAD
         toggle_class = "toggle-switch active" if debug_enable else "toggle-switch"
         text += f'<button class="{toggle_class}" type="button" onclick="toggleSwitch(this, \'debug_enable\')"></button>'
         text += '</form></td></tr>\n'
@@ -466,22 +465,6 @@
         toggle_class = "toggle-switch active" if read_only else "toggle-switch"
         text += f'<button class="{toggle_class}" type="button" onclick="toggleSwitch(this, \'set_read_only\')"></button>'
         text += '</form></td></tr>\n'
-=======
-        debug_checked = "checked" if debug_enable else ""
-        if debug_enable:
-            text += f'<input type="hidden" name="debug_enable" value="off">'
-        text += f'<input type="checkbox" name="debug_enable" value="on" class="dashboard-checkbox" {debug_checked} onchange="this.form.submit()">'
-        text += "</form></td></tr>\n"
-
-        # Editable Set Read Only field
-        text += "<tr><td>Set Read Only</td><td>"
-        text += f'<form style="display: inline;" method="post" action="./dash">'
-        readonly_checked = "checked" if read_only else ""
-        if read_only:
-            text += f'<input type="hidden" name="set_read_only" value="off">'
-        text += f'<input type="checkbox" name="set_read_only" value="on" class="dashboard-checkbox" {readonly_checked} onchange="this.form.submit()">'
-        text += "</form></td></tr>\n"
->>>>>>> 1e1e6ee6
         if self.base.arg_errors:
             count_errors = len(self.base.arg_errors)
             text += "<tr><td>Config</td><td bgcolor=#ff7777>apps.yaml has {} errors</td></tr>\n".format(count_errors)
@@ -4006,15 +3989,8 @@
                 if itemtype == "switch":
                     toggle_class = "toggle-switch active" if value else "toggle-switch"
                     text += f'<td><form style="display: inline;" method="post" action="./config">'
-<<<<<<< HEAD
                     text += f'<button class="{toggle_class}" type="button" onclick="toggleSwitch(this, \'{useid}\')"></button>'
                     text += f'</form></td>\n'
-=======
-                    if checked:
-                        text += f'<input type="hidden" name="{useid}" value="off">'
-                    text += f'<input type="checkbox" name="{useid}" value="on" class="dashboard-checkbox" {checked} onchange="saveFilterValue(); this.form.submit();">'
-                    text += f"</form></td>\n"
->>>>>>> 1e1e6ee6
                 elif itemtype == "input_number":
                     input_number_with_save = input_number.replace('onchange="javascript: this.form.submit();"', 'onchange="saveFilterValue(); this.form.submit();"')
                     text += "<td>{}</td>\n".format(input_number_with_save.format(useid, useid, value, item.get("min", 0), item.get("max", 100), item.get("step", 1)))
