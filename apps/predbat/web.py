--- conflicted
+++ resolved
@@ -1351,11 +1351,7 @@
 
         # Select the appropriate HTML plan based on the view
         if view == "yesterday":
-<<<<<<< HEAD
-            html_plan = self.base.get_state_wrapper(entity_id = self.prefix + ".cost_yesterday", attribute="html", default="<p>No yesterday plan available</p>")
-=======
             html_plan = self.base.get_state_wrapper(entity_id=self.prefix + ".cost_yesterday", attribute="html", default="<p>No yesterday plan available</p>")
->>>>>>> 76914494
             # Don't process buttons for yesterday view - just display the plan
             text += html_plan + "</body></html>\n"
             return web.Response(content_type="text/html", text=text)
@@ -1805,11 +1801,7 @@
         return await self.html_file_load("apps.yaml")
 
     async def html_debug_plan(self, request):
-<<<<<<< HEAD
-        html_plan = self.base.get_state_wrapper(entity_id = self.prefix + ".plan_html", attribute="html", default="<p>No plan available</p>")
-=======
         html_plan = self.base.get_state_wrapper(entity_id=self.prefix + ".plan_html", attribute="html", default="<p>No plan available</p>")
->>>>>>> 76914494
         if not html_plan:
             html_plan = None
         return await self.html_file("predbat_plan.html", html_plan)
