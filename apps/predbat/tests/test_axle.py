--- conflicted
+++ resolved
@@ -265,6 +265,7 @@
         with patch("asyncio.sleep") as mock_sleep:
             run_async(axle.fetch_axle_event())
 
+
             # Should only call once - no retries for non-200 status
             assert mock_sleep.call_count == 0, "Should not sleep on first failure with status code"
 
@@ -301,11 +302,7 @@
             run_async(axle.fetch_axle_event())
 
             # Should retry 3 times total
-<<<<<<< HEAD
             assert call_count[0] == 3, f"Should retry 3 times on ClientError, got {call_count[0]}"
-=======
-            assert mock_get.call_count == 3, "Should retry 3 times on RequestException"
->>>>>>> 491e1e94
 
             # Should sleep twice (between retries): 1s, 2s
             assert mock_sleep.call_count == 2, "Should sleep between retries"
@@ -334,23 +331,12 @@
     axle._now_utc = now
 
     # Mock API response - fail twice, then succeed
-<<<<<<< HEAD
     import aiohttp
 
     json_data = {"start_time": "2025-12-20T14:00:00Z", "end_time": "2025-12-20T16:00:00Z", "import_export": "export", "updated_at": "2025-12-20T13:45:00Z"}
 
     # Create sessions - first two raise exceptions, third succeeds
     call_count = [0]
-=======
-    import requests
-
-    mock_response = MagicMock()
-    mock_response.status_code = 200
-    mock_response.json.return_value = {"start_time": "2025-12-20T14:00:00Z", "end_time": "2025-12-20T16:00:00Z", "import_export": "export", "updated_at": "2025-12-20T13:45:00Z"}
-
-    # First two calls raise exception, third succeeds
-    side_effects = [requests.RequestException("Timeout"), requests.RequestException("Connection error"), mock_response]
->>>>>>> 491e1e94
 
     def get_session(*args, **kwargs):
         call_count[0] += 1
@@ -365,11 +351,7 @@
             run_async(axle.fetch_axle_event())
 
             # Should try 3 times total (2 failures, 1 success)
-<<<<<<< HEAD
             assert call_count[0] == 3, f"Should retry until success, got {call_count[0]} attempts"
-=======
-            assert mock_get.call_count == 3, "Should retry until success"
->>>>>>> 491e1e94
 
             # Should sleep twice (between first 2 failures)
             assert mock_sleep.call_count == 2, "Should sleep between retries"
