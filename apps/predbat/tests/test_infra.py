# -----------------------------------------------------------------------------
# Predbat Home Battery System
# Copyright Trefor Southwell 2025 - All Rights Reserved
# This application maybe used for personal use only and not for commercial use
# -----------------------------------------------------------------------------
# fmt off
# pylint: disable=consider-using-f-string
# pylint: disable=line-too-long
# pylint: disable=attribute-defined-outside-init

from datetime import datetime, timedelta
from prediction import wrapped_run_prediction_single, Prediction
<<<<<<< HEAD
try:
    import matplotlib.pyplot as plt
except ImportError:
    plt = None
try:
    import numpy as np
except ImportError:
    np = None
=======


>>>>>>> e3f61632
class DummyInverter:
    def __init__(self, log, inverter_id=0):
        self.soc_kw = 0
        self.soc_max = 100
        self.soc_percent = 0
        self.battery_rate_max_charge = 1.0
        self.battery_rate_max_discharge = 1.0
        self.battery_rate_max = 1.0 * 60 * 1000
        self.log = log
        self.id = inverter_id
        self.count_register_writes = 0
        self.reserve = 0

    def adjust_battery_target(self, soc, isCharging=False, isExporting=False):
        self.soc_target = soc
        self.isCharging = isCharging
        self.isExporting = isExporting


class TestHAInterface:
    def __init__(self):
        self.step = 5
        self.build_history()
        self.history_enable = True
        self.dummy_items = {}
        self.service_store_enable = False
        self.service_store = []
        self.db_primary = False

    def get_service_store(self):
        stored_service = self.service_store
        self.service_store = []
        return stored_service

    def build_history(self, days=30):
        history = []
        now = datetime.now()
        start = now - timedelta(days=days)
        state = 0.0
        for count in range(int(days * 24 * 60 / self.step)):
            point = start + timedelta(minutes=count * self.step)
            point_str = point.strftime("%Y-%m-%dT%H:%M:%SZ")
            history.append({"state": state, "last_changed": point})
        self.history = history

    def get_state(self, entity_id, default=None, attribute=None, refresh=False):
        if not entity_id:
            return {}
        elif entity_id in self.dummy_items:
            result = self.dummy_items[entity_id]
            if isinstance(result, dict):
                if attribute:
                    result = result.get(attribute, "")
                else:
                    result = result.get("state", default)
            else:
                if attribute:
                    result = default
            # print("Getting state: {} attribute {} => {}".format(entity_id, attribute, result))
            return result
        else:
            # print("Getting state: {} attribute {} => default".format(entity_id, default))
            if attribute:
                return ""
            else:
                return default

    def call_service(self, service, **kwargs):
        print("Calling service: {} {}".format(service, kwargs))
        if self.service_store_enable:
            self.service_store.append([service, kwargs])
            return None

        if service == "number/set_value":
            entity_id = kwargs.get("entity_id", None)
            if not entity_id.startswith("number."):
                print("Warn: Service for entity {} not a number".format(entity_id))
            elif entity_id in self.dummy_items:
                print("Setting state: {} to {}".format(entity_id, kwargs.get("value", 0)))
                self.dummy_items[entity_id] = kwargs.get("value", 0)
            else:
                print("Warn: Service for entity {} not found".format(entity_id))
        elif service == "switch/turn_on":
            entity_id = kwargs.get("entity_id", None)
            if not entity_id.startswith("switch."):
                print("Warn: Service for entity {} not a switch".format(entity_id))
            elif entity_id in self.dummy_items:
                self.dummy_items[entity_id] = "on"
        elif service == "switch/turn_off":
            entity_id = kwargs.get("entity_id", None)
            if not entity_id.startswith("switch."):
                print("Warn: Service for entity {} not a switch".format(entity_id))
            elif entity_id in self.dummy_items:
                self.dummy_items[entity_id] = "off"
        elif service == "select/select_option":
            entity_id = kwargs.get("entity_id", None)
            if not entity_id.startswith("select."):
                print("Warn: Service for entity {} not a select".format(entity_id))
            elif entity_id in self.dummy_items:
                self.dummy_items[entity_id] = kwargs.get("option", None)
        return None

    def set_state(self, entity_id, state, attributes=None):
        # print("Setting state: {} to {} attributes {}".format(entity_id, state, str(attributes)))
        if attributes:
            self.dummy_items[entity_id] = attributes.copy()
            self.dummy_items[entity_id]["state"] = state
        else:
            self.dummy_items[entity_id] = state
        # print("Item now: {}".format(self.dummy_items[entity_id]))
        return None

    def get_history(self, entity_id, now=None, days=30):
        # print("Getting history for {}".format(entity_id))
        if entity_id == "predbat.status":
            return [[{"state": "idle", "last_changed": datetime.now()}]]
        if self.history_enable:
            return [self.history]
        else:
            return None


class TestInverter:
    def __init__(self):
        self.id = 0
        pass


def reset_rates(my_predbat, ir, xr):
    my_predbat.combine_charge_slots = True
    for minute in range(my_predbat.forecast_minutes + my_predbat.minutes_now):
        my_predbat.rate_import[minute] = ir
        my_predbat.rate_export[minute] = xr
    my_predbat.rate_export_min = xr
    my_predbat.rate_scan(my_predbat.rate_import, print=False)
    my_predbat.rate_scan_export(my_predbat.rate_export, print=False)


def reset_rates2(my_predbat, ir, xr):
    my_predbat.combine_charge_slots = True
    for minute in range(my_predbat.forecast_minutes + my_predbat.minutes_now):
        if minute % 60 < 30:
            my_predbat.rate_import[minute] = ir
            my_predbat.rate_export[minute] = xr
        else:
            my_predbat.rate_import[minute] = ir * 2
            my_predbat.rate_export[minute] = xr * 2
    my_predbat.rate_export_min = xr
    my_predbat.rate_scan(my_predbat.rate_import, print=False)
    my_predbat.rate_scan_export(my_predbat.rate_export, print=False)


def update_rates_import(my_predbat, charge_window_best):
    for window in charge_window_best:
        for minute in range(window["start"], window["end"]):
            my_predbat.rate_import[minute] = window["average"]
    my_predbat.rate_scan(my_predbat.rate_import, print=False)


def update_rates_export(my_predbat, export_window_best):
    for window in export_window_best:
        for minute in range(window["start"], window["end"]):
            my_predbat.rate_export[minute] = window["average"]
    my_predbat.rate_scan_export(my_predbat.rate_export, print=False)


def reset_inverter(my_predbat):
    my_predbat.inverter_limit = 1 / 60.0
    my_predbat.num_inverters = 1
    my_predbat.export_limit = 10 / 60.0
    my_predbat.inverters = [TestInverter()]
    my_predbat.charge_window = []
    my_predbat.export_window = []
    my_predbat.export_limits = []
    my_predbat.current_charge_limit = 0
    my_predbat.soc_kw = 0.0
    my_predbat.soc_max = 100.0
    my_predbat.reserve = 0.0
    my_predbat.reserve_percent = 0.0
    my_predbat.reserve_current = 0.0
    my_predbat.reserve_percent_current = 0.0
    my_predbat.battery_rate_max_charge = 1 / 60.0
    my_predbat.battery_rate_max_discharge = 1 / 60.0
    my_predbat.battery_rate_max_charge_scaled = 1 / 60.0
    my_predbat.battery_rate_max_discharge_scaled = 1 / 60.0
    my_predbat.battery_rate_min = 0
    my_predbat.charge_rate_now = 1 / 60.0
    my_predbat.discharge_rate_now = 1 / 60.0
    my_predbat.pv_power = 0
    my_predbat.load_power = 0
    my_predbat.battery_loss = 1.0
    my_predbat.inverter_loss = 1.0
    my_predbat.battery_loss_discharge = 1.0
    my_predbat.inverter_hybrid = False
    my_predbat.battery_charge_power_curve = {}
    my_predbat.battery_discharge_power_curve = {}
    my_predbat.battery_rate_max_scaling = 1.0
    my_predbat.battery_rate_max_scaling_discharge = 1.0
    my_predbat.metric_battery_cycle = 0
    my_predbat.num_cars = 0
    my_predbat.car_charging_slots[0] = []
    my_predbat.car_charging_from_battery = True
    my_predbat.car_charging_limit = [100.0, 100.0, 100.0, 100.0]
    my_predbat.car_charging_soc = [0, 0, 0, 0]
    my_predbat.iboost_enable = False
    my_predbat.iboost_solar = False
    my_predbat.iboost_gas = False
    my_predbat.iboost_gas_export = False
    my_predbat.iboost_charging = False
    my_predbat.iboost_smart = False
    my_predbat.iboost_on_export = False
    my_predbat.iboost_prevent_discharge = False
    my_predbat.minutes_now = 12 * 60
    my_predbat.best_soc_keep = 0.0
    my_predbat.carbon_enable = 0
    my_predbat.inverter_soc_reset = True
    my_predbat.car_charging_soc_next = [None for car_n in range(4)]

def plot(name, prediction):
    """
    Plot the prediction
    """
    fig, ax = plt.subplots()
    # Predict_soc is a hash on minutes since the start of simulation and the SOC value
    # Convert this into a NP array for plotting
    minutes = np.array(list(prediction.predict_soc.keys()))
    predict_soc = np.array(list(prediction.predict_soc.values()))
    metric_pence = list(prediction.predict_metric_best.values())
    metric = [round(x / 100, 2) for x in metric_pence]
    metric = np.array(metric)
    ax.plot(minutes, predict_soc, label="soc")
    ax.plot(minutes, metric, label="metric")
    ax.set_xticks(range(0, prediction.forecast_minutes, 240))
    ax.set(xlabel="time (minutes)", ylabel="Value", title=name)
    ax.legend()
    plt.savefig("{}.png".format(name))
    plt.show()

def simple_scenario(
    name,
    my_predbat,
    load_amount,
    pv_amount,
    assert_final_metric,
    assert_final_soc,
    with_battery=True,
    battery_loss=1.0,
    battery_size=100.0,
    battery_soc=0.0,
    hybrid=False,
    export_limit=10.0,
    inverter_limit=1.0,
    reserve=0.0,
    charge=0,
    charge_period_divide=1,
    discharge=100,
    charge_window_best=[],
    charge_limit_best=None,
    inverter_loss=1.0,
    battery_rate_max_charge=1.0,
    charge_car=0,
    car_charging_from_battery=True,
    iboost_solar=False,
    iboost_solar_excess=False,
    iboost_gas=False,
    iboost_gas_export=False,
    rate_gas=0,
    gas_scale=1.0,
    iboost_charging=False,
    iboost_max_energy=100.0,
    iboost_smart_min_length=30,
    assert_final_iboost=0.0,
    end_record=None,
    pv10=False,
    carbon=0,
    assert_final_carbon=0.0,
    keep=0.0,
    keep_weight=0.5,
    assert_keep=0.0,
    save="best",
    quiet=False,
    iboost_rate_threshold=9999,
    iboost_rate_threshold_export=9999,
    iboost_smart=False,
    iboost_enable=False,
    iboost_on_export=False,
    iboost_prevent_discharge=False,
    assert_iboost_running=False,
    assert_iboost_running_solar=False,
    assert_iboost_running_full=False,
    car_soc=0,
    car_limit=100,
    set_charge_low_power=False,
    set_charge_window=True,
    battery_temperature=20,
    set_export_freeze_only=False,
    inverter_can_charge_during_export=True,
    prediction_handle=None,
    return_prediction_handle=False,
    ignore_failed=False,
    set_charge_freeze=True,
):
    """
    No PV, No Load
    """
    if not quiet:
        print("Run scenario {}".format(name))

    battery_rate = 1.0 if with_battery else 0.0
    my_predbat.battery_loss = battery_loss
    my_predbat.battery_loss_discharge = battery_loss
    my_predbat.battery_rate_max_scaling = battery_rate
    my_predbat.battery_rate_max_scaling_discharge = battery_rate
    my_predbat.battery_temperature = battery_temperature
    my_predbat.battery_temperature_charge_curve = {
        20: 1.0,
        10: 0.5,
        9: 0.5,
        8: 0.5,
        7: 0.5,
        6: 0.3,
        5: 0.1,
        4: 0.08,
        3: 0.07,
        2: 0.05,
        1: 0.05,
        0: 0,
    }
    my_predbat.battery_temperature_discharge_curve = {
        20: 1.0,
        10: 0.5,
        9: 0.5,
        8: 0.5,
        7: 0.5,
        6: 0.3,
        5: 0.3,
        4: 0.3,
        3: 0.3,
        2: 0.3,
        1: 0.3,
        0: 0.3,
        -1: 0.2,
        -2: 0.2,
        -3: 0.2,
        -4: 0.2,
        -5: 0.2,
        -6: 0.2,
        -7: 0.1,
        -8: 0.1,
        -9: 0.05,
        -10: 0.01,
    }
    my_predbat.soc_max = battery_size
    my_predbat.soc_kw = battery_soc
    my_predbat.inverter_hybrid = hybrid
    my_predbat.export_limit = export_limit / 60.0
    my_predbat.inverter_limit = inverter_limit / 60.0
    my_predbat.reserve = reserve
    my_predbat.inverter_loss = inverter_loss
    my_predbat.battery_rate_max_charge = battery_rate_max_charge / 60.0
    my_predbat.battery_rate_max_discharge = battery_rate_max_charge / 60.0
    my_predbat.battery_rate_max_charge_scaled = battery_rate_max_charge / 60.0
    my_predbat.battery_rate_max_discharge_scaled = battery_rate_max_charge / 60.0
    my_predbat.car_charging_from_battery = car_charging_from_battery
    my_predbat.set_charge_low_power = set_charge_low_power
    my_predbat.set_charge_window = set_charge_window
    my_predbat.set_charge_freeze = set_charge_freeze
    my_predbat.set_export_freeze_only = set_export_freeze_only

    my_predbat.iboost_enable = iboost_enable
    my_predbat.iboost_gas = iboost_gas
    my_predbat.iboost_gas_export = iboost_gas_export
    my_predbat.iboost_solar = iboost_solar
    my_predbat.iboost_solar_excess = iboost_solar_excess
    my_predbat.iboost_smart = iboost_smart
    my_predbat.iboost_rate_threshold = iboost_rate_threshold
    my_predbat.iboost_rate_threshold_export = iboost_rate_threshold_export
    my_predbat.iboost_min_power = 0.0
    my_predbat.iboost_max_power = export_limit / 60.0
    my_predbat.iboost_max_energy = iboost_max_energy
    my_predbat.iboost_smart_min_length = iboost_smart_min_length
    my_predbat.iboost_on_export = iboost_on_export
    my_predbat.iboost_prevent_discharge = iboost_prevent_discharge
    my_predbat.rate_gas = {n: rate_gas for n in range(my_predbat.forecast_minutes + my_predbat.minutes_now)}
    my_predbat.iboost_gas_scale = gas_scale
    my_predbat.iboost_charging = iboost_charging
    my_predbat.best_soc_keep = keep
    my_predbat.best_soc_keep_weight = keep_weight
    my_predbat.car_charging_soc[0] = car_soc
    my_predbat.car_charging_limit[0] = car_limit
    my_predbat.inverter_can_charge_during_export = inverter_can_charge_during_export

    if my_predbat.iboost_enable and (((not iboost_solar) and (not iboost_charging)) or iboost_smart):
        my_predbat.iboost_plan = my_predbat.plan_iboost_smart()
    else:
        my_predbat.iboost_plan = []

    if end_record:
        my_predbat.end_record = end_record
    else:
        my_predbat.end_record = my_predbat.forecast_minutes

    my_predbat.carbon_intensity = {n: carbon for n in range(my_predbat.forecast_minutes + my_predbat.minutes_now)}
    my_predbat.carbon_enable = carbon

    assert_final_metric = round(assert_final_metric / 100.0, 2)
    assert_final_soc = round(assert_final_soc, 2)
    pv_step = {}
    load_step = {}
    pv10_step = {}
    load10_step = {}

    for minute in range(0, my_predbat.forecast_minutes, 5):
        pv_step[minute] = pv_amount / (60 / 5) if not pv10 else 0
        load_step[minute] = load_amount / (60 / 5) if not pv10 else 0

    for minute in range(0, my_predbat.forecast_minutes, 5):
        pv10_step[minute] = pv_amount / (60 / 5) if pv10 else 0
        load10_step[minute] = load_amount / (60 / 5) if pv10 else 0

    if charge_car:
        my_predbat.num_cars = 1
        my_predbat.car_charging_slots[0] = [{"start": my_predbat.minutes_now, "end": my_predbat.forecast_minutes + my_predbat.minutes_now, "kwh": charge_car * my_predbat.forecast_minutes / 60.0}]
    else:
        my_predbat.num_cars = 0
        my_predbat.car_charging_slots[0] = []

    if prediction_handle:
        prediction = prediction_handle
    else:
        prediction = Prediction(my_predbat, pv_step, pv10_step, load_step, load10_step)

    compute_charge_limit = False
    if charge_limit_best is None:
        compute_charge_limit = True
        charge_limit_best = []
    if charge > 0:
        if compute_charge_limit:
            charge_limit_best = [charge]
        if not charge_window_best:
            charge_window_best = [{"start": my_predbat.minutes_now, "end": int(my_predbat.forecast_minutes / charge_period_divide) + my_predbat.minutes_now, "average": 0}]
    export_limit_best = []
    export_window_best = []
    if discharge < 100:
        export_limit_best = [discharge]
        export_window_best = [{"start": my_predbat.minutes_now, "end": int(my_predbat.forecast_minutes / charge_period_divide) + my_predbat.minutes_now, "average": 0}]
    if save == "none":
        (
            metric,
            import_kwh_battery,
            import_kwh_house,
            export_kwh,
            soc_min,
            final_soc,
            soc_min_minute,
            battery_cycle,
            metric_keep,
            final_iboost,
            final_carbon_g,
        ) = wrapped_run_prediction_single(charge_limit_best, charge_window_best, export_window_best, export_limit_best, pv10, end_record=(my_predbat.end_record), step=5)
    else:
        (
            metric,
            import_kwh_battery,
            import_kwh_house,
            export_kwh,
            soc_min,
            final_soc,
            soc_min_minute,
            battery_cycle,
            metric_keep,
            final_iboost,
            final_carbon_g,
            predict_soc,
            car_charging_soc_next,
            iboost_next,
            iboost_running,
            iboost_running_solar,
            iboost_running_full,
        ) = prediction.run_prediction(charge_limit_best, charge_window_best, export_window_best, export_limit_best, pv10, end_record=(my_predbat.end_record), save=save)
        prediction.predict_soc = predict_soc
        prediction.car_charging_soc_next = car_charging_soc_next
        prediction.iboost_next = iboost_next
        prediction.iboost_running = iboost_running
        prediction.iboost_running_solar = iboost_running_solar
        prediction.iboost_running_full = iboost_running_full
    metric = round(metric / 100.0, 2)
    final_soc = round(final_soc, 2)
    final_iboost = round(final_iboost, 2)

    failed = False
    if abs(metric - assert_final_metric) >= 0.1:
        if not ignore_failed:
            print("ERROR: Metric {} should be {}".format(metric, assert_final_metric))
        failed = True
    if abs(final_soc - assert_final_soc) >= 0.1:
        if not ignore_failed:
            print("ERROR: Final SOC {} should be {}".format(final_soc, assert_final_soc))
        failed = True
    if abs(final_iboost - assert_final_iboost) >= 0.1:
        if not ignore_failed:
            print("ERROR: Final iBoost {} should be {}".format(final_iboost, assert_final_iboost))
        failed = True
    if abs(final_carbon_g - assert_final_carbon) >= 0.1:
        if not ignore_failed:
            print("ERROR: Final Carbon {} should be {}".format(final_carbon_g, assert_final_carbon))
        failed = True
    if abs(metric_keep - assert_keep) >= 0.5:
        if not ignore_failed:
            print("ERROR: Metric keep {} should be {}".format(metric_keep, assert_keep))
        failed = True
    if assert_iboost_running != prediction.iboost_running:
        if not ignore_failed:
            print("ERROR: iBoost running should be {}".format(assert_iboost_running))
        failed = True
    if assert_iboost_running_solar != prediction.iboost_running_solar:
        if not ignore_failed:
            print("ERROR: iBoost running solar should be {}".format(assert_iboost_running_solar))
        failed = True
    if assert_iboost_running_full != prediction.iboost_running_full:
        if not ignore_failed:
            print("ERROR: iBoost running full should be {}".format(assert_iboost_running_full))
        failed = True

    if failed and not ignore_failed:
        (
            metric,
            import_kwh_battery,
            import_kwh_house,
            export_kwh,
            soc_min,
            final_soc,
            soc_min_minute,
            battery_cycle,
            metric_keep,
            final_iboost,
            final_carbon_g,
            predict_soc,
            car_charging_soc_next,
            iboost_next,
            iboost_running,
            iboost_running_solar,
            iboost_running_full,
        ) = prediction.run_prediction(charge_limit_best, charge_window_best, export_window_best, export_limit_best, pv10, end_record=(my_predbat.end_record), save=save)
        prediction.predict_soc = predict_soc
        prediction.car_charging_soc_next = car_charging_soc_next
        prediction.iboost_next = iboost_next
        prediction.iboost_running = iboost_running
        prediction.iboost_running_solar = iboost_running_solar
        prediction.iboost_running_full = iboost_running_full
        print("charge_limit_best: {} charge_window_best: {} export_window_best: {} export_limit_best: {} pv10: {}".format(charge_limit_best, charge_window_best, export_window_best, export_limit_best, pv10))
        plot(name, prediction)

    if return_prediction_handle:
        return failed, prediction
    else:
        return failed<|MERGE_RESOLUTION|>--- conflicted
+++ resolved
@@ -10,19 +10,6 @@
 
 from datetime import datetime, timedelta
 from prediction import wrapped_run_prediction_single, Prediction
-<<<<<<< HEAD
-try:
-    import matplotlib.pyplot as plt
-except ImportError:
-    plt = None
-try:
-    import numpy as np
-except ImportError:
-    np = None
-=======
-
-
->>>>>>> e3f61632
 class DummyInverter:
     def __init__(self, log, inverter_id=0):
         self.soc_kw = 0
