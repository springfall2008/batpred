# -----------------------------------------------------------------------------
# Predbat Home Battery System
# Copyright Trefor Southwell 2025 - All Rights Reserved
# This application maybe used for personal use only and not for commercial use
# -----------------------------------------------------------------------------
# fmt off
# pylint: disable=consider-using-f-string
# pylint: disable=line-too-long
# pylint: disable=attribute-defined-outside-init


from solcast import SolarAPI
from gecloud import GECloudDirect, GECloudData
from ohme import OhmeAPI
from octopus import OctopusAPI
from carbon import CarbonAPI
from alertfeed import AlertFeed
from web import WebInterface
from ha import HAInterface, HAHistory
from db_manager import DatabaseManager
from fox import FoxAPI
from web_mcp import PredbatMCPServer
from datetime import datetime, timezone, timedelta
import asyncio
import os


COMPONENT_LIST = {
    "db": {
        "class": DatabaseManager,
        "name": "Database Manager",
        "args": {
            "db_enable": {"required": True, "config": "db_enable"},
            "db_days": {"required": False, "config": "db_days", "default": 30},
        },
        "can_restart": False,
        "phase": 0,
        "new": True,
    },
    "ha": {
        "class": HAInterface,
        "name": "Home Assistant Interface",
        "args": {
            "ha_url": {"required": False, "config": "ha_url", "default": "http://supervisor/core"},
            "ha_key": {"required": False, "config": "ha_key", "default": os.environ.get("SUPERVISOR_TOKEN", None)},
            "db_enable": {"required": False, "config": "db_enable", "default": False},
            "db_mirror_ha": {"required": False, "config": "db_mirror_ha", "default": False},
            "db_primary": {"required": False, "config": "db_primary", "default": False},
        },
        "can_restart": False,
        "phase": 0,
    },
    "ha_history": {"class": HAHistory, "name": "Home Assistant History", "args": {}, "can_restart": False, "phase": 0, "new": True},
    "web": {
        "class": WebInterface,
        "name": "Web Interface",
        "args": {
            "web_port": {"required": False, "config": "web_port", "default": 5052},
        },
        "phase": 0,
    },
    "mcp": {
        "class": PredbatMCPServer,
        "name": "MCP Server",
        "args": {
            "mcp_enable": {"required": True, "config": "mcp_enable", "default": False},
            "mcp_secret": {"required": False, "config": "mcp_secret", "default": "predbat_mcp_secret"},
            "mcp_port": {"required": False, "config": "mcp_port", "default": 8199},
        },
        "phase": 1,
    },
    "solar": {
        "class": SolarAPI,
        "name": "Solar API",
        "args": {
<<<<<<< HEAD
            "prefix": {"required": True, "config": "prefix", "default": "predbat"},
            "solcast_host": {"required": False, "config": "solcast_host"},
=======
            "solcast_host": {"required": False, "config": "solcast_host", "default": "https://api.solcast.com.au/"},
>>>>>>> cc9f3185
            "solcast_api_key": {"required": False, "config": "solcast_api_key"},
            "solcast_sites": {"required": False, "config": "solcast_sites"},
            "solcast_poll_hours": {"required": False, "config": "solcast_poll_hours", "default": 8},
            "forecast_solar": {"required": False, "config": "forecast_solar", "default": False},
            "forecast_solar_max_age": {"required": False, "config": "forecast_solar_max_age", "default": 8},
            "pv_forecast_today": {"required": False, "config": "pv_forecast_today"},
            "pv_forecast_tomorrow": {"required": False, "config": "pv_forecast_tomorrow"},
            "pv_forecast_d3": {"required": False, "config": "pv_forecast_d3"},
            "pv_forecast_d4": {"required": False, "config": "pv_forecast_d4"},
            "pv_scaling": {"required": False, "config": "pv_scaling", "default": 1.0},
        },
        "required_or": ["solcast_host", "forecast_solar", "pv_forecast_today"],
        "phase": 1,
    },
    "gecloud": {
        "class": GECloudDirect,
        "name": "GivEnergy Cloud Direct",
        "event_filter": "predbat_gecloud_",
        "args": {
            "ge_cloud_direct": {
                "required_true": True,
                "config": "ge_cloud_direct",
            },
            "api_key": {
                "required": True,
                "config": "ge_cloud_key",
            },
            "automatic": {
                "required": False,
                "default": False,
                "config": "ge_cloud_automatic",
            },
        },
        "phase": 1,
    },
    "gecloud_data": {
        "class": GECloudData,
        "name": "GivEnergy Cloud Data",
        "args": {
            "ge_cloud_data": {
                "required_true": True,
                "config": "ge_cloud_data",
            },
            "ge_cloud_key": {
                "required": True,
                "config": "ge_cloud_key",
            },
            "ge_cloud_serial": {
                "config": "ge_cloud_serial",
                "config_late_resolve": True,
            },
            "days_previous": {
                "required": False,
                "default": [7],
                "config": "days_previous",
            },
        },
        "phase": 1,
    },
    "octopus": {
        "class": OctopusAPI,
        "name": "Octopus Energy Direct",
        "event_filter": "predbat_octopus_",
        "args": {
            "key": {
                "required": True,
                "config": "octopus_api_key",
            },
            "account_id": {
                "required": True,
                "config": "octopus_api_account",
            },
            "automatic": {
                "required": False,
                "default": True,
                "config": "octopus_automatic",
            },
        },
        "phase": 1,
    },
    "ohme": {
        "class": OhmeAPI,
        "name": "Ohme Charger",
        "event_filter": "predbat_ohme_",
        "args": {
            "email": {
                "required": True,
                "config": "ohme_login",
            },
            "password": {
                "required": True,
                "config": "ohme_password",
            },
            "ohme_automatic_octopus_intelligent": {
                "required": False,
                "config": "ohme_automatic_octopus_intelligent",
            },
        },
        "phase": 1,
    },
    "fox": {
        "class": FoxAPI,
        "name": "Fox API",
        "event_filter": "predbat_fox_",
        "args": {
            "key": {
                "required": True,
                "config": "fox_key",
            },
            "automatic": {
                "required": False,
                "default": False,
                "config": "fox_automatic",
            },
        },
        "phase": 1,
    },
    "alert_feed": {
        "class": AlertFeed,
        "name": "Alert Feed",
        "event_filter": "predbat_alertfeed_",
        "args": {
            "alert_config": {
                "required": True,
                "default": {},
                "config": "alerts",
            },
        },
        "phase": 1,
    },
    "carbon": {
        "class": CarbonAPI,
        "name": "Carbon Intensity API",
        "args": {
            "postcode": {"required": True, "config": "carbon_postcode"},
            "automatic": {"required": False, "config": "carbon_automatic", "default": False},
        },
        "phase": 1,
    },
}


class Components:
    def __init__(self, base):
        self.components = {}
        self.component_tasks = {}
        self.base = base
        self.log = base.log

    def initialize(self, only=None, phase=0):
        """Initialize components without starting them"""
        for component_name, component_info in COMPONENT_LIST.items():
            if only and component_name != only:
                continue
            if component_info.get("phase", 0) != phase:
                continue

            have_all_args = True
            self.components[component_name] = None
            self.component_tasks[component_name] = None

            # Check required arguments
            arg_dict = {}
            for arg, arg_info in component_info["args"].items():
                required = arg_info.get("required", False)
                required_true = arg_info.get("required_true", False)
                default = arg_info.get("default", None)
                indirect = arg_info.get("indirect", False)
                config_late_resolve = arg_info.get("config_late_resolve", False)
                if config_late_resolve:
                    # Defer resolution of config value until later
                    arg_dict[arg] = arg_info["config"]
                    continue
                elif required_true and not self.base.get_arg(arg_info["config"], False, indirect=False):
                    have_all_args = False
                elif required and self.base.get_arg(arg_info["config"], None, indirect=False) is None:
                    have_all_args = False
                else:
                    arg_dict[arg] = self.base.get_arg(arg_info["config"], default, indirect=indirect)
            required_or = component_info.get("required_or", [])
            # If required_or is set we must have at least one of the listed args
            if required_or:
                if not any(arg_dict.get(arg, None) for arg in required_or):
                    have_all_args = False
            if have_all_args:
                self.log(f"Initializing {component_info['name']} interface")
                self.components[component_name] = component_info["class"](self.base, **arg_dict)

    def start(self, only=None, phase=0):
        """Start all initialized components"""
        failed = False
        for component_name, component_info in COMPONENT_LIST.items():
            if only and component_name != only:
                continue
            component = self.components.get(component_name)
            if component:
                if component_info.get("phase", 0) != phase:
                    continue
                if self.component_tasks.get(component_name, None) and self.component_tasks[component_name].is_alive():
                    self.log(f"Info: {component_info['name']} interface already started")
                    continue
                elif self.component_tasks.get(component_name, None):
                    self.log(f"Info: {component_info['name']} interface task not alive, restarting")
                else:
                    self.log(f"Starting {component_info['name']} interface")

                # Create new task
                self.component_tasks[component_name] = self.base.create_task(component.start())
                if not component.wait_api_started():
                    self.log(f"Error: {component_info['name']} API failed to start")
                    failed = True
        return not failed

    async def stop(self, only=None):
        for component_name, component_info in reversed(list(self.components.items())):
            if only and component_name != only:
                continue
            component = self.components[component_name]
            if component:
                self.log(f"Stopping {component_name} interface")
                await component.stop()
                self.log(f"Stopped {component_name} interface")
                self.component_tasks[component_name] = None
                self.components[component_name] = None

    async def restart(self, only):
        """Restart components"""
        # Check can restart
        if not self.can_restart(only):
            self.log(f"Warn: Restarting component {only} is not supported")
            return
        self.log(f"Restarting {only} component")
        await self.stop(only=only)
        self.log("Waiting 10 seconds before restarting component(s)")
        await asyncio.sleep(10)
        self.log("Starting component(s) again")
        self.initialize(only=only)
        self.start(only=only)

    """
    Pass through events to the appropriate component
    """

    async def select_event(self, entity_id, value):
        for component_name, component in self.components.items():
            event_filter = COMPONENT_LIST[component_name].get("event_filter", None)
            if component and event_filter and (event_filter in entity_id):
                await component.select_event(entity_id, value)

    async def switch_event(self, entity_id, service):
        for component_name, component in self.components.items():
            event_filter = COMPONENT_LIST[component_name].get("event_filter", None)
            if component and event_filter and (event_filter in entity_id):
                await component.switch_event(entity_id, service)

    async def number_event(self, entity_id, value):
        for component_name, component in self.components.items():
            event_filter = COMPONENT_LIST[component_name].get("event_filter", None)
            if component and event_filter and (event_filter in entity_id):
                await component.number_event(entity_id, value)

    def is_all_alive(self):
        """Check if a component is alive, or check if all are alive"""
        return all(self.is_alive(name) for name in self.components.keys())

    def is_alive(self, name):
        """Check if a single component is alive"""
        if name not in self.components:
            return False
        if not self.components[name]:
            # Disabled components can be ignored
            return True
        if not self.component_tasks[name] or not self.component_tasks[name].is_alive():
            return False
        if not self.components[name].is_alive():
            return False
        last_updated_time = self.last_updated_time(name)
        diff_time = datetime.now(timezone.utc) - last_updated_time if last_updated_time else None
        if not diff_time or diff_time > timedelta(minutes=60):
            return False
        return True

    def last_updated_time(self, name):
        """Get last successful update time for a component"""
        if name not in self.components:
            return None
        if not self.components[name]:
            return None
        if "last_updated_time" not in dir(self.components[name]):
            return None
        return self.components[name].last_updated_time()

    def get_active(self):
        active_components = [name for name, comp in self.components.items() if comp]
        return active_components

    def get_component(self, name):
        return self.components.get(name, None)

    def get_all(self):
        all_components = [name for name in self.components.keys()]
        return all_components

    def can_restart(self, name):
        """Check if a component can be restarted"""
        if name not in COMPONENT_LIST:
            return False
        return COMPONENT_LIST[name].get("can_restart", True)<|MERGE_RESOLUTION|>--- conflicted
+++ resolved
@@ -73,12 +73,8 @@
         "class": SolarAPI,
         "name": "Solar API",
         "args": {
-<<<<<<< HEAD
             "prefix": {"required": True, "config": "prefix", "default": "predbat"},
-            "solcast_host": {"required": False, "config": "solcast_host"},
-=======
             "solcast_host": {"required": False, "config": "solcast_host", "default": "https://api.solcast.com.au/"},
->>>>>>> cc9f3185
             "solcast_api_key": {"required": False, "config": "solcast_api_key"},
             "solcast_sites": {"required": False, "config": "solcast_sites"},
             "solcast_poll_hours": {"required": False, "config": "solcast_poll_hours", "default": 8},
