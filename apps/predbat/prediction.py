# -----------------------------------------------------------------------------
# Predbat Home Battery System
# Copyright Trefor Southwell 2024 - All Rights Reserved
# This application maybe used for personal use only and not for commercial use
# -----------------------------------------------------------------------------
# fmt off
# pylint: disable=consider-using-f-string
# pylint: disable=line-too-long
# pylint: disable=attribute-defined-outside-init

from datetime import timedelta
from config import PREDICT_STEP, RUN_EVERY, TIME_FORMAT
from utils import remove_intersecting_windows, get_charge_rate_curve, get_discharge_rate_curve, find_charge_rate, calc_percent_limit


# Only assign globals once to avoid re-creating them with processes are forked
if not "PRED_GLOBAL" in globals():
    PRED_GLOBAL = {}


def reset_prediction_globals():
    global PRED_GLOBAL
    PRED_GLOBAL = {}


def wrapped_run_prediction_single(charge_limit, charge_window, export_window, export_limits, pv10, end_record, step):
    global PRED_GLOBAL
    pred = Prediction()
    pred.__dict__ = PRED_GLOBAL["dict"].copy()
    return pred.thread_run_prediction_single(charge_limit, charge_window, export_window, export_limits, pv10, end_record, step)


def wrapped_run_prediction_charge(try_soc, window_n, charge_limit, charge_window, export_window, export_limits, pv10, all_n, end_record):
    global PRED_GLOBAL
    pred = Prediction()
    pred.__dict__ = PRED_GLOBAL["dict"].copy()
    return pred.thread_run_prediction_charge(try_soc, window_n, charge_limit, charge_window, export_window, export_limits, pv10, all_n, end_record)


def wrapped_run_prediction_export(this_export_limit, start, window_n, charge_limit, charge_window, export_window, export_limits, pv10, all_n, end_record):
    global PRED_GLOBAL
    pred = Prediction()
    pred.__dict__ = PRED_GLOBAL["dict"].copy()
    return pred.thread_run_prediction_export(this_export_limit, start, window_n, charge_limit, charge_window, export_window, export_limits, pv10, all_n, end_record)


def get_diff(battery_draw, pv_dc, pv_ac, load_yesterday, inverter_loss, inverter_loss_recp):
    """
    Get AC output difference
    """
    battery_balance = battery_draw + pv_dc
    battery_balance = battery_balance * inverter_loss if battery_balance > 0 else battery_balance * inverter_loss_recp
    diff = load_yesterday - battery_balance - pv_ac
    return diff


def get_total_inverted(battery_draw, pv_dc, pv_ac, inverter_loss, inverter_hybrid):
    """
    Get total inverter power
    """
    battery_balance = battery_draw + pv_dc

    if battery_balance > 0:
        total_inverted = battery_balance
    else:
        total_inverted = abs(battery_balance) / inverter_loss

    if inverter_hybrid:
        total_inverted = total_inverted + pv_ac / inverter_loss

    return total_inverted


class Prediction:
    """
    Class to hold prediction input and output data and the run function
    """

    def __init__(self, base=None, pv_forecast_minute_step=None, pv_forecast_minute10_step=None, load_minutes_step=None, load_minutes_step10=None):
        global PRED_GLOBAL
        if base:
            self.minutes_now = base.minutes_now
            self.log = base.log
            self.time_abs_str = base.time_abs_str
            self.forecast_minutes = base.forecast_minutes
            self.midnight_utc = base.midnight_utc
            self.soc_kw = base.soc_kw
            self.soc_max = base.soc_max
            self.export_today_now = base.export_today_now
            self.import_today_now = base.import_today_now
            self.load_minutes_now = base.load_minutes_now
            self.pv_today_now = base.pv_today_now
            self.iboost_today = base.iboost_today
            self.charge_rate_now = base.charge_rate_now
            self.discharge_rate_now = base.discharge_rate_now
            self.cost_today_sofar = base.cost_today_sofar
            self.carbon_today_sofar = base.carbon_today_sofar
            self.debug_enable = base.debug_enable
            self.num_cars = base.num_cars
            self.car_charging_soc = base.car_charging_soc
            self.car_charging_soc_next = base.car_charging_soc_next
            self.car_charging_loss = base.car_charging_loss
            self.reserve = base.reserve
            self.metric_standing_charge = base.metric_standing_charge
            self.set_charge_freeze = base.set_charge_freeze
            self.set_reserve_enable = base.set_reserve_enable
            self.set_export_freeze = base.set_export_freeze
            self.set_export_freeze_only = base.set_export_freeze_only
            self.set_discharge_during_charge = base.set_discharge_during_charge
            self.set_read_only = base.set_read_only
            self.set_charge_low_power = base.set_charge_low_power
            self.set_export_low_power = base.set_export_low_power
            self.set_charge_window = base.set_charge_window
            self.set_export_window = base.set_export_window
            self.charge_low_power_margin = base.charge_low_power_margin
            self.car_charging_slots = base.car_charging_slots
            self.car_charging_limit = base.car_charging_limit
            self.car_charging_from_battery = base.car_charging_from_battery
            self.iboost_enable = base.iboost_enable
            self.iboost_on_export = base.iboost_on_export
            self.iboost_prevent_discharge = base.iboost_prevent_discharge
            self.carbon_enable = base.carbon_enable
            self.iboost_next = base.iboost_next
            self.iboost_max_energy = base.iboost_max_energy
            self.iboost_max_power = base.iboost_max_power
            self.iboost_min_power = base.iboost_min_power
            self.iboost_min_soc = base.iboost_min_soc
            self.iboost_solar = base.iboost_solar
            self.iboost_solar_excess = base.iboost_solar_excess
            self.iboost_charging = base.iboost_charging
            self.iboost_plan = base.iboost_plan
            self.iboost_gas = base.iboost_gas
            self.iboost_gas_export = base.iboost_gas_export
            self.iboost_gas_scale = base.iboost_gas_scale
            self.iboost_rate_threshold = base.iboost_rate_threshold
            self.iboost_rate_threshold_export = base.iboost_rate_threshold_export
            self.rate_gas = base.rate_gas
            self.inverter_loss = base.inverter_loss
            self.inverter_hybrid = base.inverter_hybrid
            self.inverter_limit = base.inverter_limit
            self.export_limit = base.export_limit
            self.battery_rate_min = base.battery_rate_min
            self.battery_rate_max_charge = base.battery_rate_max_charge
            self.battery_rate_max_discharge = base.battery_rate_max_discharge
            self.battery_rate_max_charge_scaled = base.battery_rate_max_charge_scaled
            self.battery_rate_max_discharge_scaled = base.battery_rate_max_discharge_scaled
            self.battery_charge_power_curve = base.battery_charge_power_curve
            self.battery_discharge_power_curve = base.battery_discharge_power_curve
            self.battery_temperature = base.battery_temperature
            self.battery_temperature_charge_curve = base.battery_temperature_charge_curve
            self.battery_temperature_discharge_curve = base.battery_temperature_discharge_curve
            self.battery_temperature_prediction = base.battery_temperature_prediction
            self.battery_rate_max_scaling = base.battery_rate_max_scaling
            self.battery_rate_max_scaling_discharge = base.battery_rate_max_scaling_discharge
            self.battery_loss = base.battery_loss
            self.battery_loss_discharge = base.battery_loss_discharge
            self.best_soc_keep = base.best_soc_keep
            self.best_soc_keep_weight = base.best_soc_keep_weight
            self.best_soc_min = base.best_soc_min
            self.car_charging_battery_size = base.car_charging_battery_size
            self.rate_import = base.rate_import
            self.rate_export = base.rate_export
            self.pv_forecast_minute_step = pv_forecast_minute_step
            self.pv_forecast_minute10_step = pv_forecast_minute10_step
            self.load_minutes_step = load_minutes_step
            self.load_minutes_step10 = load_minutes_step10
            self.carbon_intensity = base.carbon_intensity
            self.alert_active_keep = base.alert_active_keep
            self.iboost_running = False
            self.iboost_running_solar = False
            self.iboost_running_full = False
            self.inverter_can_charge_during_export = base.inverter_can_charge_during_export
            self.prediction_cache = {}

            # Store this dictionary in global so we can reconstruct it in the thread without passing the data
            PRED_GLOBAL["dict"] = self.__dict__.copy()

    def thread_run_prediction_single(self, charge_limit, charge_window, export_window, export_limits, pv10, end_record, step):
        """
        Run single prediction in a thread
        """

               
        cost, import_kwh_battery, import_kwh_house, export_kwh, soc_min, soc, soc_min_minute, battery_cycle, metric_keep, final_iboost, final_carbon_g, predict_soc, car_charging_soc_next, iboost_next, iboost_running, iboost_running_solar, iboost_running_full = self.run_prediction(
            charge_limit, charge_window, export_window, export_limits, pv10, end_record=end_record, step=step
        )
        return (cost, import_kwh_battery, import_kwh_house, export_kwh, soc_min, soc, soc_min_minute, battery_cycle, metric_keep, final_iboost, final_carbon_g)

    def thread_run_prediction_charge(self, try_soc, window_n, charge_limit, charge_window, export_window, export_limits, pv10, all_n, end_record):
        """
        Run prediction in a thread
        """

        try_charge_limit = charge_limit.copy()
        if all_n:
            for set_n in all_n:
                try_charge_limit[set_n] = try_soc
        else:
            try_charge_limit[window_n] = try_soc

        cost, import_kwh_battery, import_kwh_house, export_kwh, soc_min, soc, soc_min_minute, battery_cycle, metric_keep, final_iboost, final_carbon_g, predict_soc, car_charging_soc_next, iboost_next, iboost_running, iboost_running_solar, iboost_running_full = self.run_prediction(
            try_charge_limit, charge_window, export_window, export_limits, pv10, end_record=end_record
        )
        min_soc = self.soc_max
        max_soc = 0
        if not all_n:
            window = charge_window[window_n]
            predict_minute_start = max(int((window["start"] - self.minutes_now) / 5) * 5, 0)
            predict_minute_end = int((window["end"] - self.minutes_now) / 5) * 5
            for minute in range(predict_minute_start, predict_minute_end + 5, 5):
                if minute in predict_soc:
                    min_soc = min(predict_soc[minute], min_soc)
                    max_soc = max(predict_soc[minute], max_soc)
            max_soc = max(max_soc, min_soc)
            min_soc = min(min_soc, max_soc)

        return (
            cost,
            import_kwh_battery,
            import_kwh_house,
            export_kwh,
            soc_min,
            soc,
            soc_min_minute,
            battery_cycle,
            metric_keep,
            final_iboost,
            final_carbon_g,
            min_soc,
            max_soc,
        )

    def thread_run_prediction_export(self, this_export_limit, start, window_n, charge_limit, charge_window, export_window, export_limits, pv10, all_n, end_record):
        """
        Run prediction in a thread
        """
        # Store try value into the window
        export_limits = export_limits.copy()

        if all_n:
            for window_id in all_n:
                export_limits[window_id] = this_export_limit
        else:
            export_limits[window_n] = this_export_limit
            # Adjust start
            window = export_window[window_n]
            start = min(start, window["end"] - 5)
            export_window[window_n]["start"] = start

        metricmid, import_kwh_battery, import_kwh_house, export_kwh, soc_min, soc, soc_min_minute, battery_cycle, metric_keep, final_iboost, final_carbon_g, predict_soc, car_charging_soc_next, iboost_next, iboost_running, iboost_running_solar, iboost_running_full = self.run_prediction(
            charge_limit, charge_window, export_window, export_limits, pv10, end_record=end_record
        )
        return metricmid, import_kwh_battery, import_kwh_house, export_kwh, soc_min, soc, soc_min_minute, battery_cycle, metric_keep, final_iboost, final_carbon_g

    def find_charge_window_optimised(self, charge_windows, charge_limit, is_export=False):
        """
        Takes in an array of charge windows
        Returns a dictionary defining for each minute that is in the charge window will contain the window number
        """
        charge_window_optimised = {}
        for window_n in range(len(charge_windows)):
            for minute in range(charge_windows[window_n]["start"], charge_windows[window_n]["end"], PREDICT_STEP):
                if is_export and charge_limit[window_n] < 100.0:
                    charge_window_optimised[minute] = window_n
                elif not is_export and charge_limit[window_n] > 0.0:
                    charge_window_optimised[minute] = window_n
        return charge_window_optimised

    def in_iboost_slot(self, minute):
        """
        Is the given minute inside a car slot
        """
        load_amount = 0

        if self.iboost_plan:
            for slot in self.iboost_plan:
                start_minutes = slot["start"]
                end_minutes = slot["end"]
                kwh = slot["kwh"]
                slot_minutes = end_minutes - start_minutes
                slot_hours = slot_minutes / 60.0

                # Return the load in that slot
                if minute >= start_minutes and minute < end_minutes:
                    load_amount = abs(kwh / slot_hours)
                    break
        return load_amount

    def in_car_slot(self, minute):
        """
        Is the given minute inside a car slot
        """
        load_amount = [0 for car_n in range(self.num_cars)]

        for car_n in range(self.num_cars):
            if self.car_charging_slots[car_n]:
                for slot in self.car_charging_slots[car_n]:
                    start_minutes = slot["start"]
                    end_minutes = slot["end"]
                    kwh = slot["kwh"]
                    slot_minutes = end_minutes - start_minutes
                    slot_hours = slot_minutes / 60.0

                    # Return the load in that slot
                    if minute >= start_minutes and minute < end_minutes:
                        load_amount[car_n] = abs(kwh / slot_hours)
                        break
        return load_amount

    def run_prediction(self, charge_limit, charge_window, export_window, export_limits, pv10, end_record, save=None, step=PREDICT_STEP):
        """
        Run a prediction scenario given a charge limit, return the results
        """
        window_hash = 0
        for window in charge_window:
            window_hash ^= hash(window["start"]) ^ hash(window["end"])
        for window in export_window:
            window_hash ^= hash(window["start"]) ^ hash(window["end"])
        
        sim_hash = hash(tuple(charge_limit)) ^ window_hash ^ hash(tuple(export_limits)) ^ hash(pv10) ^ hash(end_record) ^ hash(step)
            
        if not save and sim_hash in self.prediction_cache:
            # Return cached result
            return self.prediction_cache[sim_hash]

        # Fetch data from globals, optimised away from class to avoid passing it between threads
        if pv10:
            pv_forecast_minute_step = self.pv_forecast_minute10_step
            load_minutes_step = self.load_minutes_step10
        else:
            pv_forecast_minute_step = self.pv_forecast_minute_step
            load_minutes_step = self.load_minutes_step

        rate_import = self.rate_import
        rate_export = self.rate_export

        # Data structures creating during the prediction
        predict_soc = {}
        self.predict_soc_best = {}
        self.predict_metric_best = {}
        self.predict_iboost_best = {}
        self.predict_carbon_best = {}
        self.predict_clipped_best = {}
        self.iboost_running = False
        self.iboost_running_solar = False
        self.iboost_running_full = False

        predict_export = {}
        predict_battery_power = {}
        predict_battery_cycle = {}
        predict_soc_time = {}
        predict_car_soc_time = [{} for car_n in range(self.num_cars)]
        predict_pv_power = {}
        predict_state = {}
        predict_grid_power = {}
        predict_load_power = {}
        predict_iboost = {}
        predict_carbon_g = {}
        minute_left = self.forecast_minutes
        soc = self.soc_kw
        soc_min = self.soc_max
        soc_min_minute = self.minutes_now
        export_kwh = self.export_today_now
        export_kwh_h0 = export_kwh
        import_kwh = self.import_today_now
        import_kwh_h0 = import_kwh
        load_kwh = self.load_minutes_now
        load_kwh_h0 = load_kwh
        pv_kwh = self.pv_today_now
        pv_kwh_h0 = pv_kwh
        iboost_today_kwh = self.iboost_today
        import_kwh_house = 0
        import_kwh_battery = 0
        carbon_g = self.carbon_today_sofar
        battery_cycle = 0
        metric_keep = 0
        four_hour_rule = True
        final_export_kwh = export_kwh
        final_import_kwh = import_kwh
        final_load_kwh = load_kwh
        final_pv_kwh = pv_kwh
        final_iboost_kwh = iboost_today_kwh
        final_import_kwh_house = import_kwh_house
        final_import_kwh_battery = import_kwh_battery
        final_battery_cycle = battery_cycle
        final_metric_keep = metric_keep
        final_carbon_g = carbon_g
        metric = self.cost_today_sofar
        final_soc = soc
        first_charge_soc = soc
        prev_soc = soc
        final_metric = metric
        metric_time = {}
        load_kwh_time = {}
        pv_kwh_time = {}
        export_kwh_time = {}
        import_kwh_time = {}
        record_time = {}
        car_soc = self.car_charging_soc[:]
        final_car_soc = car_soc[:]
        charge_rate_now = self.charge_rate_now
        discharge_rate_now = self.discharge_rate_now
        battery_state = "-"
        grid_state = "-"
        first_charge = end_record
        export_to_first_charge = 0
        clipped_today = 0
        predict_soc = {}
        car_charging_soc_next = self.car_charging_soc_next[:]
        iboost_next = self.iboost_next
        iboost_running = self.iboost_running
        iboost_running_solar = self.iboost_running_solar
        iboost_running_full = self.iboost_running_full

        # Remove intersecting windows and optimise the data format of the charge/discharge window
        charge_limit, charge_window = remove_intersecting_windows(charge_limit, charge_window, export_limits, export_window)
        charge_window_optimised = self.find_charge_window_optimised(charge_window, charge_limit)
        export_window_optimised = self.find_charge_window_optimised(export_window, export_limits, is_export=True)

        # For the SOC calculation we need to stop 24 hours after the first charging window starts
        # to avoid wrapping into the next day
        record = True

        # Battery behaviour
        if self.inverter_hybrid:
            inverter_loss_ac = self.inverter_loss
        else:
            inverter_loss_ac = 1.0
        inverter_loss = self.inverter_loss
        inverter_hybrid = self.inverter_hybrid
        inverter_loss_recp = 1 / inverter_loss

        enable_standing_charge = save and (save in ["best", "base", "base10", "best10", "test"])
        enable_save_stats = save and (save in ["best", "test", "compare"])
        car_enable = self.num_cars > 0
        inverter_limit = self.inverter_limit * step
        export_limit = self.export_limit * step
        set_charge_low_power = self.set_charge_window and self.set_charge_low_power and (save in ["best", "best10", "test"])
        carbon_enable = self.carbon_enable
        reserve = self.reserve
        soc_max = self.soc_max
        battery_loss = self.battery_loss
        battery_loss_discharge = self.battery_loss_discharge
        battery_temperature_prediction = self.battery_temperature_prediction
        alert_active_keep = self.alert_active_keep
        best_soc_keep_weight = self.best_soc_keep_weight
        best_soc_keep_orig = self.best_soc_keep
        debug_enable = self.debug_enable
        set_reserve_enable = self.set_reserve_enable
        set_export_freeze = self.set_export_freeze
        set_export_freeze_only = self.set_export_freeze_only
        set_charge_window = self.set_charge_window
        set_export_window = self.set_export_window
        battery_rate_max_charge = self.battery_rate_max_charge
        battery_rate_max_discharge = self.battery_rate_max_discharge
        battery_temperature_charge_curve = self.battery_temperature_charge_curve
        battery_rate_min = self.battery_rate_min
        carbon_intensity = self.carbon_intensity
        set_discharge_during_charge = self.set_discharge_during_charge

        # Get PV step for the current step itself
        pv_forecast_minute_step_flat = {}
        load_minutes_step_flat = {}

        if step != PREDICT_STEP:
            for minute in range(0, self.forecast_minutes, step):
                pv_now = 0
                load_yesterday = 0
                for offset in range(0, step, PREDICT_STEP):
                    pv_now += pv_forecast_minute_step[minute + offset]
                    load_yesterday += load_minutes_step[minute + offset]
                pv_forecast_minute_step_flat[minute] = pv_now
                load_minutes_step_flat[minute] = load_yesterday
        else:
            pv_forecast_minute_step_flat = pv_forecast_minute_step
            load_minutes_step_flat = load_minutes_step

        # Simulate each forward minute
        minute = 0
        while minute < self.forecast_minutes:
            # Minute yesterday can wrap if days_previous is only 1
            minute_absolute = minute + self.minutes_now
            prev_soc = soc
            reserve_expected = reserve
            import_rate = rate_import.get(minute_absolute, 0)
            export_rate = rate_export.get(minute_absolute, 0)

            # Alert?
            alert_keep = alert_active_keep.get(minute_absolute, 0)

            # Project battery temperature
            battery_temperature = battery_temperature_prediction.get(minute, self.battery_temperature)

            # Once a force discharge is set the four hour rule is disabled
            if four_hour_rule:
                keep_minute_scaling = min((minute / 256), 1.0) * best_soc_keep_weight
            else:
                keep_minute_scaling = best_soc_keep_weight

            # Get soc keep value
            best_soc_keep = best_soc_keep_orig

            # Alert keep - force scaling to 1 and set new keep value
            if alert_keep > 0:
                keep_minute_scaling = max(keep_minute_scaling, 2.0)
                best_soc_keep = max(best_soc_keep, min(alert_keep / 100.0 * soc_max, soc_max))

            # Find charge & discharge windows
            charge_window_n = charge_window_optimised.get(minute_absolute, -1)
            export_window_n = export_window_optimised.get(minute_absolute, -1)
            charge_window_active = charge_window_n >= 0
            export_window_active = export_window_n >= 0
            export_limit_now = export_limits[export_window_n] if export_window_active else 100.0

            # Find charge limit
            charge_limit_n = 0
            if charge_window_active:
                charge_limit_n = charge_limit[charge_window_n]
                if self.set_charge_freeze and (charge_limit_n == reserve):
                    # Charge freeze via reserve
                    charge_limit_n = max(soc, reserve)

                # When set reserve enable is on pretend the reserve is the charge limit minus the
                # minimum battery rate modelled as it can leak a little
                if set_reserve_enable and (soc >= charge_limit_n):
                    reserve_expected = max(charge_limit_n, reserve)

            # Outside the recording window?
            if record and minute >= end_record:
                record = False

            # Save Soc prediction data as minutes for later use
            predict_soc[minute] = round(soc, 3)

            # Store data before the next simulation step to align timestamps
            if debug_enable or save:
                minute_timestamp = self.midnight_utc + timedelta(seconds=60 * minute_absolute)
                stamp = minute_timestamp.strftime(TIME_FORMAT)
                predict_soc_time[stamp] = round(soc, 3)
                metric_time[stamp] = round(metric, 3)
                load_kwh_time[stamp] = round(load_kwh, 3)
                pv_kwh_time[stamp] = round(pv_kwh, 2)
                import_kwh_time[stamp] = round(import_kwh, 2)
                export_kwh_time[stamp] = round(export_kwh, 2)
                for car_n in range(self.num_cars):
                    predict_car_soc_time[car_n][stamp] = round(car_soc[car_n] / self.car_charging_battery_size[car_n] * 100.0, 2)
                predict_iboost[stamp] = iboost_today_kwh
                record_time[stamp] = 0 if record else soc_max
                if enable_save_stats:
                    self.predict_soc_best[minute] = round(soc, 3)
                    self.predict_metric_best[minute] = round(metric, 3)
                    self.predict_iboost_best[minute] = round(iboost_today_kwh, 2)
                    self.predict_carbon_best[minute] = round(carbon_g, 0)
                    self.predict_clipped_best[minute] = round(clipped_today, 2)
            else:
                stamp = ""

            # Add in standing charge, only for the final plan when we save the results
            if enable_standing_charge and (minute_absolute % (24 * 60)) < step:
                metric += self.metric_standing_charge

            # Get load and pv forecast, total up for all values in the step
            pv_now = pv_forecast_minute_step_flat[minute]
            load_yesterday = load_minutes_step_flat[minute]
            # for offset in range(0, step, PREDICT_STEP):
            #    pv_now += pv_forecast_minute_step[minute + offset]
            #    load_yesterday += load_minutes_step[minute + offset]

            # Count PV kWh
            pv_kwh += pv_now

            # Modelling reset of charge/discharge rate
            if set_charge_window or set_export_window:
                charge_rate_now = battery_rate_max_charge
                discharge_rate_now = battery_rate_max_discharge

            # Simulate car charging
            car_freeze = False

            if car_enable:
                car_load = self.in_car_slot(minute_absolute)

                # Car charging?
                for car_n in range(self.num_cars):
                    if car_load[car_n] > 0.0:
                        car_load_scale = car_load[car_n] * step / 60.0
                        car_load_scale = car_load_scale * self.car_charging_loss
                        car_load_scale = max(min(car_load_scale, self.car_charging_limit[car_n] - car_soc[car_n]), 0)
                        car_soc[car_n] = car_soc[car_n] + car_load_scale
                        load_yesterday += car_load_scale / self.car_charging_loss
                        # Model not allowing the car to charge from the battery
                        if (car_load_scale > 0) and (not self.car_charging_from_battery) and set_charge_window:
                            discharge_rate_now = battery_rate_min  # 0
                            car_freeze = True
            else:
                car_load = 0

            # Iboost
            iboost_rate_okay = True
            iboost_amount = 0
            iboost_freeze = False

            # IBoost energy rate control
            if self.iboost_enable:
                # Boost on energy rates
                if import_rate > self.iboost_rate_threshold:
                    iboost_rate_okay = False
                if export_rate > self.iboost_rate_threshold_export:
                    iboost_rate_okay = False

                # Boost on gas vs import rate
                if self.iboost_gas and self.rate_gas:
                    gas_rate = self.rate_gas.get(minute_absolute, 99) * self.iboost_gas_scale
                    if import_rate > gas_rate:
                        iboost_rate_okay = False

                # Boost on gas vs export rate
                if self.iboost_gas_export and self.rate_gas:
                    gas_rate = self.rate_gas.get(minute_absolute, 99) * self.iboost_gas_scale
                    if export_rate > gas_rate:
                        iboost_rate_okay = False

                # IBoost solar diverter on load, don't do on discharge
                # IBoost based on plan for given rates
                if self.iboost_plan and (self.iboost_on_export or (export_window_n < 0)):
                    iboost_load = self.in_iboost_slot(minute_absolute) * step / 60.0
                    iboost_amount = min(iboost_load, self.iboost_max_power * step, max(self.iboost_max_energy - iboost_today_kwh, 0))

                # IBoost based on Predbat charging
                if self.iboost_charging and iboost_rate_okay and iboost_today_kwh < self.iboost_max_energy:
                    if charge_window_active:
                        iboost_amount = min(self.iboost_max_power * step, max(self.iboost_max_energy - iboost_today_kwh, 0))

                # Freeze discharge on iboost
                if iboost_amount > 0 and self.iboost_prevent_discharge and set_charge_window:
                    iboost_freeze = True
                    discharge_rate_now = battery_rate_min  # 0

                # Iboost running
                if iboost_amount > 0 and minute == 0:
                    iboost_running_full = True

                # Iboost load added
                load_yesterday += iboost_amount

                # iBoost Solar diversion model
                if self.iboost_solar and not self.iboost_solar_excess:
                    if iboost_rate_okay and iboost_today_kwh < self.iboost_max_energy and (pv_now > (self.iboost_min_power * step) and ((soc * 100.0 / soc_max) >= self.iboost_min_soc)) and (self.iboost_on_export or (export_window_n < 0)):
                        iboost_pv_amount = min(pv_now, max(self.iboost_max_power * step - iboost_amount, 0), max(self.iboost_max_energy - iboost_today_kwh - iboost_amount, 0))
                        pv_now -= iboost_pv_amount
                        iboost_amount += iboost_pv_amount
                        if iboost_pv_amount > 0 and minute == 0:
                            iboost_running_solar = True

            # Count load
            load_kwh += load_yesterday

            # discharge freeze, reset charge rate by default
            if set_export_freeze:
                # Freeze mode
                if (export_window_active) and export_limit_now < 100.0 and (set_export_freeze and (export_limit_now == 99.0 or set_export_freeze_only)):
                    charge_rate_now = battery_rate_min  # 0

            # Set discharge during charge?
            if charge_window_active:
                if not set_discharge_during_charge:
                    discharge_rate_now = battery_rate_min
                elif set_charge_window and soc >= charge_limit_n and (abs(calc_percent_limit(soc, soc_max) - calc_percent_limit(charge_limit_n, soc_max)) <= 1.0):
                    discharge_rate_now = battery_rate_min

            # Current real charge rate
            charge_rate_now_curve = get_charge_rate_curve(soc, charge_rate_now, soc_max, battery_rate_max_charge, self.battery_charge_power_curve, battery_rate_min, battery_temperature, battery_temperature_charge_curve) * self.battery_rate_max_scaling
            charge_rate_now_curve_step = charge_rate_now_curve * step
            discharge_rate_now_curve = (
                get_discharge_rate_curve(soc, discharge_rate_now, soc_max, battery_rate_max_discharge, self.battery_discharge_power_curve, battery_rate_min, battery_temperature, self.battery_temperature_discharge_curve)
                * self.battery_rate_max_scaling_discharge
            )
            discharge_rate_now_curve_step = discharge_rate_now_curve * step

            battery_to_min = max(soc - reserve_expected, 0) * battery_loss_discharge
            battery_to_max = max(soc_max - soc, 0) * battery_loss

            discharge_min = reserve
            if export_window_active:
                discharge_min = max(soc_max * export_limit_now / 100.0, reserve, self.best_soc_min)

            if not set_export_freeze_only and export_window_active and export_limit_now < 99.0 and (soc > discharge_min):
                # Discharge enable
                discharge_rate_now = battery_rate_max_discharge  # Assume discharge becomes enabled here
                if self.set_export_low_power:
                    export_rate_adjust = 1 - (export_limit_now - int(export_limit_now))
                else:
                    export_rate_adjust = 1.0
                discharge_rate_now = battery_rate_max_discharge * export_rate_adjust
                discharge_rate_now_curve = (
                    get_discharge_rate_curve(soc, discharge_rate_now, soc_max, battery_rate_max_discharge, self.battery_discharge_power_curve, battery_rate_min, battery_temperature, self.battery_temperature_discharge_curve)
                    * self.battery_rate_max_scaling_discharge
                )
                discharge_rate_now_curve_step = discharge_rate_now_curve * step

                battery_draw = min(discharge_rate_now_curve_step, battery_to_min)

                pv_ac = pv_now * inverter_loss_ac
                pv_dc = 0

                # Exceed export limit?
                diff = get_diff(battery_draw, pv_dc, pv_ac, load_yesterday, inverter_loss, inverter_loss_recp)
                if diff < 0 and abs(diff) > export_limit:
                    over_limit = abs(diff) - export_limit
                    reduce_by = over_limit

                    if reduce_by > battery_draw:
                        if self.inverter_can_charge_during_export:
                            reduce_by = reduce_by - battery_draw
                            battery_draw = max(-reduce_by * inverter_loss, -battery_to_min, -charge_rate_now_curve_step)
                        else:
                            battery_draw = 0
                    else:
                        battery_draw = battery_draw - reduce_by

                    if inverter_hybrid and battery_draw < 0:
                        pv_dc = min(abs(battery_draw), pv_now)
                        pv_ac = (pv_now - pv_dc) * inverter_loss_ac

                # Exceeds inverter limit, scale back discharge?
                total_inverted = get_total_inverted(battery_draw, pv_dc, pv_ac, inverter_loss, inverter_hybrid)
                if inverter_hybrid:
                    over_limit = total_inverted - inverter_limit
                    if total_inverted > inverter_limit:
                        reduce_by = over_limit
                        if reduce_by > battery_draw:
                            reduce_by = reduce_by - battery_draw
                            battery_draw = 0
                            if self.inverter_can_charge_during_export:
                                battery_draw = max(-reduce_by * inverter_loss, -battery_to_min, -charge_rate_now_curve_step)
                        else:
                            battery_draw = battery_draw - reduce_by

                        if battery_draw < 0:
                            pv_dc = min(abs(battery_draw), pv_now)
                        pv_ac = (pv_now - pv_dc) * inverter_loss_ac
                else:
                    if total_inverted > inverter_limit:
                        over_limit = total_inverted - inverter_limit
                        battery_draw = max(battery_draw - over_limit * inverter_loss, 0)

                if battery_draw < 0:
                    battery_state = "f/"
                else:
                    battery_state = "f-"

                # Once force discharge starts the four hour rule is disabled
                four_hour_rule = False
            elif charge_window_active and soc < charge_limit_n:
                # Charge enable
                # Only tune charge rate on final plan not every simulation
                charge_rate_now, charge_rate_now_curve = find_charge_rate(
                    minute_absolute,
                    soc,
                    charge_window[charge_window_n],
                    charge_limit_n,
                    battery_rate_max_charge,
                    soc_max,
                    self.battery_charge_power_curve,
                    set_charge_low_power,
                    self.charge_low_power_margin,
                    battery_rate_min,
                    self.battery_rate_max_scaling,
                    battery_loss,
                    None,
                    battery_temperature,
                    battery_temperature_charge_curve,
                )
                charge_rate_now_curve_step = charge_rate_now_curve * step

                battery_draw = -max(min(charge_rate_now_curve_step, max(charge_limit_n - soc, pv_now)), 0, -battery_to_max)
                battery_state = "f+"
                first_charge = min(first_charge, minute)

                if inverter_hybrid:
                    pv_dc = min(abs(battery_draw), pv_now)
                else:
                    pv_dc = 0
                pv_ac = (pv_now - pv_dc) * inverter_loss_ac

                if (charge_limit_n - soc) < (charge_rate_now_curve_step):
                    # The battery will hit the charge limit in this period, so if the charge was spread over the period
                    # it could be done from solar, but in reality it will be full rate and then stop meaning the solar
                    # won't cover it and it will likely create an import.
                    pv_compare = pv_dc + pv_ac
                    if pv_dc >= (charge_limit_n - soc) and (pv_compare < (charge_rate_now_curve_step)):
                        charge_time_remains = (charge_limit_n - soc) / charge_rate_now_curve  # Time in minute periods left
                        pv_in_period = pv_compare / step * charge_time_remains
                        potential_import = min((charge_rate_now_curve * charge_time_remains) - pv_in_period, (charge_limit_n - soc))
                        metric_keep += max(potential_import * import_rate, 0)
            else:
                # ECO Mode
                pv_ac = pv_now * inverter_loss_ac
                pv_dc = 0
                diff = get_diff(0, pv_dc, pv_ac, load_yesterday, inverter_loss, inverter_loss_recp)

                required_for_load = load_yesterday * inverter_loss_recp
                if inverter_hybrid:
                    potential_to_charge = pv_now
                else:
                    potential_to_charge = pv_ac

                diff = required_for_load - potential_to_charge

                if diff > 0:
                    battery_draw = min(diff, discharge_rate_now_curve_step, inverter_limit, battery_to_min)
                    battery_state = "e-"
                else:
                    battery_draw = max(diff, -charge_rate_now_curve_step, -inverter_limit, -battery_to_max)
                    if battery_draw < 0:
                        battery_state = "e+"
                    else:
                        battery_state = "e~"

                    if inverter_hybrid:
                        pv_dc = min(abs(battery_draw), pv_now)
                    else:
                        pv_dc = 0
                    pv_ac = (pv_now - pv_dc) * inverter_loss_ac

            # Clamp at inverter limit
            if inverter_hybrid:
                battery_inverted = get_total_inverted(battery_draw, pv_dc, 0, inverter_loss, inverter_hybrid)
                if battery_inverted > inverter_limit:
                    over_limit = battery_inverted - inverter_limit

                    if battery_draw + pv_dc > 0:
                        battery_draw = max(battery_draw - over_limit, 0)
                    else:
                        battery_draw = min(battery_draw + over_limit * inverter_loss, 0)

                    # Adjustment to charging from solar case
                    if battery_draw < 0:
                        pv_dc = min(abs(battery_draw), pv_now)
                        pv_ac = (pv_now - pv_dc) * inverter_loss_ac

                # Clip battery discharge back
                total_inverted = get_total_inverted(battery_draw, pv_dc, pv_ac, inverter_loss, inverter_hybrid)
                if total_inverted > inverter_limit and (battery_draw + pv_dc) > 0:
                    over_limit = total_inverted - inverter_limit
                    if battery_draw + pv_dc > 0:
                        battery_draw = max(battery_draw - over_limit, 0)

                    if battery_draw == 0:
                        total_inverted = get_total_inverted(battery_draw, pv_dc, pv_ac, inverter_loss, inverter_hybrid)
                        if total_inverted > inverter_limit:
                            over_limit = total_inverted - inverter_limit
                        battery_draw = max(-over_limit * inverter_loss, -charge_rate_now_curve_step, -battery_to_max, -pv_ac)

                    if battery_draw < 0:
                        pv_dc = min(abs(battery_draw), pv_now)
                        pv_ac = (pv_now - pv_dc) * inverter_loss_ac

                # Clip solar
                total_inverted = get_total_inverted(battery_draw, pv_dc, pv_ac, inverter_loss, inverter_hybrid)
                if total_inverted > inverter_limit:
                    over_limit = total_inverted - inverter_limit
                    clipped_today += over_limit
                    pv_ac = max(pv_ac - over_limit * inverter_loss, 0)
            else:
                total_inverted = get_total_inverted(battery_draw, pv_dc, pv_ac, inverter_loss, inverter_hybrid)
                if total_inverted > inverter_limit:
                    over_limit = total_inverted - inverter_limit
                    if battery_draw > 0:
                        battery_draw = max(battery_draw - over_limit, 0)
                    else:
                        battery_draw = min(battery_draw + over_limit * inverter_loss, 0)

            # Export limit, clip PV output
            diff = get_diff(battery_draw, pv_dc, pv_ac, load_yesterday, inverter_loss, inverter_loss_recp)
            if diff < 0 and abs(diff) > export_limit:
                over_limit = abs(diff) - export_limit
                clipped_today += over_limit
                pv_ac = max(pv_ac - over_limit, 0)

            # Adjust battery soc
            if battery_draw > 0:
                soc = max(soc - battery_draw / battery_loss_discharge, reserve_expected)
            else:
                soc = min(soc - battery_draw * battery_loss, soc_max)
            soc = round(soc, 6)

            # Iboost finally count
            if self.iboost_enable:
                # iBoost Solar diversion model
                if self.iboost_solar and self.iboost_solar_excess:
                    excess = 0
                    if diff < 0:
                        excess = -diff
                    if iboost_rate_okay and iboost_today_kwh < self.iboost_max_energy and (excess > (self.iboost_min_power * step) and ((soc * 100.0 / soc_max) >= self.iboost_min_soc)) and (self.iboost_on_export or (export_window_n < 0)):
                        iboost_pv_amount = min(excess, max(self.iboost_max_power * step - iboost_amount, 0), max(self.iboost_max_energy - iboost_today_kwh - iboost_amount, 0))
                        load_yesterday += iboost_pv_amount
                        iboost_amount += iboost_pv_amount
                        if iboost_pv_amount > 0 and minute == 0:
                            iboost_running_solar = True

                # Cumulative iBoost energy
                iboost_today_kwh += iboost_amount

                # Model iboost reset
                if (minute_absolute % (24 * 60)) == ((24 * 60) - step):
                    iboost_today_kwh = 0

                # Save iBoost next prediction
                if minute == 0:
                    scaled_boost = (iboost_amount / step) * RUN_EVERY
                    iboost_next = round((self.iboost_today + scaled_boost), 6)
                    if iboost_next > self.iboost_today:
                        iboost_running = True

            # Count battery cycles
            battery_cycle = battery_cycle + abs(battery_draw)

            # Work out left over energy after battery adjustment
            diff = get_diff(battery_draw, pv_dc, pv_ac, load_yesterday, inverter_loss, inverter_loss_recp)

            # Metric keep - pretend the battery is empty and you have to import instead of using the battery
            if best_soc_keep > 0 and soc <= best_soc_keep:
                metric_keep += (best_soc_keep - soc) * import_rate * keep_minute_scaling * step / 60.0

            if diff > 0:
                # Import
                # All imports must go to home (no inverter loss) or to the battery (inverter loss accounted before above)
                import_kwh += diff

                if carbon_enable:
                    carbon_g += diff * carbon_intensity.get(minute, 0)

                if charge_window_active:
                    # If the battery is on charge anyhow then imports are at battery charging rate
                    import_kwh_battery += diff
                else:
                    # self.log("importing to minute %s amount %s kW total %s kWh total draw %s" % (minute, energy, import_kwh_house, diff))
                    import_kwh_house += diff

                metric += import_rate * diff
                grid_state = "<"
            else:
                # Export
                energy = -diff
                export_kwh += energy
                if carbon_enable:
                    carbon_g -= energy * carbon_intensity.get(minute, 0)

                metric -= export_rate * energy
                if diff != 0:
                    grid_state = ">"
                else:
                    grid_state = "~"

            # Record final soc & metric
            if record:
                # Store the number of minutes until the battery runs out
                if soc <= reserve:
                    minute_left = min(minute, minute_left)
                final_soc = soc

                if car_enable:
                    for car_n in range(self.num_cars):
                        final_car_soc[car_n] = round(car_soc[car_n], 3)
                        if minute == 0:
                            # Next car SOC
                            car_charging_soc_next[car_n] = round(car_soc[car_n], 3)

                final_metric = metric
                final_import_kwh = import_kwh
                final_import_kwh_battery = import_kwh_battery
                final_import_kwh_house = import_kwh_house
                final_export_kwh = export_kwh
                final_iboost_kwh += iboost_amount
                final_battery_cycle = battery_cycle
                final_metric_keep = metric_keep
                final_carbon_g = carbon_g
                final_load_kwh = load_kwh
                final_pv_kwh = pv_kwh

                # Store export data
                if diff < 0:
                    predict_export[minute] = energy
                    if minute <= first_charge:
                        export_to_first_charge += energy
                else:
                    predict_export[minute] = 0

                # Soc at next charge start
                if minute <= first_charge:
                    first_charge_soc = prev_soc

                # Record soc min
                if soc < soc_min:
                    soc_min_minute = minute_absolute
                soc_min = min(soc_min, soc)

            # Record state
            if debug_enable or save:
                predict_state[stamp] = "g" + grid_state + "b" + battery_state
                predict_battery_power[stamp] = round(battery_draw * (60 / step), 3)
                predict_battery_cycle[stamp] = round(battery_cycle, 3)
                predict_pv_power[stamp] = round((pv_forecast_minute_step[minute] + pv_forecast_minute_step.get(minute + step, 0)) * (30 / step), 3)
                predict_grid_power[stamp] = round(diff * (60 / step), 3)
                predict_load_power[stamp] = round(load_yesterday * (60 / step), 3)
                if carbon_enable:
                    predict_carbon_g[stamp] = round(carbon_g, 3)

            minute += step

        hours_left = minute_left / 60.0

<<<<<<< HEAD
        if self.debug_enable or save:
            self.hours_left = hours_left
            self.final_car_soc = final_car_soc
            self.predict_car_soc_time = predict_car_soc_time
            self.final_soc = round(final_soc, 4)
            self.final_metric = round(final_metric, 4)
            self.final_metric_keep = round(final_metric_keep, 4)
            self.final_import_kwh = round(final_import_kwh, 4)
            self.final_import_kwh_battery = round(final_import_kwh_battery, 4)
            self.final_import_kwh_house = round(final_import_kwh_house, 4)
            self.final_export_kwh = round(final_export_kwh, 4)
            self.final_load_kwh = round(final_load_kwh, 4)
            self.final_pv_kwh = round(final_pv_kwh, 4)
            self.final_iboost_kwh = round(final_iboost_kwh, 4)
            self.final_battery_cycle = round(final_battery_cycle, 4)
            self.final_soc_min = round(soc_min, 4)
            self.final_soc_min_minute = soc_min_minute
            self.export_to_first_charge = export_to_first_charge
            self.predict_soc_time = predict_soc_time
            self.first_charge = first_charge
            self.first_charge_soc = round(first_charge_soc, 4)
            self.predict_state = predict_state
            self.predict_battery_power = predict_battery_power
            self.predict_pv_power = predict_pv_power
            self.predict_grid_power = predict_grid_power
            self.predict_load_power = predict_load_power
            self.predict_iboost = predict_iboost
            self.predict_carbon_g = predict_carbon_g
            self.predict_export = predict_export
            self.metric_time = metric_time
            self.record_time = record_time
            self.predict_battery_cycle = predict_battery_cycle
            self.pv_kwh_h0 = round(pv_kwh_h0, 4)
            self.import_kwh_h0 = round(import_kwh_h0, 4)
            self.export_kwh_h0 = round(export_kwh_h0, 4)
            self.load_kwh_h0 = round(load_kwh_h0, 4)
            self.load_kwh_time = load_kwh_time
            self.pv_kwh_time = pv_kwh_time
            self.import_kwh_time = import_kwh_time
            self.export_kwh_time = export_kwh_time

        if not save:
            self.prediction_cache[sim_hash] = (
                round(final_metric, 4),
                round(import_kwh_battery, 4),
                round(import_kwh_house, 4),
                round(export_kwh, 4),
                round(soc_min, 4),
                round(final_soc, 4),
                soc_min_minute,
                round(final_battery_cycle, 4),
                round(final_metric_keep, 4),
                round(final_iboost_kwh, 4),
                round(final_carbon_g, 4),
                predict_soc,
                car_charging_soc_next,
                iboost_next,
                iboost_running,
                iboost_running_solar,
                iboost_running_full,
            )
=======
        self.hours_left = hours_left
        self.final_car_soc = final_car_soc
        self.predict_car_soc_time = predict_car_soc_time
        self.final_soc = round(final_soc, 4)
        self.final_metric = round(final_metric, 4)
        self.final_metric_keep = round(final_metric_keep, 4)
        self.final_import_kwh = round(final_import_kwh, 4)
        self.final_import_kwh_battery = round(final_import_kwh_battery, 4)
        self.final_import_kwh_house = round(final_import_kwh_house, 4)
        self.final_export_kwh = round(final_export_kwh, 4)
        self.final_load_kwh = round(final_load_kwh, 4)
        self.final_pv_kwh = round(final_pv_kwh, 4)
        self.final_iboost_kwh = round(final_iboost_kwh, 4)
        self.final_battery_cycle = round(final_battery_cycle, 4)
        self.final_soc_min = round(soc_min, 4)
        self.final_soc_min_minute = soc_min_minute
        self.export_to_first_charge = export_to_first_charge
        self.predict_soc_time = predict_soc_time
        self.predict_soc = predict_soc
        self.first_charge = first_charge
        self.first_charge_soc = round(first_charge_soc, 4)
        self.predict_state = predict_state
        self.predict_battery_power = predict_battery_power
        self.predict_pv_power = predict_pv_power
        self.predict_grid_power = predict_grid_power
        self.predict_load_power = predict_load_power
        self.predict_iboost = predict_iboost
        self.predict_carbon_g = predict_carbon_g
        self.predict_export = predict_export
        self.metric_time = metric_time
        self.record_time = record_time
        self.predict_battery_cycle = predict_battery_cycle
        self.pv_kwh_h0 = round(pv_kwh_h0, 4)
        self.import_kwh_h0 = round(import_kwh_h0, 4)
        self.export_kwh_h0 = round(export_kwh_h0, 4)
        self.load_kwh_h0 = round(load_kwh_h0, 4)
        self.load_kwh_time = load_kwh_time
        self.pv_kwh_time = pv_kwh_time
        self.import_kwh_time = import_kwh_time
        self.export_kwh_time = export_kwh_time
>>>>>>> 11a77b92

        return (
            round(final_metric, 4),
            round(import_kwh_battery, 4),
            round(import_kwh_house, 4),
            round(export_kwh, 4),
            round(soc_min, 4),
            round(final_soc, 4),
            soc_min_minute,
            round(final_battery_cycle, 4),
            round(final_metric_keep, 4),
            round(final_iboost_kwh, 4),
            round(final_carbon_g, 4),
            predict_soc,
            car_charging_soc_next,
            iboost_next,
            iboost_running,
            iboost_running_solar,
            iboost_running_full,
        )<|MERGE_RESOLUTION|>--- conflicted
+++ resolved
@@ -1010,8 +1010,6 @@
             minute += step
 
         hours_left = minute_left / 60.0
-
-<<<<<<< HEAD
         if self.debug_enable or save:
             self.hours_left = hours_left
             self.final_car_soc = final_car_soc
@@ -1073,48 +1071,6 @@
                 iboost_running_solar,
                 iboost_running_full,
             )
-=======
-        self.hours_left = hours_left
-        self.final_car_soc = final_car_soc
-        self.predict_car_soc_time = predict_car_soc_time
-        self.final_soc = round(final_soc, 4)
-        self.final_metric = round(final_metric, 4)
-        self.final_metric_keep = round(final_metric_keep, 4)
-        self.final_import_kwh = round(final_import_kwh, 4)
-        self.final_import_kwh_battery = round(final_import_kwh_battery, 4)
-        self.final_import_kwh_house = round(final_import_kwh_house, 4)
-        self.final_export_kwh = round(final_export_kwh, 4)
-        self.final_load_kwh = round(final_load_kwh, 4)
-        self.final_pv_kwh = round(final_pv_kwh, 4)
-        self.final_iboost_kwh = round(final_iboost_kwh, 4)
-        self.final_battery_cycle = round(final_battery_cycle, 4)
-        self.final_soc_min = round(soc_min, 4)
-        self.final_soc_min_minute = soc_min_minute
-        self.export_to_first_charge = export_to_first_charge
-        self.predict_soc_time = predict_soc_time
-        self.predict_soc = predict_soc
-        self.first_charge = first_charge
-        self.first_charge_soc = round(first_charge_soc, 4)
-        self.predict_state = predict_state
-        self.predict_battery_power = predict_battery_power
-        self.predict_pv_power = predict_pv_power
-        self.predict_grid_power = predict_grid_power
-        self.predict_load_power = predict_load_power
-        self.predict_iboost = predict_iboost
-        self.predict_carbon_g = predict_carbon_g
-        self.predict_export = predict_export
-        self.metric_time = metric_time
-        self.record_time = record_time
-        self.predict_battery_cycle = predict_battery_cycle
-        self.pv_kwh_h0 = round(pv_kwh_h0, 4)
-        self.import_kwh_h0 = round(import_kwh_h0, 4)
-        self.export_kwh_h0 = round(export_kwh_h0, 4)
-        self.load_kwh_h0 = round(load_kwh_h0, 4)
-        self.load_kwh_time = load_kwh_time
-        self.pv_kwh_time = pv_kwh_time
-        self.import_kwh_time = import_kwh_time
-        self.export_kwh_time = export_kwh_time
->>>>>>> 11a77b92
 
         return (
             round(final_metric, 4),
