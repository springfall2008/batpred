--- conflicted
+++ resolved
@@ -239,8 +239,6 @@
             iboost_running_solar,
             iboost_running_full,
         ) = self.run_prediction(try_charge_limit, charge_window, export_window, export_limits, pv10, end_record=end_record, cache=self.prediction_cache_enable)
-<<<<<<< HEAD
-
         return (
             cost,
             import_kwh_battery,
@@ -286,8 +284,6 @@
             iboost_running_solar,
             iboost_running_full,
         ) = self.run_prediction(try_charge_limit, charge_window, export_window, export_limits, pv10, end_record=end_record, cache=False)
-=======
->>>>>>> 4d11161f
         min_soc = self.soc_max
         max_soc = 0
         if not all_n:
