# -----------------------------------------------------------------------------
# Predbat Home Battery System
# Copyright Trefor Southwell 2024 - All Rights Reserved
# This application maybe used for personal use only and not for commercial use
# -----------------------------------------------------------------------------
# Ohme API library.
# Credits to: https://github.com/dan-r/ohmepy for the original code.
# -----------------------------------------------------------------------------

import asyncio
import json
from enum import Enum
from typing import Any, Optional, Self, Mapping
from dataclasses import dataclass
import datetime
import aiohttp
import time
from dataclasses import dataclass
from typing import Any, Dict, List, Union
from datetime import timedelta, timezone
from config import TIME_FORMAT_HA
from component_base import ComponentBase

GOOGLE_API_KEY = "AIzaSyC8ZeZngm33tpOXLpbXeKfwtyZ1WrkbdBY"  # cspell:disable-line
VERSION = "1.5.1"


JsonValueType = Union[Dict[str, "JsonValueType"], List["JsonValueType"], str, int, float, bool, None]

# Ohme attribute table for Home Assistant entities
ohme_attribute_table = {
    "mode": {"friendly_name": "Ohme Charge Mode", "icon": "mdi:ev-station"},
    "status": {"friendly_name": "Ohme Charger Status", "icon": "mdi:ev-station"},
    "power_watts": {"friendly_name": "Ohme Power", "icon": "mdi:lightning-bolt", "unit_of_measurement": "W", "device_class": "power"},
    "power_amps": {"friendly_name": "Ohme Current", "icon": "mdi:current-ac", "unit_of_measurement": "A", "device_class": "current"},
    "power_volts": {"friendly_name": "Ohme Voltage", "icon": "mdi:sine-wave", "unit_of_measurement": "V", "device_class": "voltage"},
    # "ct_amps": {"friendly_name": "Ohme CT Clamp Current", "icon": "mdi:current-ac", "unit_of_measurement": "A", "device_class": "current"},
    "max_charge": {"friendly_name": "Ohme Max Charge Enabled", "icon": "mdi:battery-charging-100"},
<<<<<<< HEAD
    "available": {"friendly_name": "Ohme Available", "icon": "mdi:connection"},
    "target_soc": {"friendly_name": "Ohme Target SoC", "icon": "mdi:battery-charging", "unit_of_measurement": "%", "device_class": "battery", "min": 0, "max": 100, "step": 1},
=======
    # "available": {"friendly_name": "Ohme Available", "icon": "mdi:connection"},
    "target_soc": {"friendly_name": "Ohme Target SOC", "icon": "mdi:battery-charging", "unit_of_measurement": "%", "device_class": "battery", "min": 0, "max": 100, "step": 1},
>>>>>>> cc9f3185
    "target_time": {"friendly_name": "Ohme Target Time", "icon": "mdi:clock-outline"},
    "preconditioning": {"friendly_name": "Ohme Preconditioning", "icon": "mdi:air-conditioner", "unit_of_measurement": "mins", "min": 0, "max": 60, "step": 5},
    "slots": {"friendly_name": "Ohme Charge Slots", "icon": "mdi:calendar-clock"},
    "energy": {"friendly_name": "Ohme Session Energy", "icon": "mdi:lightning-bolt", "unit_of_measurement": "Wh", "device_class": "energy"},
    "battery_percent": {"friendly_name": "Ohme Battery Percent", "icon": "mdi:battery", "unit_of_measurement": "%", "device_class": "battery"},
    "current_vehicle": {"friendly_name": "Ohme Current Vehicle", "icon": "mdi:car"},
    "approve_charge": {"friendly_name": "Ohme Approve Charge", "icon": "mdi:check-circle-outline"},
}

BASE_TIME = datetime.datetime.strptime("00:00", "%H:%M")
OPTIONS_TIME = [((BASE_TIME + timedelta(seconds=minute * 60)).strftime("%H:%M")) for minute in range(0, 24 * 60, 1)]


def time_next_occurs(hour: int, minute: int) -> datetime.datetime:
    """Find when this time next occurs."""
    current = datetime.datetime.now()
    target = current.replace(hour=hour, minute=minute, second=0, microsecond=0)
    if target <= datetime.datetime.now():
        target = target + datetime.timedelta(days=1)

    return target


@dataclass
class ChargeSlot:
    """Dataclass for reporting an individual charge slot."""

    start: datetime.datetime
    end: datetime.datetime
    energy: float

    def __str__(self):
        return f"{self.start.strftime('%H:%M')}-{self.end.strftime('%H:%M')}"

    def to_dict(self) -> dict[str, JsonValueType]:
        """Convert to a JSON-serializable dictionary."""
        return {
            "start": str(self.start.isoformat()),
            "end": str(self.end.isoformat()),
            "energy": float(self.energy),
        }


def slot_list(data: Dict[str, Any]) -> List[ChargeSlot]:
    """Get list of charge slots with energy delta summed for merged slots."""
    session_slots = data.get("allSessionSlots", [])
    if not session_slots:
        return []

    slots: List[ChargeSlot] = []

    for slot in session_slots:
        start_time = datetime.datetime.fromtimestamp(slot["startTimeMs"] / 1000).replace(microsecond=0).astimezone()
        end_time = datetime.datetime.fromtimestamp(slot["endTimeMs"] / 1000).replace(microsecond=0).astimezone()

        hours = (end_time - start_time).total_seconds() / 3600
        energy = round((slot["watts"] * hours) / 1000, 2)

        slots.append(ChargeSlot(start_time, end_time, energy))

    # Merge adjacent slots
    merged_slots: List[ChargeSlot] = []
    for slot in slots:
        if merged_slots and merged_slots[-1].end == slot.start:
            # Merge slot by extending the end time and summing energy
            merged_slots[-1] = ChargeSlot(
                merged_slots[-1].start,
                slot.end,
                merged_slots[-1].energy + slot.energy,
            )
        else:
            merged_slots.append(slot)

    return merged_slots


def vehicle_to_name(vehicle: Dict[str, Any]) -> str:
    """Translate vehicle object to human readable name."""
    if vehicle.get("name") is not None:
        return vehicle["name"]

    model: Dict[str, Any] = vehicle.get("model") or {}
    brand: Dict[str, Any] = model.get("brand") or {}

    brand_name = brand.get("name") or model.get("make") or "Unknown"
    model_name = model.get("modelName") or "Unknown"
    year_from = model.get("availableFromYear")
    year_to = model.get("availableToYear") or ""

    if year_from is None:
        return f"{brand_name} {model_name}"

    return f"{brand_name} {model_name} ({year_from}-{year_to})"


class ChargerStatus(Enum):
    """Charger state enum."""

    UNPLUGGED = "unplugged"
    PENDING_APPROVAL = "pending_approval"
    CHARGING = "charging"
    PLUGGED_IN = "plugged_in"
    PAUSED = "paused"
    FINISHED = "finished"


class ChargerMode(Enum):
    """Charger mode enum."""

    SMART_CHARGE = "smart_charge"
    MAX_CHARGE = "max_charge"
    PAUSED = "paused"


@dataclass
class ChargerPower:
    """Dataclass for reporting power status of charger."""

    watts: float
    amps: float
    volts: int | None
    ct_amps: float


class OhmeAPI(ComponentBase):
    """Ohme API component for EV charger integration."""

    def initialize(self, email, password, ohme_automatic_octopus_intelligent):
        """Initialize the Ohme API component"""
        self.email = email
        self.password = password
        self.client = OhmeApiClient(email, password, self.log)
        self.queued_events = []
        self.ohme_automatic_octopus_intelligent = ohme_automatic_octopus_intelligent

    def last_updated_time(self):
        """
        Get the last successful update time from the client
        """
        if self.client:
            return self.client.last_success_timestamp
        return None

    async def run(self, seconds, first):
        """
        Main run loop
        """
        if first:
            self.log("Ohme API: Started")

        # Process queued events
        refresh = False
        if self.queued_events:
            while self.queued_events:
                event = self.queued_events.pop(0)
                handler, *args = event
                try:
                    await handler(*args)
                except ApiException as e:
                    self.log("Warn: Ohme API: Event handler error: {}".format(e))
            refresh = True

        if first or refresh or (seconds % (30 * 60)) == 0:
            await self.client.async_update_device_info()
            # Advanced settings are broken in latest API
            # await self.client.async_get_advanced_settings()

        if first or refresh or (seconds % 120) == 0:
            await self.client.async_get_charge_session()
            await self.publish_data()

        if first and self.ohme_automatic_octopus_intelligent and self.client.serial:
            await self.automatic_config_octopus_intelligent()

        self.update_success_timestamp()
        return True

    async def automatic_config_octopus_intelligent(self):
        """
        Automatically set the predbat entities to use ohme via octopus
        """
        self.log("Info: Ohme API: Setting Predbat to use Ohme")
        self.set_arg("octopus_intelligent_slot", "binary_sensor.predbat_ohme_slot_active")
        self.set_arg("octopus_ready_time", "select.predbat_ohme_target_time")
        self.set_arg("octopus_charge_limit", "number.predbat_ohme_target_percent")

    async def publish_data(self):
        """
        Publish data to HA using dashboard_item
        """
        mode = self.client.mode
        status = self.client.status
        power = self.client.power
        max_charge = self.client.max_charge
        available = self.client.available
        target_soc = self.client.target_soc
        target_time = self.client.target_time
        preconditioning = self.client.preconditioning
        slots = self.client.slots
        energy = self.client.energy
        battery = self.client.battery
        vehicle = self.client.current_vehicle

        # self.log("Info: Ohme API: Mode: %s, Status: %s, Power: %sW, %sA, %sV, CT: %sA, Max Charge: %s, Available: %s, Target SoC: %s%%, Target Time: %s, Preconditioning: %s mins, Vehicle: %s, Slots: %s" % (
        #         mode, status, power.watts, power.amps, power.volts, power.ct_amps, max_charge, available, target_soc,
        #         target_time, preconditioning, vehicle, slots)
        #        )

        # Create entity name prefix
        entity_name_sensor = "sensor.predbat_ohme"
        entity_name_number = "number.predbat_ohme"
        entity_name_select = "select.predbat_ohme"
        entity_name_switch = "switch.predbat_ohme"
        entity_name_binary_sensor = "binary_sensor.predbat_ohme"

        # Publish mode and status
        if mode is None:
            mode = "disconnected"
        else:
            mode = str(mode.value)
        self.dashboard_item(entity_name_sensor + "_mode", state=mode, attributes=ohme_attribute_table.get("mode", {}), app="ohme")

        if status is None:
            status = "unknown"
        else:
            status = str(status.value)
        self.dashboard_item(entity_name_sensor + "_status", state=status, attributes=ohme_attribute_table.get("status", {}), app="ohme")

        # Publish power data
        if power:
            self.dashboard_item(entity_name_sensor + "_power_watts", state=power.watts, attributes=ohme_attribute_table.get("power_watts", {}), app="ohme")
            self.dashboard_item(entity_name_sensor + "_power_amps", state=power.amps, attributes=ohme_attribute_table.get("power_amps", {}), app="ohme")
            self.dashboard_item(entity_name_sensor + "_power_volts", state=power.volts, attributes=ohme_attribute_table.get("power_volts", {}), app="ohme")
            # self.dashboard_item(entity_name_sensor + "_ct_amps", state=power.ct_amps, attributes=ohme_attribute_table.get("ct_amps", {}), app="ohme")

        # Publish boolean states
        self.dashboard_item(entity_name_switch + "_max_charge", state=max_charge, attributes=ohme_attribute_table.get("max_charge", {}), app="ohme")
        self.dashboard_item(entity_name_binary_sensor + "_available", state="on" if available else "off", attributes=ohme_attribute_table.get("available", {}), app="ohme")

        # Publish target data
        self.dashboard_item(entity_name_number + "_target_percent", state=target_soc, attributes=ohme_attribute_table.get("target_soc", {}), app="ohme")

        # Target time
        target_time_str = "00:00"
        if target_time and len(target_time) == 2:
            target_time_str = f"{target_time[0]:02d}:{target_time[1]:02d}"
        target_attributes = ohme_attribute_table.get("target_time", {})
        target_attributes["options"] = OPTIONS_TIME
        self.dashboard_item(entity_name_select + "_target_time", state=target_time_str, attributes=target_attributes, app="ohme")

        # Publish preconditioning
        self.dashboard_item(entity_name_number + "_preconditioning", state=preconditioning, attributes=ohme_attribute_table.get("preconditioning", {}), app="ohme")

        # Publish slot information
        num_slots = len(slots) if slots else 0
        slot_attributes = ohme_attribute_table.get("slots", {}).copy()

        planned_dispatches = []
        completed_dispatches = []
        slot_active = False
        for slot in slots:
            start = slot.start
            end = slot.end
            energy = slot.energy
            is_completed = False
            if end < datetime.datetime.now().astimezone():
                is_completed = True
            if start <= datetime.datetime.now().astimezone() <= end:
                slot_active = True
            dispatch = {"start": start.strftime(TIME_FORMAT_HA), "end": end.strftime(TIME_FORMAT_HA), "energy": -energy, "location": "AT_HOME"}
            if is_completed:
                completed_dispatches.append(dispatch)
            else:
                planned_dispatches.append(dispatch)

        if slots:
            slot_attributes["planned_dispatches"] = planned_dispatches
            slot_attributes["completed_dispatches"] = completed_dispatches
        self.dashboard_item(entity_name_binary_sensor + "_slot_active", state=slot_active, attributes=slot_attributes, app="ohme")

        # Publish energy and battery data
        self.dashboard_item(entity_name_sensor + "_energy", state=energy, attributes=ohme_attribute_table.get("energy", {}), app="ohme")
        self.dashboard_item(entity_name_sensor + "_battery_percent", state=battery, attributes=ohme_attribute_table.get("battery_percent", {}), app="ohme")
        self.dashboard_item(entity_name_sensor + "_current_vehicle", state=vehicle, attributes=ohme_attribute_table.get("current_vehicle", {}), app="ohme")

        # Approve charge switch
        self.dashboard_item(entity_name_switch + "_approve_charge", state="off", attributes=ohme_attribute_table.get("approve_charge", {}), app="ohme")

    # Event stubs to queue for main thread
    async def select_event(self, entity_id, value):
        self.queued_events.append((self.select_event_handler, entity_id, value))

    async def number_event(self, entity_id, value):
        self.queued_events.append((self.number_event_handler, entity_id, value))

    async def switch_event(self, entity_id, service):
        self.queued_events.append((self.switch_event_handler, entity_id, service))

    # event handlers
    async def select_event_handler(self, entity_id, value):
        """
        Select event
        """
        if entity_id.endswith("_target_time"):
            if value in OPTIONS_TIME:
                hour, minute = map(int, value.split(":"))
                await self.client.async_apply_session_rule(target_time=(hour, minute))
                self.log(f"Info: Ohme API: Set target time to {hour:02d}:{minute:02d}")
            else:
                self.log(f"Warn: Ohme API: Invalid target time value: {value}")

    async def number_event_handler(self, entity_id, value):
        """
        Number event
        """
        if entity_id.endswith("_target_soc"):
            if (isinstance(value, float) or isinstance(value, int)) and 0 <= value <= 100:
                await self.client.async_apply_session_rule(target_percent=int(value))
            else:
                self.log(f"Warn: Ohme API: Invalid target SoC value: {value}")
        elif entity_id.endswith("_preconditioning"):
            try:
                value = int(value)
            except (ValueError, TypeError):
                self.log(f"Warn: Ohme API: Invalid preconditioning value: {value}")
                return
            if value == 0:
                self.log(f"Info: Ohme API: Set preconditioning to off")
                await self.client.async_apply_session_rule(pre_condition=True)
            else:
                self.log(f"Info: Ohme API: Set preconditioning length to {int(value)} mins")
                await self.client.async_apply_session_rule(pre_condition=True, pre_condition_length=int(value))

    async def switch_event_handler(self, entity_id, service):
        """
        Switch event
        """
        if entity_id.endswith("_max_charge"):
            if service == "turn_on":
                await self.client.async_max_charge(True)
            elif service == "turn_off":
                await self.client.async_max_charge(False)
        elif entity_id.endswith("_approve_charge"):
            if service == "turn_on":
                if self.client.status != ChargerStatus.PENDING_APPROVAL:
                    self.log("Warn: Ohme API: Charger not pending approval")
                    return
                await self.client.async_approve_charge()
                self.log("Info: Ohme API: Approved charge")


class OhmeApiClient:
    """API client for Ohme EV chargers."""

    def __init__(self, email: str, password: str, log):
        if email is None or password is None:
            raise AuthException("Credentials not provided")

        # Credentials from configuration
        self.email = email
        self._password = password
        self.log = log

        # Charger and its capabilities
        self.device_info: dict[str, Any] = {}
        self._charge_session: dict[str, Any] = {}
        self._advanced_settings: dict[str, Any] = {}
        self._next_session: dict[str, Any] = {}
        self._cars: list[Any] = []

        self.energy: float = 0.0
        self.battery: int = 0

        self._capabilities: dict[str, bool | str | list[str]] = {}
        self._configuration: dict[str, bool | str] = {}
        self.ct_connected: bool = False
        self.cap_available: bool = True
        self.cap_enabled: bool = False
        self.solar_capable: bool = False

        # Authentication
        self._token_birth: float = 0.0
        self._token: str | None = None
        self._refresh_token: str | None = None

        # User info
        self.serial = ""

        # Sessions
        self._session = None
        self._close_session = False
        self._timeout = 10
        self._last_rule: dict[str, Any] = {}
        self.last_success_timestamp = None

    # Auth methods

    async def async_login(self) -> bool:
        """Refresh the user auth token from the stored credentials."""
        if self._session is None:
            self._session = aiohttp.ClientSession()
            self._close_session = True

        async with asyncio.timeout(self._timeout):
            async with self._session.post(
                f"https://www.googleapis.com/identitytoolkit/v3/relyingparty/verifyPassword?key={GOOGLE_API_KEY}",
                data={
                    "email": self.email,
                    "password": self._password,
                    "returnSecureToken": True,
                },
            ) as resp:
                if resp.status != 200:
                    raise AuthException("Incorrect credentials")

                resp_json = await resp.json()
                self._token_birth = time.time()
                self._token = resp_json["idToken"]
                self._refresh_token = resp_json["refreshToken"]
                return True
        raise AuthException("Incorrect credentials")

    async def _async_refresh_session(self) -> bool:
        """Refresh auth token if needed."""
        if self._token is None:
            return await self.async_login()

        # Don't refresh token unless its over 45 mins old
        if time.time() - self._token_birth < 2700:
            return True

        if self._session is None:
            self._session = aiohttp.ClientSession()
            self._close_session = True

        async with asyncio.timeout(self._timeout):
            async with self._session.post(
                f"https://securetoken.googleapis.com/v1/token?key={GOOGLE_API_KEY}",
                data={
                    "grantType": "refresh_token",
                    "refreshToken": self._refresh_token,
                },
            ) as resp:
                if resp.status != 200:
                    text = await resp.text()
                    msg = f"Warn: Ohme auth refresh: {text}"
                    self.log(msg)
                    raise AuthException(msg)

                resp_json = await resp.json()
                self._token_birth = time.time()
                self._token = resp_json["id_token"]
                self._refresh_token = resp_json["refresh_token"]
                return True

    # Internal methods

    async def _handle_api_error(self, url: str, resp: aiohttp.ClientResponse):
        """Raise an exception if API response failed."""
        if resp.status != 200:
            text = await resp.text()
            msg = f"Warn:Ohme API response error: {url}, {resp.status}; {text}"
            self.log(msg)
            raise ApiException(msg)

    async def _make_request(
        self,
        method: str,
        url: str,
        data: Optional[Mapping[str, str | bool]] = None,
        skip_json: bool = False,
    ):
        """Make an HTTP request."""
        await self._async_refresh_session()

        if self._session is None:
            self._session = aiohttp.ClientSession()
            self._close_session = True

        async with asyncio.timeout(self._timeout):
            async with self._session.request(
                method=method,
                url=f"https://api.ohme.io{url}",
                data=json.dumps(data) if data and method in {"PUT", "POST"} else data,
                headers={
                    "Authorization": f"Firebase {self._token}",
                    "Content-Type": "application/json",
                    "User-Agent": f"ohmepy/{VERSION}",
                },
            ) as resp:
                # self.log("Info: %s request to %s, status code %s" % (method, url, resp.status))
                await self._handle_api_error(url, resp)

                if skip_json and method == "POST":
                    return await resp.text()

                return await resp.json() if method != "PUT" else True

    def _charge_in_progress(self) -> bool:
        """Is a charge in progress? Used to determine if schedule or session should be adjusted."""
        return self.status is not ChargerStatus.UNPLUGGED and self.status is not ChargerStatus.PENDING_APPROVAL

    # Simple getters

    def is_capable(self, capability: str) -> bool:
        """Return whether or not this model has a given capability."""
        return bool(self._capabilities[capability])

    def configuration_value(self, value: str) -> bool:
        """Return a boolean configuration value."""
        return bool(self._configuration.get(value))

    @property
    def status(self) -> ChargerStatus:
        """Return status from enum."""
        if self._charge_session["mode"] == "PENDING_APPROVAL":
            return ChargerStatus.PENDING_APPROVAL
        elif self._charge_session["mode"] == "DISCONNECTED":
            return ChargerStatus.UNPLUGGED
        elif self._charge_session["mode"] == "STOPPED":
            return ChargerStatus.PAUSED
        elif self._charge_session["mode"] == "FINISHED_CHARGE":
            return ChargerStatus.FINISHED
        elif self._charge_session.get("power") and self._charge_session["power"].get("watt", 0) > 0:
            return ChargerStatus.CHARGING
        else:
            return ChargerStatus.PLUGGED_IN

    @property
    def mode(self) -> Optional[ChargerMode]:
        """Return status from enum."""
        if self._charge_session["mode"] == "SMART_CHARGE":
            return ChargerMode.SMART_CHARGE
        elif self._charge_session["mode"] == "MAX_CHARGE":
            return ChargerMode.MAX_CHARGE
        elif self._charge_session["mode"] == "STOPPED":
            return ChargerMode.PAUSED

        return None

    @property
    def max_charge(self) -> bool:
        """Get if max charge is enabled."""
        return self._charge_session.get("mode") == "MAX_CHARGE"

    @property
    def available(self) -> bool:
        """CT reading."""
        return self._advanced_settings.get("online", False)

    @property
    def power(self) -> ChargerPower:
        """Return all power readings."""

        charge_power = self._charge_session.get("power") or {}
        return ChargerPower(
            watts=charge_power.get("watt", 0),
            amps=charge_power.get("amp", 0),
            volts=charge_power.get("volt", None),
            ct_amps=self._advanced_settings.get("clampAmps", 0),
        )

    @property
    def target_soc(self) -> int:
        """Target state of charge."""
        if self.status is ChargerStatus.PAUSED and self._charge_session.get("suspendedRule") is not None:
            return self._charge_session.get("suspendedRule", {}).get("targetPercent", 0)
        elif self._charge_in_progress():
            return int(self._charge_session["appliedRule"]["targetPercent"])

        return int(self._next_session.get("targetPercent", 0))

    @property
    def target_time(self) -> tuple[int, int]:
        """Target state of charge."""
        if self._charge_in_progress():
            target = int(self._charge_session["appliedRule"]["targetTime"])
        else:
            target = int(self._next_session.get("targetTime", 0))

        return (target // 3600, (target % 3600) // 60)

    @property
    def preconditioning(self) -> int:
        """Preconditioning time."""
        if self._charge_in_progress():
            if self._last_rule.get("preconditioningEnabled"):
                return int(self._last_rule.get("preconditionLengthMins", 0))
        else:
            if self._next_session.get("preconditioningEnabled"):
                return int(self._next_session.get("preconditionLengthMins", 0))

        return 0

    @property
    def slots(self) -> list[ChargeSlot]:
        """Slot list."""
        return slot_list(self._charge_session)

    @property
    def next_slot_start(self) -> datetime.datetime | None:
        """Next slot start."""
        return min(
            (slot.start for slot in self.slots if slot.start > datetime.datetime.now().astimezone()),
            default=None,
        )

    @property
    def next_slot_end(self) -> datetime.datetime | None:
        """Next slot start."""
        return min(
            (slot.end for slot in self.slots if slot.end > datetime.datetime.now().astimezone()),
            default=None,
        )

    @property
    def vehicles(self) -> list[str]:
        """Return a list of vehicle names."""
        output = []
        for vehicle in self._cars:
            output.append(vehicle_to_name(vehicle))
        return output

    @property
    def current_vehicle(self) -> Optional[str]:
        """Returns the name of the currently selected vehicle."""
        # The selected vehicle is the first one in this list
        if len(self._cars) > 0:
            return vehicle_to_name(self._cars[0])
        return None

    # Push methods

    async def async_pause_charge(self) -> bool:
        """Pause an ongoing charge"""
        result = await self._make_request("POST", f"/v1/chargeSessions/{self.serial}/stop", skip_json=True)
        return bool(result)

    async def async_resume_charge(self) -> bool:
        """Resume a paused charge"""
        result = await self._make_request("POST", f"/v1/chargeSessions/{self.serial}/resume", skip_json=True)
        return bool(result)

    async def async_approve_charge(self) -> bool:
        """Approve a charge"""
        result = await self._make_request("PUT", f"/v1/chargeSessions/{self.serial}/approve?approve=true")
        return bool(result)

    async def async_max_charge(self, state: bool = True) -> bool:
        """Enable max charge"""
        result = await self._make_request(
            "PUT",
            f"/v1/chargeSessions/{self.serial}/rule?maxCharge=" + str(state).lower(),
        )
        return bool(result)

    async def async_set_mode(self, mode: ChargerMode | str) -> None:
        """Set charger mode."""
        if isinstance(mode, str):
            mode = ChargerMode(mode)

        if mode is ChargerMode.MAX_CHARGE:
            await self.async_max_charge(True)
        elif mode is ChargerMode.SMART_CHARGE:
            await self.async_max_charge(False)
        elif mode is ChargerMode.PAUSED:
            await self.async_pause_charge()

    async def async_apply_session_rule(
        self,
        max_price: Optional[float] = None,
        target_time: Optional[tuple[int, int]] = None,
        target_percent: Optional[int] = None,
        pre_condition: Optional[bool] = None,
        pre_condition_length: Optional[int] = None,
    ) -> bool:
        """Apply rule to ongoing charge/stop max charge."""
        # Check every property. If we've provided it, use that. If not, use the existing.
        if max_price is None:
            if "settings" in self._last_rule and self._last_rule["settings"] is not None and len(self._last_rule["settings"]) > 1:
                max_price = self._last_rule["settings"][0]["enabled"]
            else:
                max_price = False

        if target_percent is None:
            target_percent = self._last_rule["targetPercent"] if "targetPercent" in self._last_rule else 80

        if pre_condition is None:
            pre_condition = self._last_rule["preconditioningEnabled"] if "preconditioningEnabled" in self._last_rule else False

        if not pre_condition_length:
            pre_condition_length = self._last_rule["preconditionLengthMins"] if ("preconditionLengthMins" in self._last_rule and self._last_rule["preconditionLengthMins"] is not None) else 30

        if target_time is None:
            # Default to 9am
            target_time_cache = self._last_rule["targetTime"] if "targetTime" in self._last_rule else 32400
            target_time = (target_time_cache // 3600, (target_time_cache % 3600) // 60)

        target_ts = int(time_next_occurs(target_time[0], target_time[1]).timestamp() * 1000)

        # Convert these to string form
        max_price_str = "true" if max_price else "false"
        pre_condition_str = "true" if pre_condition else "false"

        result = await self._make_request(
            "PUT",
            f"/v1/chargeSessions/{self.serial}/rule?enableMaxPrice={max_price_str}&targetTs={target_ts}&enablePreconditioning={pre_condition_str}&toPercent={target_percent}&preconditionLengthMins={pre_condition_length}",
        )
        return bool(result)

    async def async_change_price_cap(self, enabled: Optional[bool] = None, cap: Optional[float] = None) -> bool:
        """Change price cap settings."""
        settings = await self._make_request("GET", "/v1/users/me/settings")
        if enabled is not None:
            settings["chargeSettings"][0]["enabled"] = enabled

        if cap is not None:
            settings["chargeSettings"][0]["value"] = cap

        result = await self._make_request("PUT", "/v1/users/me/settings", data=settings)
        return bool(result)

    async def async_update_schedule(
        self,
        target_percent: Optional[int] = None,
        target_time: Optional[tuple[int, int]] = None,
        pre_condition: Optional[bool] = None,
        pre_condition_length: Optional[int] = None,
    ) -> bool:
        """Update the schedule for the next charge."""
        rule = self._next_session

        # Account for user having no rules
        if not rule:
            return False

        # Update percent and time if provided
        if target_percent is not None:
            rule["targetPercent"] = target_percent
        if target_time is not None:
            rule["targetTime"] = (target_time[0] * 3600) + (target_time[1] * 60)

        # Update pre-conditioning if provided
        if pre_condition is not None:
            rule["preconditioningEnabled"] = pre_condition
        if pre_condition_length:
            rule["preconditionLengthMins"] = pre_condition_length

        await self._make_request("PUT", f"/v1/chargeRules/{rule['id']}", data=rule)
        return True

    async def async_set_target(
        self,
        target_percent: Optional[int] = None,
        target_time: Optional[tuple[int, int]] = None,
        pre_condition_length: Optional[int] = None,
    ) -> bool:
        """Set a target time/percentage."""
        pre_condition: Optional[bool] = None
        if pre_condition_length is not None:
            pre_condition = bool(pre_condition_length)

        if self._charge_in_progress():
            await self.async_apply_session_rule(
                target_time=target_time,
                target_percent=target_percent,
                pre_condition=pre_condition,
                pre_condition_length=pre_condition_length,
            )
        else:
            await self.async_update_schedule(
                target_time=target_time,
                target_percent=target_percent,
                pre_condition=pre_condition,
                pre_condition_length=pre_condition_length,
            )
        return True

    async def async_set_configuration_value(self, values: Mapping[str, bool]) -> bool:
        """Set a configuration value or values."""
        result = await self._make_request("PUT", f"/v1/chargeDevices/{self.serial}/appSettings", data=values)
        await asyncio.sleep(1)  # The API is slow to update after this request

        return bool(result)

    async def async_set_vehicle(self, selected_name: str) -> bool:
        """Set the vehicle to be charged."""
        for vehicle in self._cars:
            if vehicle_to_name(vehicle) == selected_name:
                result = await self._make_request("PUT", f"/v1/car/{vehicle['id']}/select")

                return True
        return False

    # Pull methods

    async def async_get_charge_session(self) -> None:
        """Fetch charge sessions endpoint."""
        # Retry if state is CALCULATING or DELIVERING
        for attempt in range(3):
            resp = await self._make_request("GET", "/v1/chargeSessions")
            resp = resp[0]

            if resp.get("mode") != "CALCULATING" and resp.get("mode") != "DELIVERING":
                self.last_success_timestamp = datetime.datetime.now(timezone.utc)
                break

            if attempt < 2:  # Only sleep if there are more retries left
                await asyncio.sleep(1)

        self._charge_session = resp

        # Store last rule
        if resp["mode"] == "SMART_CHARGE" and "appliedRule" in resp:
            self._last_rule = resp["appliedRule"]

        # Get energy reading
        if self._charge_in_progress() and resp.get("batterySoc") is not None:
            self.energy = max(0, self.energy, resp["batterySoc"].get("wh") or 0)
        else:
            self.energy = 0

        self.battery = ((resp.get("car") or {}).get("batterySoc") or {}).get("percent") or (resp.get("batterySoc") or {}).get("percent") or 0

        resp = await self._make_request("GET", "/v1/chargeSessions/nextSessionInfo")
        self._next_session = resp.get("rule", {})

    async def async_get_advanced_settings(self) -> None:
        """Get advanced settings (mainly for CT clamp reading)"""
        resp = await self._make_request("GET", f"/v1/chargeDevices/{self.serial}/advancedSettings")

        self._advanced_settings = resp

        # clampConnected is not reliable, so check clampAmps being > 0 as an alternative
        if resp["clampConnected"] or (isinstance(resp.get("clampAmps"), float) and resp.get("clampAmps") > 0):
            self.ct_connected = True

    async def async_update_device_info(self) -> bool:
        """Update _device_info with our charger model."""
        resp = await self._make_request("GET", "/v1/users/me/account")
        self._cars = resp.get("cars") or []

        try:
            self.cap_enabled = resp["userSettings"]["chargeSettings"][0]["enabled"]
        except:
            pass

        device = resp["chargeDevices"][0]

        self._capabilities = device["modelCapabilities"]
        self._configuration = device["optionalSettings"]
        self.serial = device["id"]

        self.device_info = {
            "name": device["modelTypeDisplayName"],
            "model": device["modelTypeDisplayName"].replace("Ohme ", ""),
            "sw_version": device["firmwareVersionLabel"],
        }

        if resp["tariff"] is not None and resp["tariff"]["dsrTariff"]:
            self.cap_available = False

        solar_modes = device["modelCapabilities"]["solarModes"]
        if isinstance(solar_modes, list) and len(solar_modes) == 1:
            self.solar_capable = True

        return True

    async def close(self) -> None:
        """Close open client session."""
        if self._session and self._close_session:
            await self._session.close()

    async def __aenter__(self) -> Self:
        """Async enter."""
        return self

    async def __aexit__(self, *_exc_info: object) -> None:
        """Async exit."""
        await self.close()


# Exceptions
class ApiException(Exception): ...


class AuthException(ApiException): ...<|MERGE_RESOLUTION|>--- conflicted
+++ resolved
@@ -36,13 +36,8 @@
     "power_volts": {"friendly_name": "Ohme Voltage", "icon": "mdi:sine-wave", "unit_of_measurement": "V", "device_class": "voltage"},
     # "ct_amps": {"friendly_name": "Ohme CT Clamp Current", "icon": "mdi:current-ac", "unit_of_measurement": "A", "device_class": "current"},
     "max_charge": {"friendly_name": "Ohme Max Charge Enabled", "icon": "mdi:battery-charging-100"},
-<<<<<<< HEAD
-    "available": {"friendly_name": "Ohme Available", "icon": "mdi:connection"},
-    "target_soc": {"friendly_name": "Ohme Target SoC", "icon": "mdi:battery-charging", "unit_of_measurement": "%", "device_class": "battery", "min": 0, "max": 100, "step": 1},
-=======
     # "available": {"friendly_name": "Ohme Available", "icon": "mdi:connection"},
     "target_soc": {"friendly_name": "Ohme Target SOC", "icon": "mdi:battery-charging", "unit_of_measurement": "%", "device_class": "battery", "min": 0, "max": 100, "step": 1},
->>>>>>> cc9f3185
     "target_time": {"friendly_name": "Ohme Target Time", "icon": "mdi:clock-outline"},
     "preconditioning": {"friendly_name": "Ohme Preconditioning", "icon": "mdi:air-conditioner", "unit_of_measurement": "mins", "min": 0, "max": 60, "step": 5},
     "slots": {"friendly_name": "Ohme Charge Slots", "icon": "mdi:calendar-clock"},
