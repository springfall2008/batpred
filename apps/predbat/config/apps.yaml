--- conflicted
+++ resolved
@@ -21,18 +21,12 @@
   geserial2: 're:sensor.givtcp2_(.+)_soc_kwh'
   
   #
-<<<<<<< HEAD
-  # Sensors, currently more than one can be specified and they will be summed up automatically
-  # If you have two inverters, each inverter will have its own load and PV generation data 
-  # but only set the import and export for one of them as these will both read the same.
-=======
   # Sensors, more than one can be specified and they will be summed up automatically
   #
   # For two inverters the load today would normally be the master load sensor only (to cover the entire house)
   # If you have three phase and one inverter per phase then you would need three load sensors
   #
   # For pv_today if you have multiple solar inverter inputs then you should include one entry for each inverter
->>>>>>> b73d4641
   #
   load_today: 
     - sensor.givtcp_{geserial}_load_energy_today_kwh
@@ -237,10 +231,6 @@
   # The standing charge only impacts the cost graphs and doesn't change the way Predbat plans
   # If you don't want to show the standing charge then just delete this line or set to zero
   metric_standing_charge: 're:(sensor.(octopus_energy_|)electricity_[0-9a-z]+_[0-9a-z]+_current_standing_charge)'
-  #
-  # If you don't want to include the standing charge in batpred's cost prediction, set metric_standing_charge to zero.
-  # NB: the standing charge being included or not makes no change to the actual prediction, its a personal choice whether you want to see it included in the cost prediction or not.
-  # metric_standing_charge: 0
 
   # Or set your actual rates across time for import and export
   # If start/end is missing it's assumed to be a fixed rate
