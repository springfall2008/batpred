# -----------------------------------------------------------------------------
# Predbat Home Battery System
# Copyright Trefor Southwell 2024 - All Rights Reserved
# This application maybe used for personal use only and not for commercial use
# -----------------------------------------------------------------------------
# fmt off
# pylint: disable=consider-using-f-string
# pylint: disable=line-too-long
# pylint: disable=attribute-defined-outside-init

import math
from datetime import datetime, timedelta
from config import THIS_VERSION, TIME_FORMAT, PREDICT_STEP
from utils import dp0, dp1, dp2, dp3, calc_percent_limit
from prediction import Prediction


class Output:
    def publish_car_plan(self):
        """
        Publish the car charging plan
        """
        plan = []
        postfix = ""
        for car_n in range(self.num_cars):
            if car_n > 0:
                postfix = "_" + str(car_n)
            if not self.car_charging_slots[car_n]:
                self.dashboard_item(
                    "binary_sensor." + self.prefix + "_car_charging_slot" + postfix,
                    state="off",
                    attributes={"planned": plan, "cost": None, "kWh": None, "friendly_name": "Predbat car charging slot" + postfix, "icon": "mdi:home-lightning-bolt-outline"},
                )
                self.dashboard_item(
                    self.prefix + ".car_charging_start" + postfix,
                    state="",
                    attributes={
                        "friendly_name": "Predbat car charge start time car" + postfix,
                        "timestamp": None,
                        "minutes_to": self.forecast_minutes,
                        "state_class": None,
                        "unit_of_measurement": None,
                        "device_class": "timestamp",
                        "icon": "mdi:table-clock",
                    },
                )
            else:
                window = self.car_charging_slots[car_n][0]
                if self.minutes_now >= window["start"] and self.minutes_now < window["end"]:
                    slot = True
                else:
                    slot = False

                time_format_time = "%H:%M:%S"
                car_startt = self.midnight_utc + timedelta(minutes=window["start"])
                car_start_time_str = car_startt.strftime(time_format_time)
                minutes_to = max(window["start"] - self.minutes_now, 0)
                self.dashboard_item(
                    self.prefix + ".car_charging_start" + postfix,
                    state=car_start_time_str,
                    attributes={
                        "friendly_name": "Predbat car charge start time car" + postfix,
                        "timestamp": car_startt.strftime(TIME_FORMAT),
                        "minutes_to": minutes_to,
                        "state_class": None,
                        "unit_of_measurement": None,
                        "device_class": "timestamp",
                        "icon": "mdi:table-clock",
                    },
                )

                total_kwh = 0
                total_cost = 0
                for window in self.car_charging_slots[car_n]:
                    start = self.time_abs_str(window["start"])
                    end = self.time_abs_str(window["end"])
                    kwh = dp2(window["kwh"])
                    average = dp2(window["average"])
                    cost = dp2(window["cost"])

                    show = {}
                    show["start"] = start
                    show["end"] = end
                    show["kwh"] = kwh
                    show["average"] = average
                    show["cost"] = cost
                    total_cost += cost
                    total_kwh += kwh
                    plan.append(show)

                self.dashboard_item(
                    "binary_sensor." + self.prefix + "_car_charging_slot" + postfix,
                    state="on" if slot else "off",
                    attributes={
                        "planned": plan,
                        "cost": dp2(total_cost),
                        "kwh": dp2(total_kwh),
                        "friendly_name": "Predbat car charging slot" + postfix,
                        "icon": "mdi:home-lightning-bolt-outline",
                    },
                )

    def publish_rates_export(self):
        """
        Publish the export rates
        """
        window_str = ""
        if self.high_export_rates:
            window_n = 0
            for window in self.high_export_rates:
                rate_high_start = window["start"]
                rate_high_end = window["end"]
                rate_high_average = window["average"]
                rate_high_minutes_to_start = max(rate_high_start - self.minutes_now, 0)
                rate_high_minutes_to_end = max(rate_high_end - self.minutes_now, 0)

                if window_str:
                    window_str += ", "
                window_str += "{}: {} - {} @ {}".format(window_n, self.time_abs_str(rate_high_start), self.time_abs_str(rate_high_end), rate_high_average)

                rate_high_start_date = self.midnight_utc + timedelta(minutes=rate_high_start)
                rate_high_end_date = self.midnight_utc + timedelta(minutes=rate_high_end)

                time_format_time = "%H:%M:%S"

                if window_n == 0:
                    self.dashboard_item(
                        self.prefix + ".high_rate_export_start",
                        state=rate_high_start_date.strftime(time_format_time),
                        attributes={
                            "date": rate_high_start_date.strftime(TIME_FORMAT),
                            "friendly_name": "Next high export rate start",
                            "state_class": "timestamp",
                            "icon": "mdi:table-clock",
                            "minutes_to": rate_high_minutes_to_start,
                            "rate": dp2(rate_high_average),
                        },
                    )
                    self.dashboard_item(
                        self.prefix + ".high_rate_export_end",
                        state=rate_high_end_date.strftime(time_format_time),
                        attributes={
                            "date": rate_high_end_date.strftime(TIME_FORMAT),
                            "friendly_name": "Next high export rate end",
                            "state_class": "timestamp",
                            "icon": "mdi:table-clock",
                            "minutes_to": rate_high_minutes_to_end,
                            "rate": dp2(rate_high_average),
                        },
                    )
                    self.dashboard_item(
                        self.prefix + ".high_rate_export_cost",
                        state=dp2(rate_high_average),
                        attributes={
                            "friendly_name": "Next high export rate cost",
                            "state_class": "measurement",
                            "unit_of_measurement": self.currency_symbols[1],
                            "icon": "mdi:currency-usd",
                        },
                    )
                    in_high_rate = self.minutes_now >= rate_high_start and self.minutes_now <= rate_high_end
                    self.dashboard_item(
                        "binary_sensor." + self.prefix + "_high_rate_export_slot",
                        state="on" if in_high_rate else "off",
                        attributes={"friendly_name": "Predbat high rate slot", "icon": "mdi:home-lightning-bolt-outline"},
                    )
                    high_rate_minutes = (rate_high_end - self.minutes_now) if in_high_rate else (rate_high_end - rate_high_start)
                    self.dashboard_item(
                        self.prefix + ".high_rate_export_duration",
                        state=high_rate_minutes,
                        attributes={"friendly_name": "Next high export rate duration", "state_class": "measurement", "unit_of_measurement": "minutes", "icon": "mdi:table-clock"},
                    )
                if window_n == 1:
                    self.dashboard_item(
                        self.prefix + ".high_rate_export_start_2",
                        state=rate_high_start_date.strftime(time_format_time),
                        attributes={
                            "date": rate_high_start_date.strftime(TIME_FORMAT),
                            "friendly_name": "Next+1 high export rate start",
                            "state_class": "timestamp",
                            "icon": "mdi:table-clock",
                            "rate": dp2(rate_high_average),
                            "minutes_to": rate_high_minutes_to_start,
                        },
                    )
                    self.dashboard_item(
                        self.prefix + ".high_rate_export_end_2",
                        state=rate_high_end_date.strftime(time_format_time),
                        attributes={
                            "date": rate_high_end_date.strftime(TIME_FORMAT),
                            "friendly_name": "Next+1 high export rate end",
                            "state_class": "timestamp",
                            "icon": "mdi:table-clock",
                            "rate": dp2(rate_high_average),
                            "minutes_to": rate_high_minutes_to_end,
                        },
                    )
                    self.dashboard_item(
                        self.prefix + ".high_rate_export_cost_2",
                        state=dp2(rate_high_average),
                        attributes={
                            "friendly_name": "Next+1 high export rate cost",
                            "state_class": "measurement",
                            "unit_of_measurement": self.currency_symbols[1],
                            "icon": "mdi:currency-usd",
                        },
                    )
                window_n += 1

        if window_str:
            self.log("High export rate windows [{}]".format(window_str))

        # Clear rates that aren't available
        if not self.high_export_rates:
            self.log("No high rate period found")
            self.dashboard_item(
                self.prefix + ".high_rate_export_start",
                state="undefined",
                attributes={
                    "date": None,
                    "friendly_name": "Next high export rate start",
                    "device_class": "timestamp",
                    "icon": "mdi:table-clock",
                    "minutes_to": self.forecast_minutes,
                    "rate": None,
                },
            )
            self.dashboard_item(
                self.prefix + ".high_rate_export_end",
                state="undefined",
                attributes={
                    "date": None,
                    "friendly_name": "Next high export rate end",
                    "device_class": "timestamp",
                    "icon": "mdi:table-clock",
                    "minutes_to": self.forecast_minutes,
                    "rate": None,
                },
            )
            self.dashboard_item(
                self.prefix + ".high_rate_export_cost",
                state=dp2(self.rate_export_average),
                attributes={
                    "friendly_name": "Next high export rate cost",
                    "state_class": "measurement",
                    "unit_of_measurement": self.currency_symbols[1],
                    "icon": "mdi:currency-usd",
                },
            )
            self.dashboard_item(
                "binary_sensor." + self.prefix + "_high_rate_export_slot",
                state="off",
                attributes={"friendly_name": "Predbat high export rate slot", "icon": "mdi:home-lightning-bolt-outline"},
            )
            self.dashboard_item(
                self.prefix + ".high_rate_export_duration",
                state=0,
                attributes={"friendly_name": "Next high export rate duration", "state_class": "measurement", "unit_of_measurement": "minutes", "icon": "mdi:table-clock"},
            )
        if len(self.high_export_rates) < 2:
            self.dashboard_item(
                self.prefix + ".high_rate_export_start_2",
                state="undefined",
                attributes={
                    "date": None,
                    "friendly_name": "Next+1 high export rate start",
                    "device_class": "timestamp",
                    "icon": "mdi:table-clock",
                    "minutes_to": self.forecast_minutes,
                    "rate": None,
                },
            )
            self.dashboard_item(
                self.prefix + ".high_rate_export_end_2",
                state="undefined",
                attributes={
                    "date": None,
                    "friendly_name": "Next+1 high export rate end",
                    "device_class": "timestamp",
                    "icon": "mdi:table-clock",
                    "minutes_to": self.forecast_minutes,
                    "rate": None,
                },
            )
            self.dashboard_item(
                self.prefix + ".high_rate_export_cost_2",
                state=dp2(self.rate_export_average),
                attributes={
                    "friendly_name": "Next+1 high export rate cost",
                    "state_class": "measurement",
                    "unit_of_measurement": self.currency_symbols[1],
                    "icon": "mdi:currency-usd",
                },
            )

    def publish_rates_import(self):
        """
        Publish the import rates
        """
        window_str = ""
        # Output rate info
        if self.low_rates:
            window_n = 0
            for window in self.low_rates:
                rate_low_start = window["start"]
                rate_low_end = window["end"]
                rate_low_average = window["average"]
                rate_low_minutes_to_start = max(rate_low_start - self.minutes_now, 0)
                rate_low_minutes_to_end = max(rate_low_end - self.minutes_now, 0)

                if window_str:
                    window_str += ", "
                window_str += "{}: {} - {} @ {}".format(window_n, self.time_abs_str(rate_low_start), self.time_abs_str(rate_low_end), rate_low_average)

                rate_low_start_date = self.midnight_utc + timedelta(minutes=rate_low_start)
                rate_low_end_date = self.midnight_utc + timedelta(minutes=rate_low_end)

                time_format_time = "%H:%M:%S"
                if window_n == 0:
                    self.dashboard_item(
                        self.prefix + ".low_rate_start",
                        state=rate_low_start_date.strftime(time_format_time),
                        attributes={
                            "date": rate_low_start_date.strftime(TIME_FORMAT),
                            "friendly_name": "Next low rate start",
                            "minutes_to": rate_low_minutes_to_start,
                            "device_class": "timestamp",
                            "state_class": None,
                            "rate": dp2(rate_low_average),
                            "icon": "mdi:table-clock",
                        },
                    )
                    self.dashboard_item(
                        self.prefix + ".low_rate_end",
                        state=rate_low_end_date.strftime(time_format_time),
                        attributes={
                            "date": rate_low_end_date.strftime(TIME_FORMAT),
                            "minutes_to": rate_low_minutes_to_end,
                            "friendly_name": "Next low rate end",
                            "device_class": "timestamp",
                            "state_class": None,
                            "rate": dp2(rate_low_average),
                            "icon": "mdi:table-clock",
                        },
                    )
                    self.dashboard_item(
                        self.prefix + ".low_rate_cost",
                        state=dp2(rate_low_average),
                        attributes={
                            "friendly_name": "Next low rate cost",
                            "state_class": "measurement",
                            "unit_of_measurement": self.currency_symbols[1],
                            "icon": "mdi:currency-usd",
                        },
                    )
                    in_low_rate = self.minutes_now >= rate_low_start and self.minutes_now <= rate_low_end
                    self.dashboard_item(
                        "binary_sensor." + self.prefix + "_low_rate_slot",
                        state="on" if in_low_rate else "off",
                        attributes={"friendly_name": "Predbat low rate slot", "icon": "mdi:home-lightning-bolt-outline"},
                    )
                    low_rate_minutes = (rate_low_end - self.minutes_now) if in_low_rate else (rate_low_end - rate_low_start)
                    self.dashboard_item(
                        self.prefix + ".low_rate_duration",
                        state=low_rate_minutes,
                        attributes={"friendly_name": "Next low rate duration", "state_class": "measurement", "unit_of_measurement": "minutes", "icon": "mdi:table-clock"},
                    )
                if window_n == 1:
                    self.dashboard_item(
                        self.prefix + ".low_rate_start_2",
                        state=rate_low_start_date.strftime(time_format_time),
                        attributes={
                            "date": rate_low_start_date.strftime(TIME_FORMAT),
                            "friendly_name": "Next+1 low rate start",
                            "device_class": "timestamp",
                            "state_class": None,
                            "rate": dp2(rate_low_average),
                            "minutes_to": rate_low_minutes_to_start,
                            "icon": "mdi:table-clock",
                        },
                    )
                    self.dashboard_item(
                        self.prefix + ".low_rate_end_2",
                        state=rate_low_end_date.strftime(time_format_time),
                        attributes={
                            "date": rate_low_end_date.strftime(TIME_FORMAT),
                            "friendly_name": "Next+1 low rate end",
                            "device_class": "timestamp",
                            "state_class": None,
                            "rate": dp2(rate_low_average),
                            "minutes_to": rate_low_minutes_to_end,
                            "icon": "mdi:table-clock",
                        },
                    )
                    self.dashboard_item(
                        self.prefix + ".low_rate_cost_2",
                        state=rate_low_average,
                        attributes={
                            "friendly_name": "Next+1 low rate cost",
                            "state_class": "measurement",
                            "unit_of_measurement": self.currency_symbols[1],
                            "icon": "mdi:currency-usd",
                        },
                    )
                window_n += 1

        self.log("Low import rate windows [{}]".format(window_str))

        # Clear rates that aren't available
        if not self.low_rates:
            self.log("No low rate period found")
            self.dashboard_item(
                self.prefix + ".low_rate_start",
                state="undefined",
                attributes={
                    "date": None,
                    "friendly_name": "Next low rate start",
                    "device_class": "timestamp",
                    "state_class": None,
                    "minutes_to": self.forecast_minutes,
                    "rate": None,
                    "icon": "mdi:table-clock",
                },
            )
            self.dashboard_item(
                self.prefix + ".low_rate_end",
                state="undefined",
                attributes={
                    "date": None,
                    "friendly_name": "Next low rate end",
                    "device_class": "timestamp",
                    "state_class": None,
                    "minutes_to": self.forecast_minutes,
                    "rate": None,
                    "icon": "mdi:table-clock",
                },
            )
            self.dashboard_item(
                self.prefix + ".low_rate_cost",
                state=self.rate_average,
                attributes={"friendly_name": "Next low rate cost", "state_class": "measurement", "unit_of_measurement": self.currency_symbols[1], "icon": "mdi:currency-usd"},
            )
            self.dashboard_item(
                self.prefix + ".low_rate_duration",
                state=0,
                attributes={"friendly_name": "Next low rate duration", "state_class": "measurement", "unit_of_measurement": "minutes", "icon": "mdi:table-clock"},
            )
            self.dashboard_item("binary_sensor." + self.prefix + "_low_rate_slot", state="off", attributes={"friendly_name": "Predbat low rate slot", "icon": "mdi:home-lightning-bolt-outline"})
        if len(self.low_rates) < 2:
            self.dashboard_item(
                self.prefix + ".low_rate_start_2",
                state="undefined",
                attributes={
                    "date": None,
                    "friendly_name": "Next+1 low rate start",
                    "device_class": "timestamp",
                    "state_class": None,
                    "minutes_to": self.forecast_minutes,
                    "rate": None,
                    "icon": "mdi:table-clock",
                },
            )
            self.dashboard_item(
                self.prefix + ".low_rate_end_2",
                state="undefined",
                attributes={
                    "date": None,
                    "friendly_name": "Next+1 low rate end",
                    "device_class": "timestamp",
                    "state_class": None,
                    "minutes_to": self.forecast_minutes,
                    "rate": None,
                    "icon": "mdi:table-clock",
                },
            )
            self.dashboard_item(
                self.prefix + ".low_rate_cost_2",
                state=self.rate_average,
                attributes={"friendly_name": "Next+1 low rate cost", "state_class": "measurement", "unit_of_measurement": self.currency_symbols[1], "icon": "mdi:currency-usd"},
            )

    def adjust_symbol(self, adjust_type):
        """
        Returns an HTML symbol based on the adjust rate type.

        Parameters:
        - adjust_type (str): The type of adjustment.

        Returns:
        - symbol (str): The symbol corresponding to the adjust_type.
        """
        symbol = ""
        if adjust_type:
            if adjust_type == "offset":
                symbol = "? &#8518;"
            elif adjust_type == "future":
                symbol = "? &#x2696;"
            elif adjust_type == "user":
                symbol = "&#61;"
            elif adjust_type == "increment":
                symbol = "&#177;"
            elif adjust_type == "saving":
                symbol = "&dollar;"
            else:
                symbol = "?"
        return symbol

    def get_html_plan_header(self, plan_debug):
        """
        Returns the header row for the HTML plan.
        """
        html = ""
        html += "<tr>"
        html += "<th><b>Time</b></th>"
        if plan_debug:
            html += "<th><b>Import {} (w/loss)</b></th>".format(self.currency_symbols[1])
            html += "<th><b>Export {} (w/loss)</b></th>".format(self.currency_symbols[1])
        else:
            html += "<th><b>Import {}</b></th>".format(self.currency_symbols[1])
            html += "<th><b>Export {}</b></th>".format(self.currency_symbols[1])
        html += "<th colspan=2><b>State</b></th>"  # state can potentially be two cells for charging and exporting in the same slot
        html += "<th><b>Limit %</b></th>"
        if plan_debug:
            html += "<th><b>PV kWh (10%)</b></th>"
            html += "<th><b>Load kWh (10%)</b></th>"
            html += "<th><b>Clip kWh</b></th>"
        else:
            html += "<th><b>PV kWh</b></th>"
            html += "<th><b>Load kWh</b></th>"
        if plan_debug and self.load_forecast:
            html += "<th><b>XLoad kWh</b></th>"
        if self.num_cars > 0:
            html += "<th><b>Car kWh</b></th>"
        if self.iboost_enable:
            html += "<th><b>iBoost kWh</b></th>"
        html += "<th><b>SoC %</b></th>"
        html += "<th><b>Cost</b></th>"
        html += "<th><b>Total</b></th>"
        if self.carbon_enable:
            html += "<th><b>CO2 g/kWh</b></th>"
            html += "<th><b>CO2 kg</b></th>"
        html += "</tr>"
        return html

    def band_rate_text(self, rate, export=False):
        """
        Turn the rate into some text
        """
        import_cost_threshold = self.rate_import_cost_threshold
        export_cost_threshold = self.rate_export_cost_threshold

        if self.rate_best_cost_threshold_charge:
            import_cost_threshold = self.rate_best_cost_threshold_charge
        if self.rate_best_cost_threshold_export:
            export_cost_threshold = self.rate_best_cost_threshold_export

        rate = dp2(rate)

        if not export:
            if self.rate_min == self.rate_max:
                text = "fixed"
            elif rate == 0:
                text = "free"
            elif rate < 0:
                text = "negative"
            elif rate <= import_cost_threshold * 0.5:
                text = "very cheap"
            elif rate <= import_cost_threshold:
                text = "cheap"
            elif rate <= (import_cost_threshold * 1.5):
                text = "expensive"
            else:
                text = "very expensive"
        else:
            if self.rate_export_min == self.rate_export_max:
                text = "fixed"
            elif rate == 0:
                text = "zero"
            elif rate < 0:
                text = "negative"
            elif rate <= (export_cost_threshold * 0.5):
                text = "very low"
            elif rate < export_cost_threshold:
                text = "low"
            elif rate <= (export_cost_threshold * 1.5):
                text = "good"
            else:
                text = "very good"
        return text

    def get_rate_text(self, minute, export=False, with_value=False):
        """
        Get the rate text for the given minute
        """

        if not export:
            rate_import = dp1(self.rate_import.get(minute, 0))
            band = self.band_rate_text(rate_import)
            if with_value:
<<<<<<< HEAD
                band +=" ({}{})".format(rate_import, self.currency_symbols[1])
=======
                band += " ({})".format(band, rate_import)
>>>>>>> c861b62d
        else:
            rate_export = dp1(self.rate_export.get(minute, 0))
            band = self.band_rate_text(rate_export, export=True)
            if with_value:
                band += " ({}{})".format(rate_export, self.currency_symbols[1])
        return band

    def rate_text_scan(self, export=False):
        """
        Create text description for each rate band
        """
        rate_array = []

        end_plan = min(self.end_record, self.forecast_minutes) + self.minutes_now
        rate_text = self.get_rate_text(self.minutes_now, export=export)
        rate_amount = dp1(self.rate_import.get(self.minutes_now, 0))
        rate_amount_min = rate_amount
        rate_amount_max = rate_amount
        start_minute = self.minutes_now

        for minute in range(self.minutes_now, end_plan):
            rate_amount = dp1(self.rate_import.get(self.minutes_now, 0))
            rate_text_new = self.get_rate_text(minute, export=export)
            if rate_text != rate_text_new:
                rate_array.append({"start": start_minute, "end": minute, "rate": rate_text, "range" : rate_range})
                start_minute = minute
                rate_text = rate_text_new
                rate_amount_min = rate_amount
                rate_amount_max = rate_amount
            rate_amount = dp1(self.rate_import.get(minute, 0))
            rate_amount_min = min(rate_amount_min, rate_amount)
            rate_amount_max = max(rate_amount_max, rate_amount)
            if rate_amount_min == rate_amount_max:
                rate_range = "({}{})".format(rate_amount_min, self.currency_symbols[1])
            else:
                rate_range = "({}{} - {}{})".format(rate_amount_min, self.currency_symbols[1], rate_amount_max, self.currency_symbols[1])
<<<<<<< HEAD
=======
            if rate_text != rate_text_new:
                rate_array.append({"start": start_minute, "end": minute, "rate": rate_text, "range": rate_range})
                start_minute = minute
                rate_text = rate_text_new
>>>>>>> c861b62d
        # Add the last rate band
        if minute > start_minute:
            rate_array.append({"start": start_minute, "end": end_plan, "rate": rate_text, "range": rate_range})

        return rate_array

    def duration_string(self, minutes):
        """
        Convert a number of minutes into a string
        """

        text = ""
        if minutes < 60:
            text = "{} minutes".format(minutes)
        else:
            hours = int(minutes / 60)
            minutes = minutes - (hours * 60)
            # Round minutes to nearest 15 minutes
            minutes = round(minutes / 15)

            if hours >= 8:
                text = "{} hours".format(hours)
            elif minutes == 0:
                if hours == 1:
                    text = "{} hour".format(hours)
                else:
                    text = "{} hours".format(hours)
            else:
                minutes_text = ""
                if minutes == 1:
                    minutes_text = "and a quarter"
                elif minutes == 2:
                    minutes_text = "and a half"
                elif minutes == 3:
                    minutes_text = "and three quarters"
                if hours == 1 and minutes == 0:
                    text = "{} {}".format(hours, minutes_text)
                else:
                    text = "{} {} hours".format(hours, minutes_text)
        return text

    def get_next_charge_window(self, minute_now):
        # Work out when the next charge or export window is
        charge_window_n = -1
        for minute in range(minute_now, self.forecast_minutes + minute_now, PREDICT_STEP):
            charge_window_n = self.in_charge_window(self.charge_window_best, minute)
            if charge_window_n >= 0 and self.charge_limit_best[charge_window_n] == 0:
                charge_window_n = -1
            if charge_window_n >= 0:
                break
        return charge_window_n

    def get_next_export_window(self, minutes_now):
        # Work out when the next charge or export window is
        export_window_n = -1
        for minute in range(minutes_now, self.forecast_minutes + minutes_now, PREDICT_STEP):
            export_window_n = self.in_charge_window(self.export_window_best, minute)
            if export_window_n >= 0 and self.export_limits_best[export_window_n] == 100:
                export_window_n = -1
            if export_window_n >= 0:
                break
        return export_window_n

    def get_charge_export_text(self, minutes_now, charge_window_n, export_window_n):
        """
        Get the charge export text for the given minute
        """
        if export_window_n >= 0:
            target_export = self.export_window_best[export_window_n].get("target", self.export_limits_best[export_window_n])
            text = "force exporting to {}% for the next {}".format(target_export, self.duration_string(self.export_window_best[export_window_n]["end"] - minutes_now))
        elif charge_window_n >= 0:
            target_charge = calc_percent_limit(self.charge_window_best[charge_window_n].get("target", self.charge_limit_best[charge_window_n]), self.soc_max)
            text = "charging to {}% for the next {}".format(target_charge, self.duration_string(self.charge_window_best[charge_window_n]["end"] - minutes_now))
        else:
            charge_window_n = self.get_next_charge_window(minutes_now)
            export_window_n = self.get_next_export_window(minutes_now)
            next_charge_export = minutes_now + self.forecast_minutes
            if charge_window_n >= 0:
                next_charge_export = min(self.charge_window_best[charge_window_n]["start"], next_charge_export)
            if export_window_n >= 0:
                next_charge_export = min(self.export_window_best[export_window_n]["start"], next_charge_export)
            if next_charge_export < minutes_now + self.forecast_minutes:
                text = "in eco mode for the next {}".format(self.duration_string(next_charge_export - minutes_now))
            else:
                text = "in eco mode"
        return text

    def get_charge_type(self, charge_limit, current=False):
        """
        Get the charge type for the given charge limit
        """
        if charge_limit == self.reserve:
            if current:
                return "freeze charging"
            else:
                return "charge freeze"
        else:
            if current:
                return "charging"
            else:
                return "charge"

    def get_export_type(self, export_limit, current=False):
        """
        Get the export type for the given export limit
        """
        if export_limit == 99:
            if current:
                return "freeze exporting"
            else:
                return "export freeze"
        else:
            if current:
                return "exporting"
            else:
                return "export"

    def get_pv_forecast_slots(self, pv_forecast_minute_step):
        pv_forecast_slots = []

        for minute_relative in range(0, self.forecast_minutes, 30):
            minute_relative_start = minute_relative
            minute_relative_slot_end = minute_relative + 30

            pv_forecast = 0.0
            for offset in range(minute_relative_start, minute_relative_slot_end, PREDICT_STEP):
                pv_forecast += pv_forecast_minute_step.get(offset, 0.0)

            if pv_forecast <= 0.01:
                text = "no solar generation"
            elif pv_forecast <= 0.1:
                text = "hardly any solar generation"
            elif pv_forecast <= 0.2:
                text = "some solar generation"
            elif pv_forecast <= 0.5:
                text = "a good amount of solar generation"
            else:
                text = "a lot of solar generation"
            minute_abs_start = self.minutes_now + minute_relative_start
            minute_abs_slot_end = self.minutes_now + minute_relative_slot_end
            if len(pv_forecast_slots) > 0 and pv_forecast_slots[-1]["text"] == text:
                pv_forecast_slots[-1]["end"] = minute_abs_slot_end
            else:
                pv_forecast_slots.append({"start": minute_abs_start, "end": minute_abs_slot_end, "text": text, "pv_forecast": pv_forecast})
        return pv_forecast_slots

    def short_textual_plan(self, soc_min, soc_min_minute, pv_forecast_minute_step, pv_forecast_minute_step10, load_minutes_step, load_minutes_step10, end_record, publish=True):
        """
        The short textual plan gives a summary in text format of the current plan
        """

        sentence = ""
        pv_forecast_slots = self.get_pv_forecast_slots(pv_forecast_minute_step)

        # Step 1 find out the textual name of all the rates in the next 24 hours and put them into buckets
        rate_bucket_import = self.rate_text_scan(export=False)
        rate_bucket_export = self.rate_text_scan(export=True)
        self.log("Rate array import {} export {}".format(rate_bucket_import, rate_bucket_export))

        rate_import_str = rate_bucket_import[0]["rate"]
        rate_import_duration = rate_bucket_import[0]["end"] - rate_bucket_import[0]["start"]
        rate_export_str = rate_bucket_export[0]["rate"]
        rate_export_duration = rate_bucket_export[0]["end"] - rate_bucket_export[0]["start"]

        if rate_import_str != "fixed":
            sentence = "- Import rates are {} {} for the next {}".format(rate_import_str, rate_bucket_import[0]["range"], self.duration_string(rate_import_duration))
            if len(rate_bucket_import) > 1:
                sentence += " and then {} {} for the next {}".format(rate_bucket_import[1]["rate"], rate_bucket_import[1]["range"], self.duration_string(rate_bucket_import[1]["end"] - rate_bucket_import[1]["start"]))
            sentence += ".\n"
        if rate_export_str != "fixed":
            sentence += "- Export rates are {} {} for the next {}".format(rate_export_str, rate_bucket_export[0]["range"], self.duration_string(rate_export_duration))
            if len(rate_bucket_export) > 1:
                sentence += " and then {} {} for the next {}".format(rate_bucket_export[1]["rate"], rate_bucket_export[1]["range"], self.duration_string(rate_bucket_export[1]["end"] - rate_bucket_export[1]["start"]))
            sentence += ".\n"

        # Step 2 - find the current state of charge
        soc_percent = calc_percent_limit(self.predict_soc_best.get(0, 0.0), self.soc_max)

        # Find if the battery is charging, discharging or force exporting
        charge_window_n = self.in_charge_window(self.charge_window_best, self.minutes_now)
        if charge_window_n >= 0 and self.charge_limit_best[charge_window_n] == 0:
            charge_window_n = -1

        export_window_n = self.in_charge_window(self.export_window_best, self.minutes_now)
        if export_window_n >= 0 and self.export_limits_best[export_window_n] == 100:
            export_window_n = -1

        charge_export_text = self.get_charge_export_text(self.minutes_now, charge_window_n, export_window_n)
        sentence += "- The battery is currently at {}% and is {}.\n".format(soc_percent, charge_export_text)

        # Solar
        solar_ramp = ""
        if len(pv_forecast_slots) > 1:
            if pv_forecast_slots[1]["pv_forecast"] > pv_forecast_slots[0]["pv_forecast"]:
                solar_ramp = " and then it will increase"
            elif pv_forecast_slots[1]["pv_forecast"] < pv_forecast_slots[0]["pv_forecast"]:
                solar_ramp = " and then it will decrease"
            else:
                solar_ramp = " and then remaining stable"
        sentence += "- For the next {} there will be {}{}.\n".format(self.duration_string(pv_forecast_slots[0]["end"] - pv_forecast_slots[0]["start"]), pv_forecast_slots[0]["text"], solar_ramp)

        # Battery
        soc_min_percent = calc_percent_limit(soc_min, self.soc_max)
        if soc_min_minute < self.forecast_minutes + self.minutes_now:
            if soc_min_percent <= self.reserve_percent:
                if soc_min_minute <= self.minutes_now:
                    # We know we ran out as it says the percentage above anyhow
                    pass
                else:
                    if self.in_charge_window(self.charge_window_best, soc_min_minute) >= 0 or self.in_charge_window(self.charge_window_best, soc_min_minute + 10) >= 0:
                        sentence += "- You have enough battery to reach the next charge.\n"
                    else:
                        sentence += "- You will run out of battery in {}.\n".format(self.duration_string(soc_min_minute - self.minutes_now))
            else:
                sentence += "- You will reach a minimum of {}% battery in {}.\n".format(soc_min_percent, self.duration_string(soc_min_minute - self.minutes_now))

        car_charging_kwh = self.car_charge_slot_kwh(self.minutes_now, self.minutes_now + 5)
        if car_charging_kwh > 0:
            sentence += "- Your car is currently charging.\n"

        charge_window_n_next = self.get_next_charge_window(self.minutes_now)
        export_window_n_next = self.get_next_export_window(self.minutes_now)
        if charge_window_n < 0 and charge_window_n_next >= 0:
            charge_type = self.get_charge_type(self.charge_limit_best[charge_window_n_next])
            car_charging_kwh = self.car_charge_slot_kwh(self.charge_window_best[charge_window_n_next]["start"], self.charge_window_best[charge_window_n_next]["end"])

            sentence += "- Your next {} slot will be in {} where import rates will be {}".format(
                charge_type, self.duration_string(self.charge_window_best[charge_window_n_next]["start"] - self.minutes_now), self.get_rate_text(self.charge_window_best[charge_window_n_next]["start"], export=False, with_value=True)
            )
            if car_charging_kwh > 0:
                sentence += " and your car will be charged with {} kWh.\n".format(car_charging_kwh)
            else:
                sentence += ".\n"

        elif charge_window_n < 0:
            sentence += "- No charging is planned.\n"

        if export_window_n < 0 and export_window_n_next >= 0:
            export_type = self.get_export_type(self.export_limits_best[export_window_n_next])
            sentence += "- Your next {} slot will be in {} where export rates will be {}.\n".format(
                export_type, self.duration_string(self.export_window_best[export_window_n_next]["start"] - self.minutes_now), self.get_rate_text(self.export_window_best[export_window_n_next]["start"], export=True, with_value=True)
            )

        if publish:
            self.text_plan = sentence

        return sentence

    def publish_html_plan(self, pv_forecast_minute_step, pv_forecast_minute_step10, load_minutes_step, load_minutes_step10, end_record, publish=True):
        """
        Publish the current plan in HTML format
        """
        html = ""
        plan_debug = self.plan_debug
        mode = self.predbat_mode
        if self.set_read_only:
            mode += " (read only)"
        if self.debug_enable:
            mode += " (debug)"
        html += "<table>"
        html += "<tr>"
        html += self.get_html_plan_header(plan_debug)
        minute_now_align = int(self.minutes_now / 30) * 30
        end_plan = min(end_record, self.forecast_minutes) + minute_now_align
        rowspan = 0
        in_span = False
        start_span = False
        cell_style = 'style="padding: 4px;"'
        pv_total = 0
        load_total = 0
        xload_total = 0
        car_total = 0

        import_cost_threshold = self.rate_import_cost_threshold
        export_cost_threshold = self.rate_export_cost_threshold

        if self.rate_best_cost_threshold_charge:
            import_cost_threshold = self.rate_best_cost_threshold_charge
        if self.rate_best_cost_threshold_export:
            export_cost_threshold = self.rate_best_cost_threshold_export

        rate_start = self.midnight_utc
        for minute in range(minute_now_align, end_plan, 30):
            minute_relative = minute - self.minutes_now
            minute_relative_start = max(minute_relative, 0)
            minute_start = minute_relative_start + self.minutes_now
            minute_relative_end = minute_relative + 30
            minute_end = minute_relative_end + self.minutes_now
            minute_relative_slot_end = minute_relative_end
            minute_timestamp = self.midnight_utc + timedelta(minutes=(minute_relative_start + self.minutes_now))

            rate_start = minute_timestamp
            rate_value_import = dp2(self.rate_import.get(minute, 0))
            rate_value_export = dp2(self.rate_export.get(minute, 0))
            charge_window_n = -1
            export_window_n = -1
            in_alert = True if self.alert_active_keep.get(minute, 0) > 0 else False
            periods_left = int((end_plan - minute) / 30)

            show_limit = ""

            for try_minute in range(minute_start, minute_end, PREDICT_STEP):
                charge_window_n = self.in_charge_window(self.charge_window_best, try_minute)
                if charge_window_n >= 0 and self.charge_limit_best[charge_window_n] == 0:
                    charge_window_n = -1
                if charge_window_n >= 0:
                    break

            for try_minute in range(minute_start, minute_end, PREDICT_STEP):
                export_window_n = self.in_charge_window(self.export_window_best, try_minute)
                if export_window_n >= 0 and self.export_limits_best[export_window_n] == 100:
                    export_window_n = -1
                if export_window_n >= 0:
                    break

            start_span = False
            if in_span:
                rowspan = max(rowspan - 1, 0)
                if rowspan == 0:
                    in_span = False

            if charge_window_n >= 0 and not in_span:
                charge_end_minute = self.charge_window_best[charge_window_n]["end"]
                discharge_intersect = -1
                for try_minute in range(minute_start, charge_end_minute, PREDICT_STEP):
                    discharge_intersect = self.in_charge_window(self.export_window_best, try_minute)
                    if discharge_intersect >= 0 and self.export_limits_best[discharge_intersect] == 100:
                        discharge_intersect = -1
                    if discharge_intersect >= 0:
                        break
                if discharge_intersect >= 0:
                    charge_end_minute = min(charge_end_minute, self.export_window_best[discharge_intersect]["start"])

                rowspan = min(int((charge_end_minute - minute) / 30), periods_left)
                if rowspan > 1 and (export_window_n < 0):
                    in_span = True
                    start_span = True
                    minute_relative_end = self.charge_window_best[charge_window_n]["end"] - minute_now_align
                else:
                    rowspan = 0

            if export_window_n >= 0 and not in_span:
                export_end_minute = self.export_window_best[export_window_n]["end"]
                rowspan = int((export_end_minute - minute) / 30)
                start = self.export_window_best[export_window_n]["start"]
                if start <= minute and rowspan > 1 and (charge_window_n < 0):
                    in_span = True
                    start_span = True
                    minute_relative_end = self.export_window_best[export_window_n]["end"] - minute_now_align
                else:
                    rowspan = 0

            pv_forecast = 0
            load_forecast = 0
            pv_forecast10 = 0
            load_forecast10 = 0
            extra_forecast_array = [0 for i in range(len(self.load_forecast_array))]
            for offset in range(minute_relative_start, minute_relative_slot_end, PREDICT_STEP):
                pv_forecast += pv_forecast_minute_step.get(offset, 0.0)
                load_forecast += load_minutes_step.get(offset, 0.0)
                pv_forecast10 += pv_forecast_minute_step10.get(offset, 0.0)
                load_forecast10 += load_minutes_step10.get(offset, 0.0)
                id = 0
                for xload in self.load_forecast_array:
                    for step in range(PREDICT_STEP):
                        extra_forecast_array[id] += self.get_from_incrementing(xload, offset + self.minutes_now + step, backwards=False)
                    id += 1

            pv_forecast = dp2(pv_forecast)
            load_forecast = dp2(load_forecast)
            pv_forecast10 = dp2(pv_forecast10)
            load_forecast10 = dp2(load_forecast10)
            pv_total += pv_forecast
            load_total += load_forecast

            extra_forecast = ""
            extra_forecast_total = 0
            for value in extra_forecast_array:
                if extra_forecast:
                    extra_forecast += ", "
                extra_forecast += str(dp2(value))
                extra_forecast_total += value
            xload_total += extra_forecast_total

            soc_percent = calc_percent_limit(self.predict_soc_best.get(minute_relative_start, 0.0), self.soc_max)
            soc_percent_end = calc_percent_limit(self.predict_soc_best.get(minute_relative_slot_end, 0.0), self.soc_max)
            soc_percent_end_window = calc_percent_limit(self.predict_soc_best.get(minute_relative_end, 0.0), self.soc_max)
            soc_min = self.soc_max
            soc_max = 0
            for minute_check in range(minute_relative_start, minute_relative_end + PREDICT_STEP, PREDICT_STEP):
                soc_min = min(self.predict_soc_best.get(minute_check, 0), soc_min)
                soc_max = max(self.predict_soc_best.get(minute_check, 0), soc_max)
            soc_percent_min = calc_percent_limit(soc_min, self.soc_max)
            soc_percent_max = calc_percent_limit(soc_max, self.soc_max)
            soc_min_window = self.soc_max
            soc_max_window = 0
            for minute_check in range(minute_relative_start, minute_relative_end + PREDICT_STEP, PREDICT_STEP):
                soc_min_window = min(self.predict_soc_best.get(minute_check, 0), soc_min_window)
                soc_max_window = max(self.predict_soc_best.get(minute_check, 0), soc_max_window)
            soc_percent_min_window = calc_percent_limit(soc_min_window, self.soc_max)
            soc_percent_max_window = calc_percent_limit(soc_max_window, self.soc_max)

            soc_change = self.predict_soc_best.get(minute_relative_slot_end, 0.0) - self.predict_soc_best.get(minute_relative_start, 0.0)
            metric_start = self.predict_metric_best.get(minute_relative_start, 0.0)
            metric_end = self.predict_metric_best.get(minute_relative_slot_end, metric_start)
            metric_change = metric_end - metric_start

            soc_sym = ""
            if abs(soc_change) < 0.05:
                soc_sym = "&rarr;"
            elif soc_change >= 0:
                soc_sym = "&nearr;"
            else:
                soc_sym = "&searr;"

            state = soc_sym
            state_color = "#FFFFFF"
            if minute in self.manual_demand_times:
                state += " &#8526;"

            pv_color = "#FFFFFF"
            load_color = "#FFFFFF"
            extra_color = "#FFFFFF"
            rate_color_import = "#FFFFAA"
            rate_color_export = "#FFFFFF"
            soc_color = "#3AEE85"
            pv_symbol = ""
            split = False

            if soc_percent < 20.0:
                soc_color = "#F18261"
            elif soc_percent < 50.0:
                soc_color = "#FFFF00"

            if pv_forecast >= 0.2:
                pv_color = "#FFAAAA"
                pv_symbol = "&#9728;"
            elif pv_forecast >= 0.1:
                pv_color = "#FFFF00"
                pv_symbol = "&#9728;"
            elif pv_forecast == 0.0:
                pv_forecast = "&#9866;"

            pv_forecast = str(pv_forecast)
            if plan_debug and pv_forecast10 > 0.0:
                pv_forecast += " (%s)" % (str(pv_forecast10))

            if load_forecast >= 0.5:
                load_color = "#F18261"
            elif load_forecast >= 0.25:
                load_color = "#FFFF00"
            elif load_forecast > 0.0:
                load_color = "#AAFFAA"

            if extra_forecast_total >= 0.5:
                extra_color = "#F18261"
            elif extra_forecast_total >= 0.25:
                extra_color = "#FFFF00"
            elif extra_forecast_total > 0.0:
                extra_color = "#AAFFAA"

            load_forecast = str(load_forecast)

            if plan_debug and load_forecast10 > 0.0:
                load_forecast += " (%s)" % (str(load_forecast10))

            if rate_value_import <= 0:  # colour the import rate, blue for negative, then green, yellow and red
                rate_color_import = "#74C1FF"
            elif rate_value_import <= import_cost_threshold:
                rate_color_import = "#3AEE85"
            elif rate_value_import > (import_cost_threshold * 1.5):
                rate_color_import = "#F18261"

            if rate_value_export >= (1.5 * export_cost_threshold):
                rate_color_export = "#F18261"
            elif rate_value_export >= export_cost_threshold:
                rate_color_export = "#FFFFAA"
            elif rate_value_export > (0.5 * export_cost_threshold):
                rate_color_export = "#48deff"
            else:
                rate_color_export = "#dcdcdc"

            had_state = False

            if charge_window_n >= 0:
                limit = self.charge_limit_best[charge_window_n]
                target = limit
                if "target" in self.charge_window_best[charge_window_n]:
                    target = self.charge_window_best[charge_window_n]["target"]

                limit_percent = calc_percent_limit(target, self.soc_max)
                if limit > 0.0:
                    if limit == self.reserve:
                        state = "FrzChrg&rarr;"
                        state_color = "#EEEEEE"
                        limit_percent = soc_percent
                    elif limit_percent <= soc_percent_min_window:
                        state = "HoldChrg&rarr;"
                        state_color = "#34DBEB"
                    else:
                        state = "Chrg&nearr;"
                        state_color = "#3AEE85"

                    if self.charge_window_best[charge_window_n]["start"] in self.manual_charge_times:
                        state += " &#8526;"
                    elif self.charge_window_best[charge_window_n]["start"] in self.manual_freeze_charge_times:
                        state += " &#8526;"
                    show_limit = str(limit_percent)
                    had_state = True
                    if plan_debug:
                        show_limit += " ({})".format(str(calc_percent_limit(limit, self.soc_max)))
            else:
                if export_window_n >= 0:
                    start = self.export_window_best[export_window_n]["start"]
                    if start > minute:
                        soc_change_this = self.predict_soc_best.get(max(start - self.minutes_now, 0), 0.0) - self.predict_soc_best.get(minute_relative_start, 0.0)
                        if soc_change_this >= 0:
                            state = " &nearr;"
                        elif soc_change_this < 0:
                            state = " &searr;"
                        else:
                            state = " &rarr;"
                        state_color = "#FFFFFF"
                        show_limit = ""
                        had_state = True

            if export_window_n >= 0:
                limit = self.export_limits_best[export_window_n]
                target = limit
                if "target" in self.export_window_best[export_window_n]:
                    target = self.export_window_best[export_window_n]["target"]

                if limit == 99:  # freeze exporting
                    if not had_state:
                        state = ""
                    if state:
                        state += "</td><td bgcolor=#AAAAAA " + cell_style + ">"  # charging and freeze exporting in same slot, split the state into two
                        split = True
                    else:
                        state_color = "#AAAAAA"
                    state += "FrzExp&rarr;"
                    show_limit = ""  # suppress displaying the limit (of 99) when freeze exporting as its a meaningless number
                elif limit < 100:
                    if not had_state:
                        state = ""
                    if state:
                        state += "</td><td bgcolor=#FFFF00 " + cell_style + ">"  # charging and exporting in the same slot, split the state into two
                        split = True
                    else:
                        state_color = "#FFFF00"
                    if limit > soc_percent_max_window:
                        state += "HoldExp&searr;"
                    else:
                        state += "Exp&searr;"
                    show_limit = str(dp2(target))

                    if limit > int(limit):
                        # Snail symbol
                        state += "&#x1F40C;"

                    if plan_debug:
                        show_limit += " ({})".format(dp2(limit))

                if self.export_window_best[export_window_n]["start"] in self.manual_export_times:
                    state += " &#8526;"
                elif self.export_window_best[export_window_n]["start"] in self.manual_freeze_export_times:
                    state += " &#8526;"

            # Alert
            if in_alert:
                state = "&#9888;" + state

            # Import and export rates -> to string
            adjust_type = self.rate_import_replicated.get(minute, None)
            adjust_symbol = self.adjust_symbol(adjust_type)
            if adjust_symbol:
                rate_str_import = "<i>%02.02f %s</i>" % (rate_value_import, adjust_symbol)
            else:
                rate_str_import = "%02.02f" % (rate_value_import)

            if plan_debug:
                rate_str_import += " (%02.02f)" % (rate_value_import / self.battery_loss / self.inverter_loss + self.metric_battery_cycle)

            if charge_window_n >= 0:
                rate_str_import = "<b>" + rate_str_import + "</b>"

            adjust_type = self.rate_export_replicated.get(minute, None)
            adjust_symbol = self.adjust_symbol(adjust_type)
            if adjust_symbol:
                rate_str_export = "<i>%02.02f %s</i>" % (rate_value_export, adjust_symbol)
            else:
                rate_str_export = "%02.02f" % (rate_value_export)

            if plan_debug:
                rate_str_export += " (%02.02f)" % (rate_value_export * self.battery_loss_discharge * self.inverter_loss - self.metric_battery_cycle)

            if export_window_n >= 0:
                rate_str_export = "<b>" + rate_str_export + "</b>"

            # Total cost at start of slot, add leading minus if negative
            if metric_start >= 0:
                total_str = self.currency_symbols[0] + "%02.02f" % (metric_start / 100.0)
            else:
                total_str = "-" + self.currency_symbols[0] + "%02.02f" % (abs(metric_start) / 100.0)

            # Cost predicted for this slot
            if metric_change >= 10.0:
                cost_str = "+%d %s " % (int(metric_change), self.currency_symbols[1])
                cost_str += " &nearr;"
                cost_color = "#F18261"
            elif metric_change >= 0.5:
                cost_str = "+%d %s " % (int(metric_change), self.currency_symbols[1])
                cost_str += " &nearr;"
                cost_color = "#FFFF00"
            elif metric_change <= -0.5:
                cost_str = "-%d %s " % (int(abs(metric_change)), self.currency_symbols[1])
                cost_str += " &searr;"
                cost_color = "#3AEE85"
            else:
                cost_str = " &rarr;"
                cost_color = "#FFFFFF"

            # Car charging?
            if self.num_cars > 0:
                car_charging_kwh = self.car_charge_slot_kwh(minute_start, minute_end)
                car_total += car_charging_kwh
                if car_charging_kwh > 0.0:
                    car_charging_str = str(car_charging_kwh)
                    car_color = "FFFF00"
                else:
                    car_charging_str = "&#9866;"
                    car_color = "#FFFFFF"

            # iBoost
            iboost_amount_str = "&#9866;"
            iboost_color = "#FFFFFF"
            if self.iboost_enable:
                iboost_slot_end = minute_relative_slot_end
                iboost_amount = self.predict_iboost_best.get(minute_relative_start, 0)
                iboost_amount_end = self.predict_iboost_best.get(minute_relative_slot_end, 0)
                iboost_amount_prev = self.predict_iboost_best.get(minute_relative_slot_end - PREDICT_STEP, 0)
                if iboost_amount_prev > iboost_amount_end:
                    # Reset condition, scale to full slot size as last 5 minutes is missing in data
                    divide_by = max(minute_relative_slot_end - PREDICT_STEP - minute_relative_start, PREDICT_STEP)
                    iboost_change = (iboost_amount_prev - iboost_amount) * (minute_relative_slot_end - minute_relative_start) / divide_by
                else:
                    iboost_change = max(iboost_amount_end - iboost_amount, 0.0)
                if iboost_change > 0:
                    iboost_color = "#FFFF00"
                    iboost_amount_str = str(dp2(iboost_amount)) + " (+" + str(dp2(iboost_change)) + ")"
                else:
                    if iboost_amount > 0:
                        iboost_amount_str = str(dp2(iboost_amount))

            if self.carbon_enable:
                # Work out carbon intensity and carbon use
                carbon_amount = self.predict_carbon_best.get(minute_relative_start, 0)
                carbon_amount_end = self.predict_carbon_best.get(minute_relative_slot_end, carbon_amount)
                carbon_change = carbon_amount_end - carbon_amount
                carbon_change = dp2(carbon_change)
                carbon_intensity = dp0(self.carbon_intensity.get(minute_relative_start, 0))

                if carbon_intensity >= 450:
                    carbon_intensity_color = "#8B0000"
                elif carbon_intensity >= 290:
                    carbon_intensity_color = "#FF0000"
                elif carbon_intensity >= 200:
                    carbon_intensity_color = "#FFA500"
                elif carbon_intensity >= 120:
                    carbon_intensity_color = "#FFFF00"
                elif carbon_intensity >= 40:
                    carbon_intensity_color = "#90EE90"
                else:
                    carbon_intensity_color = "#00FF00"

                carbon_str = str(dp2(carbon_amount / 1000.0))
                if carbon_change >= 10:
                    carbon_str += " &nearr;"
                    carbon_color = "#FFAA00"
                elif carbon_change <= -10:
                    carbon_str += " &searr;"
                    carbon_color = "#00FF00"
                else:
                    carbon_str += " &rarr;"
                    carbon_color = "#FFFFFF"

            # Work out clipped
            clipped_amount = self.predict_clipped_best.get(minute_relative_start, 0)
            clipped_amount_end = self.predict_clipped_best.get(minute_relative_slot_end, clipped_amount)
            clipped_change = clipped_amount_end - clipped_amount
            clipped_change = dp2(clipped_change)
            if clipped_change == 0:
                clipped_str = "&#9866;"
            else:
                clipped_str = str(clipped_change)
            clipped_color = "#FFFFFF"
            if clipped_change >= 0.1:
                clipped_color = "#FFAA00"
            elif clipped_change >= 0.01:
                clipped_color = "#FFFF00"

            # Table row
            html += '<tr style="color:black">'
            html += "<td bgcolor=#FFFFFF>" + rate_start.strftime("%a %H:%M") + "</td>"
            html += "<td " + cell_style + " bgcolor=" + rate_color_import + ">" + str(rate_str_import) + " </td>"
            html += "<td " + cell_style + " bgcolor=" + rate_color_export + ">" + str(rate_str_export) + " </td>"
            if start_span:
                if split:  # for slots that are both charging and exporting, just output the (split cell) state
                    html += "<td "
                else:  # otherwise (non-split slots), display the state spanning over two cells
                    html += "<td colspan=2 "
                html += cell_style + " "
                html += "rowspan=" + str(rowspan) + " bgcolor=" + state_color + ">" + state + "</td>"
                html += "<td rowspan=" + str(rowspan) + " bgcolor=#FFFFFF> " + show_limit + "</td>"
            elif not in_span:
                if split:
                    html += "<td "
                else:
                    html += "<td colspan=2 "
                html += cell_style + " "
                html += "bgcolor=" + state_color + ">" + state + "</td>"
                html += "<td bgcolor=#FFFFFF> " + show_limit + "</td>"
            html += "<td bgcolor=" + pv_color + ">" + str(pv_forecast) + pv_symbol + "</td>"
            html += "<td bgcolor=" + load_color + ">" + str(load_forecast) + "</td>"
            if plan_debug:
                html += "<td bgcolor=" + clipped_color + ">" + clipped_str + "</td>"
            if plan_debug and self.load_forecast:
                html += "<td bgcolor=" + extra_color + ">" + str(extra_forecast) + "</td>"
            if self.num_cars > 0:  # Don't display car charging data if there's no car
                html += "<td bgcolor=" + car_color + ">" + car_charging_str + "</td>"
            if self.iboost_enable:
                html += "<td bgcolor=" + iboost_color + ">" + iboost_amount_str + " </td>"
            html += "<td bgcolor=" + soc_color + ">" + str(soc_percent) + soc_sym + "</td>"
            html += "<td bgcolor=" + cost_color + ">" + str(cost_str) + "</td>"
            html += "<td bgcolor=#FFFFFF>" + str(total_str) + "</td>"
            if self.carbon_enable:
                html += "<td bgcolor=" + carbon_intensity_color + ">" + str(carbon_intensity) + " </td>"
                html += "<td bgcolor=" + carbon_color + "> " + str(carbon_str) + " </td>"
            html += "</tr>\n"

        # End of plan costs
        if metric_end >= 0:
            total_str = self.currency_symbols[0] + "%02.02f" % (metric_end / 100.0)
        else:
            total_str = "-" + self.currency_symbols[0] + "%02.02f" % (abs(metric_end) / 100.0)
        html += '<tr style="color:black">'
        html += "<td></td><td></td><td></td><td></td><td></td><td></td>"
        html += "<td bgcolor=#FFFFFF><b>{}</b></td>".format(dp2(pv_total))
        html += "<td bgcolor=#FFFFFF><b>{}</b></td>".format(dp2(load_total))
        if plan_debug:
            clipped_amount_end = self.predict_clipped_best.get(minute_relative_slot_end, clipped_amount)
            html += "<td bgcolor=#FFFFFF><b>{}</b></td>".format(dp2(clipped_amount_end))
        if plan_debug and self.load_forecast:
            html += "<td bgcolor=#FFFFFF><b>{}</b></td>".format(dp2(xload_total))
        if self.num_cars > 0:
            html += "<td bgcolor=#FFFFFF><b>{}</b></td>".format(dp2(car_total))
        if self.iboost_enable:
            iboost_amount_str = "&#9866;"
            iboost_amount_end = self.predict_iboost_best.get(minute_relative_slot_end, 0)
            if iboost_amount_end > 0:
                iboost_amount_str = str(dp2(iboost_amount_end))
            html += "<td bgcolor=#FFFFFF><b>{}</b></td>".format(iboost_amount_str)
        html += "<td bgcolor=#FFFFFF><b>" + str(soc_percent_end) + "</b></td>"
        html += "<td></td>"  # Soc change
        html += "<td bgcolor=#FFFFFF><b>" + str(total_str) + "</b></td>"
        if self.carbon_enable:
            carbon_amount_end = self.predict_carbon_best.get(minute_relative_slot_end, carbon_amount)
            html += "<td></td><td bgcolor=#FFFFFF><b>{}</b></td>".format(dp2(carbon_amount_end / 1000.0))
        html += "</tr>\n"
        html += "</table>"
        html = html.replace("£", "&#163;")

        if publish:
            self.dashboard_item(self.prefix + ".plan_html", state="", attributes={"text:": self.text_plan, "html": html, "friendly_name": "Plan in HTML", "icon": "mdi:web-box"})
            self.html_plan = html

        return html

    def publish_rates(self, rates, export, gas=False):
        """
        Publish the rates for charts
        Create rates/time every 30 minutes
        """
        rates_time = {}
        for minute in range(-24 * 60, self.minutes_now + self.forecast_minutes + 24 * 60, 30):
            minute_timestamp = self.midnight_utc + timedelta(minutes=minute)
            stamp = minute_timestamp.strftime(TIME_FORMAT)
            rates_time[stamp] = dp2(rates[minute])

        if export:
            self.publish_rates_export()
        elif gas:
            pass
        else:
            self.publish_rates_import()

        if export:
            self.dashboard_item(
                self.prefix + ".rates_export",
                state=dp2(rates[self.minutes_now]),
                attributes={
                    "min": dp2(self.rate_export_min),
                    "max": dp2(self.rate_export_max),
                    "average": dp2(self.rate_export_average),
                    "threshold": dp2(self.rate_export_cost_threshold),
                    "results": self.filtered_times(rates_time),
                    "friendly_name": "Export rates",
                    "state_class": "measurement",
                    "unit_of_measurement": self.currency_symbols[1],
                    "icon": "mdi:currency-usd",
                },
            )
        elif gas:
            self.dashboard_item(
                self.prefix + ".rates_gas",
                state=dp2(rates[self.minutes_now]),
                attributes={
                    "min": dp2(self.rate_gas_min),
                    "max": dp2(self.rate_gas_max),
                    "average": dp2(self.rate_gas_average),
                    "results": self.filtered_times(rates_time),
                    "friendly_name": "Gas rates",
                    "state_class": "measurement",
                    "unit_of_measurement": self.currency_symbols[1],
                    "icon": "mdi:currency-usd",
                },
            )
        else:
            self.dashboard_item(
                self.prefix + ".rates",
                state=dp2(rates[self.minutes_now]),
                attributes={
                    "min": dp2(self.rate_min),
                    "max": dp2(self.rate_max),
                    "average": dp2(self.rate_average),
                    "threshold": dp2(self.rate_import_cost_threshold),
                    "results": self.filtered_times(rates_time),
                    "friendly_name": "Import rates",
                    "state_class": "measurement",
                    "unit_of_measurement": self.currency_symbols[1],
                    "icon": "mdi:currency-usd",
                },
            )
        return rates

    def today_cost(self, import_today, export_today, car_today, load_today):
        """
        Work out energy costs today (approx)
        """
        day_cost = 0
        day_cost_import = 0
        day_cost_export = 0
        day_cost_nosc = 0
        day_import = 0
        day_export = 0
        day_car = 0
        day_cost_car = 0
        day_energy = 0
        day_load = 0
        day_energy_export = 0
        day_energy_total = 0
        day_cost_time = {}
        day_cost_time_import = {}
        day_cost_time_export = {}
        car_cost_time = {}
        day_carbon_time = {}
        carbon_g = 0

        hour_cost = 0
        hour_cost_import = 0
        hour_cost_export = 0
        hour_cost_car = 0
        hour_energy = 0
        hour_energy_export = 0
        hour_energy_import = 0
        hour_energy_car = 0
        hour_load = 0
        hour_carbon_g = 0

        # Work out change in battery value
        battery_level_now = self.soc_kwh_history.get(0, 0)
        battery_level_hour = self.soc_kwh_history.get(60, 0)
        battery_level_midnight = self.soc_kwh_history.get(self.minutes_now, 0)
        battery_change_hour = battery_level_now - battery_level_hour
        battery_change_midnight = battery_level_now - battery_level_midnight
        rate_min = self.rate_min_forward.get(self.minutes_now, self.rate_min) / self.inverter_loss / self.battery_loss + self.metric_battery_cycle
        rate_export_min = self.rate_export_min * self.inverter_loss * self.battery_loss_discharge - self.metric_battery_cycle - rate_min
        rate_forward = max(rate_min, 1.0, rate_export_min)
        value_increase_hour = battery_change_hour * rate_forward * self.metric_battery_value_scaling
        value_increase_day = battery_change_midnight * rate_forward * self.metric_battery_value_scaling

        self.log(
            "Battery level now {} -1hr {} midnight {} battery value change hour {} day {} rate_forward {}".format(
                dp2(battery_level_now), dp2(battery_level_hour), dp2(battery_level_midnight), dp2(value_increase_hour), dp2(value_increase_day), dp2(rate_forward)
            )
        )

        for minute_back in range(60):
            minute = self.minutes_now - minute_back
            energy_import = self.get_from_incrementing(import_today, minute_back)
            load_energy = self.get_from_incrementing(load_today, minute_back)

            if car_today:
                energy_car = self.get_from_incrementing(car_today, minute_back)
            else:
                energy_car = 0

            if export_today:
                energy_export = self.get_from_incrementing(export_today, minute_back)
            else:
                energy_export = 0

            hour_energy += energy_import - energy_export
            hour_energy_import += energy_import
            hour_energy_export += energy_export
            hour_energy_car += energy_car

            hour_load += load_energy

            if self.rate_import:
                hour_cost += self.rate_import[minute] * energy_import
                hour_cost_import += self.rate_import[minute] * energy_import
                hour_cost_car += self.rate_import[minute] * energy_car

            if self.rate_export:
                hour_cost -= self.rate_export[minute] * energy_export
                hour_cost_export -= self.rate_export[minute] * energy_export

            if self.carbon_enable:
                hour_carbon_g += self.carbon_history.get(minute_back, 0) * energy_import
                hour_carbon_g -= self.carbon_history.get(minute_back, 0) * energy_export

        self.log(
            "Hour energy {} import {} export {} car {} load {} cost {} import {} export {} car {} carbon {} kG".format(
                dp2(hour_energy),
                dp2(hour_energy_import),
                dp2(hour_energy_export),
                dp2(hour_energy_car),
                dp2(hour_load),
                dp2(hour_cost),
                dp2(hour_cost_import),
                dp2(hour_cost_export),
                dp2(hour_cost_car),
                dp2(hour_carbon_g / 1000.0),
            )
        )

        for minute in range(self.minutes_now):
            # Add in standing charge
            if (minute % (24 * 60)) == 0:
                day_cost += self.metric_standing_charge

            minute_back = self.minutes_now - minute - 1
            energy = 0
            car_energy = 0
            energy = self.get_from_incrementing(import_today, minute_back)
            load_energy = self.get_from_incrementing(load_today, minute_back)

            if car_today:
                car_energy = self.get_from_incrementing(car_today, minute_back)

            if export_today:
                energy_export = self.get_from_incrementing(export_today, minute_back)
            else:
                energy_export = 0
            day_energy += energy
            day_energy_export += energy_export
            day_energy_total += energy - energy_export
            day_load += load_energy

            day_import += energy
            day_car += car_energy
            if self.rate_import:
                day_cost += self.rate_import[minute] * energy
                day_cost_import += self.rate_import[minute] * energy
                day_cost_nosc += self.rate_import[minute] * energy
                day_cost_car += self.rate_import[minute] * car_energy

            day_export += energy_export
            if self.rate_export:
                day_cost -= self.rate_export[minute] * energy_export
                day_cost_nosc -= self.rate_export[minute] * energy_export
                day_cost_export -= self.rate_export[minute] * energy_export

            if self.carbon_enable:
                carbon_g += self.carbon_history.get(minute_back, 0) * energy
                carbon_g -= self.carbon_history.get(minute_back, 0) * energy_export

            if (minute % 5) == 0:
                minute_timestamp = self.midnight_utc + timedelta(minutes=minute)
                stamp = minute_timestamp.strftime(TIME_FORMAT)
                day_cost_time[stamp] = dp2(day_cost)
                car_cost_time[stamp] = dp2(day_cost_car)
                day_cost_time_import[stamp] = dp2(day_cost_import)
                day_cost_time_export[stamp] = dp2(day_cost_export)
                day_carbon_time[stamp] = dp2(carbon_g)

        day_pkwh = self.rate_import.get(0, 0)
        day_car_pkwh = self.rate_import.get(0, 0)
        day_import_pkwh = self.rate_import.get(0, 0)
        day_export_pkwh = self.rate_export.get(0, 0)
        day_load_pkwh = self.rate_import.get(0, 0)
        hour_pkwh = self.rate_import.get(0, 0)
        hour_pkwh_import = self.rate_import.get(0, 0)
        hour_pkwh_car = self.rate_import.get(0, 0)
        hour_pkwh_export = self.rate_export.get(0, 0)
        hour_load_pkwh = self.rate_import.get(0, 0)

        if day_load > 0:
            day_pkwh = (day_cost_nosc - value_increase_day) / day_load
            day_load_pkwh = day_cost_nosc / day_load
        if day_car > 0:
            day_car_pkwh = day_cost_car / day_car
        if day_import > 0:
            day_import_pkwh = day_cost_import / day_import
        if day_export > 0:
            day_export_pkwh = day_cost_export / day_export
        if hour_load > 0:
            hour_pkwh = (hour_cost - value_increase_hour) / hour_load
            hour_load_pkwh = hour_cost / hour_load
        if hour_energy_import > 0:
            hour_pkwh_import = hour_cost_import / hour_energy_import
        if hour_energy_export > 0:
            hour_pkwh_export = hour_cost_export / hour_energy_export
        if hour_energy_car > 0:
            hour_pkwh_car = hour_cost_car / hour_energy_car

        load_cost_day = day_pkwh * day_load
        load_cost_hour = hour_pkwh * hour_load

        self.dashboard_item(
            self.prefix + ".cost_today",
            state=dp2(day_cost),
            attributes={
                "results": self.filtered_times(day_cost_time),
                "friendly_name": "Cost so far today (since midnight)",
                "state_class": "measurement",
                "unit_of_measurement": self.currency_symbols[1],
                "icon": "mdi:currency-usd",
                "energy": dp2(day_energy_total),
                "energy_import": dp2(day_import),
                "energy_export": dp2(day_export),
                "energy_car": dp2(day_car),
                "energy_load": dp2(day_load),
                "cost_energy": dp2(day_cost_nosc),
                "cost_load": dp2(load_cost_day),
                "cost_import": dp2(day_cost_import),
                "cost_export": dp2(day_cost_export),
                "cost_car": dp2(day_cost_car),
                "carbon": dp2(carbon_g / 1000.0),
            },
        )
        self.dashboard_item(
            self.prefix + ".ppkwh_today",
            state=dp2(day_pkwh),
            attributes={
                "friendly_name": "Cost today in p/kWh",
                "state_class": "measurement",
                "unit_of_measurement": self.currency_symbols[1],
                "icon": "mdi:currency-usd",
                "p/kWh": dp2(day_pkwh),
                "p/kWh_car": dp2(day_car_pkwh),
                "p/kWh_import": dp2(day_import_pkwh),
                "p/kWh_export": dp2(day_export_pkwh),
                "p/kWh_load": dp2(day_load_pkwh),
                "p/kWh_forward": dp2(rate_forward),
                "battery_now": dp2(battery_level_now),
                "battery_midnight": dp2(battery_level_midnight),
                "battery_value_change": dp2(value_increase_day),
            },
        )
        self.dashboard_item(
            self.prefix + ".cost_hour",
            state=dp2(hour_cost),
            attributes={
                "friendly_name": "Cost in last hour",
                "state_class": "measurement",
                "unit_of_measurement": self.currency_symbols[1],
                "icon": "mdi:currency-usd",
                "energy": dp2(hour_energy),
                "energy_import": dp2(hour_energy_import),
                "energy_export": dp2(hour_energy_export),
                "energy_car": dp2(hour_energy_car),
                "energy_load": dp2(hour_load),
                "cost_energy": dp2(hour_cost),
                "cost_import": dp2(hour_cost_import),
                "cost_export": dp2(hour_cost_export),
                "cost_car": dp2(hour_cost_car),
                "cost_load": dp2(load_cost_hour),
                "carbon": dp2(hour_carbon_g / 1000.0),
            },
        )
        self.dashboard_item(
            self.prefix + ".ppkwh_hour",
            state=dp2(hour_pkwh),
            attributes={
                "friendly_name": "Cost in p/kWh",
                "state_class": "measurement",
                "unit_of_measurement": self.currency_symbols[1],
                "icon": "mdi:currency-usd",
                "p/kWh": dp2(hour_pkwh),
                "p/kWh_car": dp2(hour_pkwh_car),
                "p/kWh_import": dp2(hour_pkwh_import),
                "p/kWh_export": dp2(hour_pkwh_export),
                "p/kWh_load": dp2(hour_load_pkwh),
                "p/kWh_forward": dp2(rate_forward),
                "battery_now": dp2(battery_level_now),
                "battery_hour": dp2(battery_level_hour),
                "battery_value_change": dp2(value_increase_hour),
            },
        )
        if self.num_cars > 0:
            self.dashboard_item(
                self.prefix + ".cost_today_car",
                state=dp2(day_cost_car),
                attributes={
                    "results": self.filtered_times(car_cost_time),
                    "friendly_name": "Car cost so far today (approx)",
                    "state_class": "measurement",
                    "unit_of_measurement": self.currency_symbols[1],
                    "icon": "mdi:currency-usd",
                    "energy": dp2(day_car),
                    "p/kWh": dp2(day_car_pkwh),
                },
            )
        if self.carbon_enable:
            self.dashboard_item(
                self.prefix + ".carbon_today",
                state=dp2(carbon_g),
                attributes={
                    "results": self.filtered_times(day_carbon_time),
                    "friendly_name": "Carbon today so far",
                    "state_class": "measurement",
                    "unit_of_measurement": "g",
                    "icon": "mdi:carbon-molecule",
                },
            )
        self.dashboard_item(
            self.prefix + ".cost_today_import",
            state=dp2(day_cost_import),
            attributes={
                "results": self.filtered_times(day_cost_time_import),
                "friendly_name": "Cost so far today import",
                "state_class": "measurement",
                "unit_of_measurement": self.currency_symbols[1],
                "icon": "mdi:currency-usd",
                "energy": dp2(day_import),
                "p/kWh": dp2(day_import_pkwh),
            },
        )
        self.dashboard_item(
            self.prefix + ".cost_today_export",
            state=dp2(day_cost_export),
            attributes={
                "results": self.filtered_times(day_cost_time_export),
                "friendly_name": "Cost so far today export",
                "state_class": "measurement",
                "unit_of_measurement": self.currency_symbols[1],
                "icon": "mdi:currency-usd",
                "energy": dp2(day_export),
                "p/kWh": dp2(day_export_pkwh),
            },
        )
        self.log(
            "Today's energy import {} kWh export {} kWh total {} kWh cost {} {} import {} {} export {} {} carbon {} kg".format(
                dp2(day_energy),
                dp2(day_energy_export),
                dp2(day_energy_total),
                dp2(day_cost),
                self.currency_symbols[1],
                dp2(day_cost_import),
                self.currency_symbols[1],
                dp2(day_cost_export),
                self.currency_symbols[1],
                dp2(carbon_g / 1000.0),
            )
        )
        return day_cost, carbon_g

    def publish_export_limit(self, export_window, export_limits, best):
        """
        Create entity to chart export limit

        Args:
            export_window (list): List of dictionaries representing the export window.
            export_limits (list): List of export limits in percent.
            best (bool): Flag indicating whether to push as base or as best

        Returns:
            None
        """
        export_limit_time = {}
        export_limit_time_kw = {}

        export_limit_soc = self.soc_max
        export_limit_percent = 100
        export_limit_first = False
        prev_limit = -1

        for minute in range(0, self.forecast_minutes + self.minutes_now, 5):
            window_n = self.in_charge_window(export_window, minute)
            minute_timestamp = self.midnight_utc + timedelta(minutes=minute)
            stamp = minute_timestamp.strftime(TIME_FORMAT)
            if window_n >= 0 and (export_limits[window_n] < 100.0):
                soc_perc = export_limits[window_n]
                soc_kw = (soc_perc * self.soc_max) / 100.0
                if not export_limit_first:
                    export_limit_soc = soc_kw
                    export_limit_percent = export_limits[window_n]
                    export_limit_first = True
            else:
                soc_perc = 100
                soc_kw = self.soc_max
            if prev_limit != soc_perc:
                export_limit_time[stamp] = soc_perc
                export_limit_time_kw[stamp] = dp2(soc_kw)
            prev_limit = soc_perc

        export_start_str = ""
        export_end_str = ""
        export_start_date = None
        export_end_date = None
        export_average = None
        export_start_in_minutes = self.forecast_minutes
        export_end_in_minutes = self.forecast_minutes

        if export_window and (export_window[0]["end"] < (24 * 60 + self.minutes_now)):
            export_start_minutes = export_window[0]["start"]
            export_end_minutes = export_window[0]["end"]
            export_average = export_window[0].get("average", None)
            export_start_in_minutes = max(export_start_minutes - self.minutes_now, 0)
            export_end_in_minutes = max(export_end_minutes - self.minutes_now, 0)

            time_format_time = "%H:%M:%S"
            export_startt = self.midnight_utc + timedelta(minutes=export_start_minutes)
            export_endt = self.midnight_utc + timedelta(minutes=export_end_minutes)
            export_start_str = export_startt.strftime(time_format_time)
            export_end_str = export_endt.strftime(time_format_time)
            export_start_date = export_startt.strftime(TIME_FORMAT)
            export_end_date = export_endt.strftime(TIME_FORMAT)

        if best:
            self.dashboard_item(
                self.prefix + ".best_export_limit_kw",
                state=dp2(export_limit_soc),
                attributes={
                    "results": self.filtered_times(export_limit_time_kw),
                    "friendly_name": "Predicted export limit kWh best",
                    "state_class": "measurement",
                    "unit_of_measurement": "kWh",
                    "icon": "mdi:battery-charging",
                },
            )
            self.dashboard_item(
                self.prefix + ".best_export_limit",
                state=export_limit_percent,
                attributes={
                    "results": self.filtered_times(export_limit_time),
                    "rate": export_average,
                    "friendly_name": "Predicted export limit best",
                    "state_class": "measurement",
                    "unit_of_measurement": "%",
                    "icon": "mdi:battery-charging",
                },
            )
            self.dashboard_item(
                self.prefix + ".best_export_start",
                state=export_start_str,
                attributes={
                    "minutes_to": export_start_in_minutes,
                    "timestamp": export_start_date,
                    "friendly_name": "Predicted export start time best",
                    "device_class": "timestamp",
                    "state_class": None,
                    "unit_of_measurement": None,
                    "icon": "mdi:table-clock",
                    "rate": export_average,
                },
            )
            self.dashboard_item(
                self.prefix + ".best_export_end",
                state=export_end_str,
                attributes={
                    "minutes_to": export_end_in_minutes,
                    "timestamp": export_end_date,
                    "friendly_name": "Predicted export end time best",
                    "device_class": "timestamp",
                    "state_class": None,
                    "unit_of_measurement": None,
                    "icon": "mdi:table-clock",
                    "rate": export_average,
                },
            )
        else:
            self.dashboard_item(
                self.prefix + ".export_limit_kw",
                state=dp2(export_limit_soc),
                attributes={
                    "results": self.filtered_times(export_limit_time_kw),
                    "friendly_name": "Predicted export limit kWh",
                    "state_class": "measurement",
                    "unit_of_measurement": "kWh",
                    "icon": "mdi:battery-charging",
                },
            )
            self.dashboard_item(
                self.prefix + ".export_limit",
                state=export_limit_percent,
                attributes={
                    "results": self.filtered_times(export_limit_time),
                    "rate": export_average,
                    "friendly_name": "Predicted export limit",
                    "state_class": "measurement",
                    "unit_of_measurement": "%",
                    "icon": "mdi:battery-charging",
                },
            )
            self.dashboard_item(
                self.prefix + ".export_start",
                state=export_start_str,
                attributes={
                    "minutes_to": export_start_in_minutes,
                    "timestamp": export_start_date,
                    "friendly_name": "Predicted export start time",
                    "device_class": "timestamp",
                    "state_class": None,
                    "unit_of_measurement": None,
                    "icon": "mdi:table-clock",
                    "rate": export_average,
                },
            )
            self.dashboard_item(
                self.prefix + ".export_end",
                state=export_end_str,
                attributes={
                    "minutes_to": export_end_in_minutes,
                    "timestamp": export_end_date,
                    "friendly_name": "Predicted export end time",
                    "device_class": "timestamp",
                    "state_class": None,
                    "unit_of_measurement": None,
                    "icon": "mdi:table-clock",
                    "rate": export_average,
                },
            )

    def publish_charge_limit(self, charge_limit, charge_window, charge_limit_percent, best=False, soc={}):
        """
        Create entity to chart charge limit

        Parameters:

        - charge_limit (list): List of charge limits in kWh
        - charge_window (list): List of charge window dictionaries
        - charge_limit_percent (list): List of charge limit percentages
        - best (bool, optional): Flag indicating if we publish as base or as best
        - soc (dict, optional): Dictionary of the predicted SoC over time

        """
        charge_limit_time = {}
        charge_limit_time_kw = {}
        prev_perc = -1

        for minute in range(0, self.forecast_minutes + self.minutes_now, 5):
            window = self.in_charge_window(charge_window, minute)
            minute_timestamp = self.midnight_utc + timedelta(minutes=minute)
            stamp = minute_timestamp.strftime(TIME_FORMAT)
            if window >= 0:
                soc_perc = charge_limit_percent[window]
                soc_kw = charge_limit[window]
            else:
                soc_perc = 0
                soc_kw = 0

            # Convert % of charge freeze to current SoC number
            if soc_perc == self.reserve_percent:
                offset = int((minute - self.minutes_now) / 5) * 5
                soc_kw = soc.get(offset, soc_kw)

            if prev_perc != soc_perc:
                charge_limit_time[stamp] = soc_perc
                charge_limit_time_kw[stamp] = soc_kw
            prev_perc = soc_perc

        charge_limit_first = 0
        charge_limit_percent_first = 0
        charge_average_first = None
        charge_start_str = ""
        charge_end_str = ""
        charge_start_date = None
        charge_end_date = None
        charge_start_in_minutes = self.forecast_days * 24 * 60
        charge_end_in_minutes = self.forecast_days * 24 * 60

        if charge_limit and charge_window[0]["end"] <= (24 * 60 + self.minutes_now):
            charge_limit_first = charge_limit[0]
            charge_limit_percent_first = charge_limit_percent[0]
            charge_start_minutes = charge_window[0]["start"]
            charge_end_minutes = charge_window[0]["end"]
            charge_average_first = charge_window[0].get("average", None)
            charge_start_in_minutes = max(charge_start_minutes - self.minutes_now, 0)
            charge_end_in_minutes = max(charge_end_minutes - self.minutes_now, 0)

            time_format_time = "%H:%M:%S"
            charge_startt = self.midnight_utc + timedelta(minutes=charge_start_minutes)
            charge_endt = self.midnight_utc + timedelta(minutes=charge_end_minutes)
            charge_start_str = charge_startt.strftime(time_format_time)
            charge_end_str = charge_endt.strftime(time_format_time)
            charge_start_date = charge_startt.strftime(TIME_FORMAT)
            charge_end_date = charge_endt.strftime(TIME_FORMAT)

        if best:
            self.dashboard_item(
                self.prefix + ".best_charge_limit_kw",
                state=dp2(charge_limit_first),
                attributes={
                    "results": self.filtered_times(charge_limit_time_kw),
                    "friendly_name": "Predicted charge limit kWh best",
                    "state_class": "measurement",
                    "unit_of_measurement": "kWh",
                    "icon": "mdi:battery-charging",
                },
            )
            self.dashboard_item(
                self.prefix + ".best_charge_limit",
                state=charge_limit_percent_first,
                attributes={
                    "results": self.filtered_times(charge_limit_time),
                    "friendly_name": "Predicted charge limit best",
                    "state_class": "measurement",
                    "unit_of_measurement": "%",
                    "icon": "mdi:battery-charging",
                    "rate": charge_average_first,
                },
            )
            self.dashboard_item(
                self.prefix + ".best_charge_start",
                state=charge_start_str,
                attributes={
                    "timestamp": charge_start_date,
                    "minutes_to": charge_start_in_minutes,
                    "friendly_name": "Predicted charge start time best",
                    "device_class": "timestamp",
                    "state_class": None,
                    "unit_of_measurement": None,
                    "icon": "mdi:table-clock",
                    "rate": charge_average_first,
                },
            )
            self.dashboard_item(
                self.prefix + ".best_charge_end",
                state=charge_end_str,
                attributes={
                    "timestamp": charge_end_date,
                    "minutes_to": charge_end_in_minutes,
                    "friendly_name": "Predicted charge end time best",
                    "device_class": "timestamp",
                    "state_class": None,
                    "unit_of_measurement": None,
                    "icon": "mdi:table-clock",
                    "rate": charge_average_first,
                },
            )
        else:
            self.dashboard_item(
                self.prefix + ".charge_limit_kw",
                state=dp2(charge_limit_first),
                attributes={
                    "results": self.filtered_times(charge_limit_time_kw),
                    "friendly_name": "Predicted charge limit kWh",
                    "state_class": "measurement",
                    "unit_of_measurement": "kWh",
                    "icon": "mdi:battery-charging",
                },
            )
            self.dashboard_item(
                self.prefix + ".charge_limit",
                state=charge_limit_percent_first,
                attributes={
                    "results": self.filtered_times(charge_limit_time),
                    "friendly_name": "Predicted charge limit",
                    "state_class": "measurement",
                    "unit_of_measurement": "%",
                    "icon": "mdi:battery-charging",
                    "rate": charge_average_first,
                },
            )
            self.dashboard_item(
                self.prefix + ".charge_start",
                state=charge_start_str,
                attributes={
                    "timestamp": charge_start_date,
                    "minutes_to": charge_start_in_minutes,
                    "friendly_name": "Predicted charge start time",
                    "device_class": "timestamp",
                    "state_class": None,
                    "unit_of_measurement": None,
                    "icon": "mdi:table-clock",
                    "rate": charge_average_first,
                },
            )
            self.dashboard_item(
                self.prefix + ".charge_end",
                state=charge_end_str,
                attributes={
                    "timestamp": charge_end_date,
                    "minutes_to": charge_end_in_minutes,
                    "friendly_name": "Predicted charge end time",
                    "device_class": "timestamp",
                    "state_class": None,
                    "unit_of_measurement": None,
                    "icon": "mdi:table-clock",
                    "rate": charge_average_first,
                },
            )

    def record_status(self, message, debug="", had_errors=False, notify=False, extra=""):
        """
        Records status to HA sensor
        """
        if not extra:
            extra = ""

        self.current_status = message + extra
        if notify and self.previous_status != message and self.set_status_notify:
            self.call_notify("Predbat status change to: " + message + extra)
            self.previous_status = message

        self.dashboard_item(
            self.prefix + ".status",
            state=message,
            attributes={
                "friendly_name": "Status",
                "detail": extra,
                "icon": "mdi:information",
                "last_updated": str(datetime.now()),
                "debug": debug,
                "version": THIS_VERSION,
                "error": (had_errors or self.had_errors),
            },
        )

        if had_errors:
            self.log("Warn: record_status {}".format(message + extra))
        else:
            self.log("Info: record_status {}".format(message + extra))

        if had_errors:
            self.had_errors = True

    def load_today_comparison(self, load_minutes, load_forecast, car_minutes, import_minutes, minutes_now, step=5):
        """
        Compare predicted vs actual load
        """
        load_total_pred = 0
        load_total_pred_now = 0
        car_total_pred = 0
        car_total_actual = 0
        car_value_pred = 0
        car_value_actual = 0
        actual_total_now = 0
        actual_total_today = 0
        import_ignored_load_pred = 0
        import_ignored_load_actual = 0
        load_predict_stamp = {}
        load_actual_stamp = {}
        load_predict_data = {}
        total_forecast_value_pred = 0
        total_forecast_value_pred_now = 0

        for minute in range(0, 24 * 60, step):
            import_value_today = 0
            load_value_today = 0
            load_value_today_raw = 0

            if minute < minutes_now:
                for offset in range(step):
                    import_value_today += self.get_from_incrementing(import_minutes, minutes_now - minute - offset - 1)
                    load_value_today, load_value_today_raw = self.get_filtered_load_minute(load_minutes, minutes_now - minute - 1, historical=False, step=step)

            import_value_pred = 0
            forecast_value_pred = 0
            for offset in range(step):
                import_value_pred += self.get_historical(import_minutes, minute - minutes_now + offset)
                forecast_value_pred += self.get_from_incrementing(load_forecast, minute + offset, backwards=False)

            if self.load_forecast_only:
                load_value_pred, load_value_pred_raw = (0, 0)
            else:
                load_value_pred, load_value_pred_raw = self.get_filtered_load_minute(load_minutes, minute - minutes_now, historical=True, step=step)

            # Add in forecast load
            load_value_pred += forecast_value_pred
            load_value_pred_raw += forecast_value_pred

            # Ignore periods of import as assumed to be deliberate (battery charging periods overnight for example)
            car_value_actual = load_value_today_raw - load_value_today
            car_value_pred = load_value_pred_raw - load_value_pred
            if minute < minutes_now and import_value_today >= load_value_today_raw:
                import_ignored_load_actual += load_value_today
                load_value_today = 0
                import_ignored_load_pred += load_value_pred
                load_value_pred = 0

            # Only count totals until now
            if minute < minutes_now:
                load_total_pred_now += load_value_pred
                car_total_pred += car_value_pred
                actual_total_now += load_value_today
                car_total_actual += car_value_actual
                actual_total_today += load_value_today
                total_forecast_value_pred_now += forecast_value_pred
            else:
                actual_total_today += load_value_pred

            load_total_pred += load_value_pred
            total_forecast_value_pred += forecast_value_pred

            load_predict_data[minute] = load_value_pred

            # Store for charts
            minute_timestamp = self.midnight_utc + timedelta(seconds=60 * minute)
            stamp = minute_timestamp.strftime(TIME_FORMAT)
            load_predict_stamp[stamp] = dp3(load_total_pred)
            load_actual_stamp[stamp] = dp3(actual_total_today)

        difference = 1.0
        if minutes_now >= 180 and actual_total_now >= 1.0 and actual_total_today > 0.0:
            # Make a ratio only if we have enough data to consider the outcome
            difference = 1.0 + ((actual_total_today - load_total_pred) / actual_total_today)

        # Work out divergence
        if not self.calculate_inday_adjustment:
            difference_cap = 1.0
        else:
            # Apply damping factor to adjustment
            difference_cap = (difference - 1.0) * self.metric_inday_adjust_damping + 1.0

            # Cap adjustment within 1/2 to 2x
            difference_cap = max(difference_cap, 0.5)
            difference_cap = min(difference_cap, 2.0)

        self.log(
            "Today's load divergence {} % in-day adjustment {} % damping {}x".format(
                dp2(difference * 100.0),
                dp2(difference_cap * 100.0),
                self.metric_inday_adjust_damping,
            )
        )
        self.log(
            "Today's predicted so far {} kWh with {} kWh car/iBoost excluded and {} kWh import ignored and {} forecast extra.".format(
                dp2(load_total_pred_now),
                dp2(car_total_pred),
                dp2(import_ignored_load_pred),
                dp2(total_forecast_value_pred_now),
            )
        )
        self.log(
            "Today's actual load so far {} kWh with {} kWh Car/iBoost excluded and {} kWh import ignored.".format(
                dp2(actual_total_now),
                dp2(car_total_actual),
                dp2(import_ignored_load_actual),
            )
        )

        # Create adjusted curve
        load_adjusted_stamp = {}
        load_adjusted = actual_total_now
        for minute in range(0, 24 * 60, step):
            if minute >= minutes_now:
                load = load_predict_data[minute] * difference_cap
                load_adjusted += load
                minute_timestamp = self.midnight_utc + timedelta(seconds=60 * minute)
                stamp = minute_timestamp.strftime(TIME_FORMAT)
                load_adjusted_stamp[stamp] = dp3(load_adjusted)

        self.dashboard_item(
            self.prefix + ".load_inday_adjustment",
            state=dp2(difference_cap * 100.0),
            attributes={
                "damping": self.metric_inday_adjust_damping,
                "friendly_name": "Load in-day adjustment factor",
                "state_class": "measurement",
                "unit_of_measurement": "%",
                "icon": "mdi:percent",
            },
        )
        self.dashboard_item(
            self.prefix + ".load_energy_actual",
            state=dp3(actual_total_today),
            attributes={
                "results": self.filtered_times(load_actual_stamp),
                "friendly_name": "Load energy actual (filtered)",
                "state_class": "measurement",
                "unit_of_measurement": "kWh",
                "icon": "mdi:percent",
            },
        )
        self.dashboard_item(
            self.prefix + ".load_energy_predicted",
            state=dp3(load_total_pred),
            attributes={
                "results": self.filtered_times(load_predict_stamp),
                "today": self.filtered_today(load_predict_stamp),
                "friendly_name": "Load energy predicted (filtered)",
                "state_class": "measurement",
                "unit_of_measurement": "kWh",
                "icon": "mdi:percent",
            },
        )
        self.dashboard_item(
            self.prefix + ".load_energy_adjusted",
            state=dp3(load_adjusted),
            attributes={
                "results": self.filtered_times(load_adjusted_stamp),
                "today": self.filtered_today(load_adjusted_stamp),
                "friendly_name": "Load energy prediction adjusted",
                "state_class": "measurement",
                "unit_of_measurement": "kWh",
                "icon": "mdi:percent",
            },
        )

        return difference_cap

    def get_load_divergence(self, minutes_now, load_minutes):
        """
        Work out the divergence between peak and average load over the next period
        """
        load_total = 0
        load_count = 0
        load_min = 99999
        load_max = 0
        look_over = 60 * 8

        for minute in range(0, look_over, PREDICT_STEP):
            load, load_raw = self.get_filtered_load_minute(load_minutes, minute, historical=True, step=PREDICT_STEP)
            load *= 1000 * 60 / PREDICT_STEP
            load_total += load
            load_count += 1
            load_min = min(load_min, load)
            load_max = max(load_max, load)
        load_mean = load_total / load_count
        load_diff_total = 0
        for minute in range(0, look_over, PREDICT_STEP):
            load = 0
            load, load_raw = self.get_filtered_load_minute(load_minutes, minute, historical=True, step=PREDICT_STEP)
            load *= 1000 * 60 / PREDICT_STEP
            load_diff = abs(load - load_mean)
            load_diff *= load_diff
            load_diff_total += load_diff

        load_std_dev = math.sqrt(load_diff_total / load_count)
        if load_mean > 0:
            load_divergence = load_std_dev / load_mean / 2.0
            load_divergence = min(load_divergence, 1.0)
        else:
            self.log("Warn: Load mean is zero, unable to calculate divergence!")
            load_divergence = 0

        self.log("Load divergence over {} hours mean {} W, min {} W, max {} W, std dev {} W, divergence {}%".format(look_over / 60.0, dp2(load_mean), dp2(load_min), dp2(load_max), dp2(load_std_dev), dp2(load_divergence * 100.0)))
        if self.metric_load_divergence_enable:
            return dp2(load_divergence)
        else:
            return None

    def set_charge_export_status(self, isCharging, isExporting, isDemand):
        """
        Reports status on charging/exporting to binary sensor
        """
        self.dashboard_item("binary_sensor." + self.prefix + "_charging", state="on" if isCharging else "off", attributes={"friendly_name": "Predbat is charging", "icon": "mdi:battery-arrow-up"})
        self.dashboard_item(
            "binary_sensor." + self.prefix + "_exporting",
            state="on" if isExporting else "off",
            attributes={"friendly_name": "Predbat is force exporting", "icon": "mdi:battery-arrow-down"},
        )
        self.dashboard_item("binary_sensor." + self.prefix + "_demand", state="on" if isDemand else "off", attributes={"friendly_name": "Predbat is in demand mode", "icon": "mdi:battery-arrow-up"})

    def calculate_yesterday(self):
        """
        Calculate the base plan for yesterday
        """
        yesterday_load_step = self.step_data_history(self.load_minutes, 0, forward=False, scale_today=1.0, scale_fixed=1.0, base_offset=24 * 60 + self.minutes_now)
        yesterday_pv_step = self.step_data_history(self.pv_today, 0, forward=False, scale_today=1.0, scale_fixed=1.0, base_offset=24 * 60 + self.minutes_now)
        yesterday_pv_step_zero = self.step_data_history(None, 0, forward=False, scale_today=1.0, scale_fixed=1.0, base_offset=24 * 60 + self.minutes_now)
        minutes_back = self.minutes_now + 1

        # Get yesterday's SOC
        try:
            soc_yesterday = float(self.get_state_wrapper(self.prefix + ".savings_total_soc", default=0.0))
        except (ValueError, TypeError):
            soc_yesterday = 0.0

        # Shift rates back
        past_rates = self.history_to_future_rates(self.rate_import, 24 * 60)
        past_rates_export = self.history_to_future_rates(self.rate_export, 24 * 60)

        # Assume user might charge at the lowest rate only, for fix tariff
        charge_window_best = []
        rate_low = min(past_rates.values())
        combine_charge = self.combine_charge_slots
        self.combine_charge_slots = True
        if min(past_rates.values()) != max(past_rates.values()):
            charge_window_best, lowest, highest = self.rate_scan_window(past_rates, 5, rate_low, False, return_raw=True)
        self.combine_charge_slots = combine_charge
        charge_limit_best = [self.soc_max for c in range(len(charge_window_best))]
        self.log("Yesterday basic charge window best: {} charge limit best: {}".format(charge_window_best, charge_limit_best))

        # Get Cost yesterday
        cost_today_data = self.get_history_wrapper(entity_id=self.prefix + ".cost_today", days=2, required=False)
        if not cost_today_data:
            self.log("Warn: No cost_today data for yesterday")
            return
        cost_data = self.minute_data(cost_today_data[0], 2, self.now_utc, "state", "last_updated", backwards=True, clean_increment=False, smoothing=False, divide_by=1.0, scale=1.0)
        cost_data_per_kwh = self.minute_data(cost_today_data[0], 2, self.now_utc, "p/kWh", "last_updated", attributes=True, backwards=True, clean_increment=False, smoothing=False, divide_by=1.0, scale=1.0)
        cost_yesterday = cost_data.get(minutes_back, 0.0)
        cost_yesterday_per_kwh = cost_data_per_kwh.get(minutes_back, 0.0)

        cost_today_car_data = None
        if self.num_cars > 0:
            cost_today_car_data = self.get_history_wrapper(entity_id=self.prefix + ".cost_today_car", days=2, required=False)

        if not cost_today_car_data:
            cost_today_car_data = {}
            cost_data_car = {}
            cost_yesterday_car = 0
            cost_data_car_per_kwh = 0
            cost_car_per_kwh = 0
        else:
            cost_data_car = self.minute_data(cost_today_car_data[0], 2, self.now_utc, "state", "last_updated", backwards=True, clean_increment=False, smoothing=False, divide_by=1.0, scale=1.0)
            cost_data_car_per_kwh = self.minute_data(cost_today_car_data[0], 2, self.now_utc, "p/kWh", "last_updated", attributes=True, backwards=True, clean_increment=False, smoothing=False, divide_by=1.0, scale=1.0)
            cost_yesterday_car = cost_data_car.get(minutes_back, 0.0)
            cost_car_per_kwh = cost_data_car_per_kwh.get(minutes_back, 0.0)

        # Save state
        self.dashboard_item(
            self.prefix + ".cost_yesterday",
            state=dp2(cost_yesterday),
            attributes={
                "friendly_name": "Cost yesterday",
                "state_class": "measurement",
                "unit_of_measurement": self.currency_symbols[1],
                "icon": "mdi:currency-usd",
                "p/kWh": dp2(cost_yesterday_per_kwh),
            },
        )
        if self.num_cars > 0:
            self.dashboard_item(
                self.prefix + ".cost_yesterday_car",
                state=dp2(cost_yesterday_car),
                attributes={
                    "friendly_name": "Cost yesterday car",
                    "state_class": "measurement",
                    "unit_of_measurement": self.currency_symbols[1],
                    "icon": "mdi:currency-usd",
                    "p/kWh": dp2(cost_car_per_kwh),
                },
            )

        # Save step data for debug
        self.yesterday_load_step = yesterday_load_step
        self.yesterday_pv_step = yesterday_pv_step

        # Save state
        minutes_now = self.minutes_now
        midnight_utc = self.midnight_utc
        forecast_minutes = self.forecast_minutes
        cost_today_sofar = self.cost_today_sofar
        import_today_now = self.import_today_now
        export_today_now = self.export_today_now
        pv_today_now = self.pv_today_now
        carbon_today_sofar = self.carbon_today_sofar
        soc_kw = self.soc_kw
        car_charging_hold = self.car_charging_hold
        iboost_energy_subtract = self.iboost_energy_subtract
        load_minutes_now = self.load_minutes_now
        soc_max = self.soc_max
        rate_import = self.rate_import
        rate_export = self.rate_export
        iboost_enable = self.iboost_enable
        num_cars = self.num_cars

        # Fake to yesterday state
        self.minutes_now = 0
        self.cost_today_sofar = 0
        self.import_today_now = 0
        self.export_today_now = 0
        self.carbon_today_sofar = 0
        self.midnight_utc = self.midnight_utc - timedelta(days=1)
        self.forecast_minutes = 24 * 60
        self.pv_today_now = 0
        self.soc_kw = soc_yesterday
        self.car_charging_hold = False
        self.iboost_energy_subtract = False
        self.load_minutes_now = 0
        self.rate_import = past_rates
        self.rate_export = past_rates_export
        self.iboost_enable = False
        self.num_cars = 0

        # Simulate yesterday
        self.prediction = Prediction(self, yesterday_pv_step, yesterday_pv_step, yesterday_load_step, yesterday_load_step)
        (
            metric,
            import_kwh_battery,
            import_kwh_house,
            export_kwh,
            soc_min,
            final_soc,
            soc_min_minute,
            battery_cycle,
            metric_keep,
            final_iboost,
            final_carbon_g,
        ) = self.run_prediction(charge_limit_best, charge_window_best, [], [], False, end_record=(24 * 60), save="yesterday")
        # Add back in standing charge which will be in the historical data also
        metric += self.metric_standing_charge

        # Work out savings
        saving = metric - cost_yesterday
        self.log(
            "Yesterday: Predbat disabled was {}p vs real {}p saving {}p with import {} export {} battery_cycle {} start_soc {} final_soc {}".format(
                dp2(metric),
                dp2(cost_yesterday),
                dp2(saving),
                dp2(import_kwh_house + import_kwh_battery),
                dp2(export_kwh),
                dp2(battery_cycle),
                dp2(soc_yesterday),
                dp2(final_soc),
            )
        )
        self.savings_today_predbat = saving
        self.savings_today_predbat_soc = final_soc
        self.savings_today_actual = cost_yesterday
        self.cost_yesterday_car = cost_yesterday_car

        # Save state
        self.dashboard_item(
            self.prefix + ".savings_yesterday_predbat",
            state=dp2(saving),
            attributes={
                "import": dp2(import_kwh_house + import_kwh_battery),
                "export": dp2(export_kwh),
                "battery_cycle": dp2(battery_cycle),
                "soc_yesterday": dp2(soc_yesterday),
                "final_soc": dp2(final_soc),
                "actual_cost": dp2(cost_yesterday),
                "predicted_cost": dp2(metric),
                "friendly_name": "Predbat savings yesterday",
                "state_class": "measurement",
                "unit_of_measurement": self.currency_symbols[1],
                "icon": "mdi:currency-usd",
            },
        )

        # Simulate no PV or battery
        self.soc_kw = 0
        self.soc_max = 0

        self.prediction = Prediction(self, yesterday_pv_step_zero, yesterday_pv_step_zero, yesterday_load_step, yesterday_load_step)
        metric, import_kwh_battery, import_kwh_house, export_kwh, soc_min, soc, soc_min_minute, battery_cycle, metric_keep, final_iboost, final_carbon_g = self.run_prediction([], [], [], [], False, end_record=24 * 60)
        # Add back in standing charge which will be in the historical data also
        metric += self.metric_standing_charge

        # Work out savings
        saving = metric - cost_yesterday
        self.savings_today_pvbat = saving
        self.log("Yesterday: No Battery/PV system cost predicted was {}p vs real {}p saving {}p with import {} export {}".format(dp2(metric), dp2(cost_yesterday), dp2(saving), dp2(import_kwh_house + import_kwh_battery), dp2(export_kwh)))

        # Save state
        self.dashboard_item(
            self.prefix + ".savings_yesterday_pvbat",
            state=dp2(saving),
            attributes={
                "import": dp2(import_kwh_house + import_kwh_battery),
                "export": dp2(export_kwh),
                "battery_cycle": dp2(battery_cycle),
                "actual_cost": dp2(cost_yesterday),
                "predicted_cost": dp2(metric),
                "friendly_name": "PV/Battery system savings yesterday",
                "state_class": "measurement",
                "unit_of_measurement": self.currency_symbols[1],
                "icon": "mdi:currency-usd",
            },
        )

        # Restore state
        self.minutes_now = minutes_now
        self.midnight_utc = midnight_utc
        self.forecast_minutes = forecast_minutes
        self.cost_today_sofar = cost_today_sofar
        self.import_today_now = import_today_now
        self.export_today_now = export_today_now
        self.carbon_today_sofar = carbon_today_sofar
        self.pv_today_now = pv_today_now
        self.soc_kw = soc_kw
        self.car_charging_hold = car_charging_hold
        self.iboost_energy_subtract = iboost_energy_subtract
        self.load_minutes_now = load_minutes_now
        self.soc_max = soc_max
        self.rate_import = rate_import
        self.rate_export = rate_export
        self.iboost_enable = iboost_enable
        self.num_cars = num_cars

    def publish_rate_and_threshold(self):
        """
        Publish energy rate data and thresholds
        """
        # Find discharging windows
        if self.rate_export:
            if self.rate_best_cost_threshold_export:
                self.rate_export_cost_threshold = self.rate_best_cost_threshold_export
                self.log("Export threshold used for optimisation was {}p".format(self.rate_export_cost_threshold))
            self.publish_rates(self.rate_export, True)

        # Find charging windows
        if self.rate_import:
            if self.rate_best_cost_threshold_charge:
                self.rate_import_cost_threshold = self.rate_best_cost_threshold_charge
                self.log("Import threshold used for optimisation was {}p".format(self.rate_import_cost_threshold))
            self.publish_rates(self.rate_import, False)

        # And gas
        if self.rate_gas:
            self.publish_rates(self.rate_gas, False, gas=True)

    def log_option_best(self):
        """
        Log options
        """
        opts = ""
        opts += "mode({}) ".format(self.predbat_mode)
        opts += "calculate_export_oncharge({}) ".format(self.calculate_export_oncharge)
        opts += "set_export_freeze_only({}) ".format(self.set_export_freeze_only)
        opts += "set_discharge_during_charge({}) ".format(self.set_discharge_during_charge)
        opts += "combine_charge_slots({}) ".format(self.combine_charge_slots)
        opts += "combine_export_slots({}) ".format(self.combine_export_slots)
        opts += "combine_rate_threshold({}) ".format(self.combine_rate_threshold)
        opts += "best_soc_min({} kWh) ".format(self.best_soc_min)
        opts += "best_soc_max({} kWh) ".format(self.best_soc_max)
        opts += "best_soc_keep({} kWh) ".format(self.best_soc_keep)
        opts += "inverter_loss({} %) ".format(int((1 - self.inverter_loss) * 100.0))
        opts += "battery_loss({} %) ".format(int((1 - self.battery_loss) * 100.0))
        opts += "battery_loss_discharge ({} %) ".format(int((1 - self.battery_loss_discharge) * 100.0))
        opts += "inverter_hybrid({}) ".format(self.inverter_hybrid)
        opts += "metric_min_improvement({} p) ".format(self.metric_min_improvement)
        opts += "metric_min_improvement_export({} p) ".format(self.metric_min_improvement_export)
        opts += "metric_min_improvement_export_freeze({} p) ".format(self.metric_min_improvement_export_freeze)
        opts += "metric_battery_cycle({} p/kWh) ".format(self.metric_battery_cycle)
        opts += "metric_battery_value_scaling({} x) ".format(self.metric_battery_value_scaling)
        if self.carbon_enable:
            opts += "metric_carbon({} p/Kg) ".format(self.carbon_metric)
        self.log("Calculate Best options: " + opts)

    def history_to_future_rates(self, rates, offset):
        """
        Shift rates from the past into a future array
        """
        future_rates = {}
        for minute in range(0, self.forecast_minutes):
            future_rates[minute] = rates.get(minute - offset, 0.0)
        return future_rates

    def window_as_text(self, windows, percents, ignore_min=False, ignore_max=False):
        """
        Convert window in minutes to text string
        """
        txt = "[ "
        first_window = True
        for window_n in range(len(windows)):
            window = windows[window_n]
            percent = percents[window_n]
            average = window["average"]

            if ignore_min and percent == 0.0:
                continue
            if ignore_max and percent == 100.0:
                continue

            if not first_window:
                txt += ", "
            first_window = False
            start_timestamp = self.midnight_utc + timedelta(minutes=window["start"])
            start_time = start_timestamp.strftime("%d-%m %H:%M:%S")
            end_timestamp = self.midnight_utc + timedelta(minutes=window["end"])
            end_time = end_timestamp.strftime("%d-%m %H:%M:%S")
            txt += start_time + " - "
            txt += end_time
            txt += " @ {}{} {}%".format(dp2(average), self.currency_symbols[1], dp2(percent))
        txt += " ]"
        return txt

    def dashboard_item(self, entity, state, attributes, app=None):
        """
        Publish state and log dashboard item
        """
        self.set_state_wrapper(entity_id=entity, state=state, attributes=attributes)
        if app:
            self.dashboard_index_app[entity] = app
        else:
            if entity not in self.dashboard_index:
                self.dashboard_index.append(entity)
        self.dashboard_values[entity] = {}
        self.dashboard_values[entity]["state"] = state
        self.dashboard_values[entity]["attributes"] = attributes<|MERGE_RESOLUTION|>--- conflicted
+++ resolved
@@ -597,11 +597,7 @@
             rate_import = dp1(self.rate_import.get(minute, 0))
             band = self.band_rate_text(rate_import)
             if with_value:
-<<<<<<< HEAD
                 band +=" ({}{})".format(rate_import, self.currency_symbols[1])
-=======
-                band += " ({})".format(band, rate_import)
->>>>>>> c861b62d
         else:
             rate_export = dp1(self.rate_export.get(minute, 0))
             band = self.band_rate_text(rate_export, export=True)
@@ -638,13 +634,6 @@
                 rate_range = "({}{})".format(rate_amount_min, self.currency_symbols[1])
             else:
                 rate_range = "({}{} - {}{})".format(rate_amount_min, self.currency_symbols[1], rate_amount_max, self.currency_symbols[1])
-<<<<<<< HEAD
-=======
-            if rate_text != rate_text_new:
-                rate_array.append({"start": start_minute, "end": minute, "rate": rate_text, "range": rate_range})
-                start_minute = minute
-                rate_text = rate_text_new
->>>>>>> c861b62d
         # Add the last rate band
         if minute > start_minute:
             rate_array.append({"start": start_minute, "end": end_plan, "rate": rate_text, "range": rate_range})
