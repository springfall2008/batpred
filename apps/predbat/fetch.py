# -----------------------------------------------------------------------------
# Predbat Home Battery System
# Copyright Trefor Southwell 2024 - All Rights Reserved
# This application maybe used for personal use only and not for commercial use
# -----------------------------------------------------------------------------
# fmt off
# pylint: disable=consider-using-f-string
# pylint: disable=line-too-long
# pylint: disable=attribute-defined-outside-init
# pyright: reportAttributeAccessIssue=false

from datetime import datetime, timedelta
from utils import minutes_to_time, str2time, dp0, dp1, dp2, dp3, dp4, time_string_to_stamp, minute_data
from config import MINUTE_WATT, PREDICT_STEP, TIME_FORMAT, PREDBAT_MODE_OPTIONS, PREDBAT_MODE_CONTROL_SOC, PREDBAT_MODE_CONTROL_CHARGEDISCHARGE, PREDBAT_MODE_CONTROL_CHARGE, PREDBAT_MODE_MONITOR
from futurerate import FutureRate


class Fetch:
    def get_cloud_factor(self, minutes_now, pv_data, pv_data10):
        """
        Work out approximated cloud factor
        """
        pv_total = 0
        pv_total10 = 0
        for minute in range(self.forecast_minutes):
            pv_total += pv_data.get(minute + minutes_now, 0.0)
            pv_total10 += pv_data10.get(minute + minutes_now, 0.0)

        pv_factor = None
        if pv_total > 0 and (pv_total > pv_total10):
            pv_diff = pv_total - pv_total10
            pv_factor = dp2(pv_diff / pv_total) / 2.0
            pv_factor = min(pv_factor, 1.0)

        if self.metric_cloud_enable:
            pv_factor_round = pv_factor
            if pv_factor_round:
                pv_factor_round = dp1(pv_factor_round)
            self.log("PV Forecast {} kWh and 10% Forecast {} kWh pv cloud factor {}".format(dp1(pv_total), dp1(pv_total10), pv_factor_round))
            return pv_factor
        else:
            return None

    def filtered_today(self, time_data, resetmidnight=False, stamp=None):
        """
        Grab figure for today (midnight)
        """
        if stamp is None:
            stamp = self.midnight_utc + timedelta(days=1)

        stamp_minus = stamp - timedelta(minutes=PREDICT_STEP)
        if resetmidnight:
            stamp = stamp_minus
        tomorrow_value = time_data.get(stamp.strftime(TIME_FORMAT), time_data.get(stamp_minus.strftime(TIME_FORMAT), None))
        return tomorrow_value

    def filtered_times(self, time_data):
        """
        Filter out duplicate values in time series data
        """

        prev = None
        new_data = {}
        keys = list(time_data.keys())
        for id in range(len(keys)):
            stamp = keys[id]
            value = time_data[stamp]
            next_value = time_data[keys[id + 1]] if id + 1 < len(keys) else None
            if prev is None or value != prev or next_value != value:
                new_data[stamp] = value
            prev = value
            id += 1
        return new_data

    def step_data_history(
        self,
        item,
        minutes_now,
        forward,
        step=PREDICT_STEP,
        scale_today=1.0,
        scale_fixed=1.0,
        type_load=False,
        load_forecast={},
        cloud_factor=None,
        load_scaling_dynamic=None,
        base_offset=None,
        flip=False,
        load_adjust={},
        load_baseline={},
    ):
        """
        Create cached step data for historical array
        """
        values = {}
        cloud_diff = 0

        for minute in range(0, self.forecast_minutes + 30, step):
            value = 0
            minute_absolute = minute + minutes_now

            scaling_dynamic = 1.0
            if load_scaling_dynamic:
                scaling_dynamic = load_scaling_dynamic.get(minute_absolute, scaling_dynamic)

            # Reset in-day adjustment for tomorrow
            if (minute + minutes_now) > 24 * 60:
                scale_today = 1.0

            if type_load and not forward:
                if self.load_forecast_only:
                    load_yesterday, load_yesterday_raw = (0, 0)
                else:
                    load_yesterday, load_yesterday_raw = self.get_filtered_load_minute(item, minute, historical=True, step=step)
                value += load_yesterday
            else:
                for offset in range(step):
                    if forward:
                        value += item.get(minute + minutes_now + offset, 0.0)
                    else:
                        if base_offset:
                            value += self.get_historical_base(item, minute + offset, base_offset)
                        else:
                            value += self.get_historical(item, minute + offset)

            # Extra load adding in (e.g. heat pump)
            load_extra = 0
            if load_forecast:
                for offset in range(step):
                    load_extra += self.get_from_incrementing(load_forecast, minute_absolute, backwards=False)
            if load_adjust:
                load_extra += load_adjust.get(minute_absolute, 0) * step / 30.0  # The kWh figure is for the 30 minute period in question so divide by 30 and times by step
            load_extra = max(load_extra, -value)  # Don't allow going to negative load values
            values[minute] = dp4((value + load_extra) * scaling_dynamic * scale_today * scale_fixed)

            # Apply dynamic baseline
            if minute_absolute in load_baseline:
                values[minute] = max(values[minute], load_baseline[minute_absolute])

        # Simple divergence model keeps the same total but brings PV/Load up and down every 5 minutes
        if cloud_factor and cloud_factor > 0:
            for minute in range(0, self.forecast_minutes, step):
                cloud_on = (int((minute + self.minutes_now) / 5) + 1 if flip else 0) % 2
                if cloud_on > 0:
                    cloud_diff += min(values[minute] * cloud_factor, values.get(minute + 5, 0) * cloud_factor)
                    values[minute] += cloud_diff
                else:
                    subtract = min(cloud_diff, values[minute])
                    values[minute] -= subtract
                    cloud_diff = 0
                values[minute] = dp4(values[minute])

        return values

    def get_filtered_load_minute(self, data, minute_previous, historical, step=1):
        """
        Gets a previous load minute after filtering for car charging
        """
        load_yesterday_raw = 0

        for offset in range(step):
            if historical:
                load_yesterday_raw += self.get_historical(data, minute_previous + offset)
            else:
                load_yesterday_raw += self.get_from_incrementing(data, minute_previous + offset)

        load_yesterday = load_yesterday_raw

        # Subtract car charging energy and iboost energy (if enabled)
        subtract_energy = 0
        for offset in range(step):
            if historical:
                if self.car_charging_hold and self.car_charging_energy:
                    subtract_energy += self.get_historical(self.car_charging_energy, minute_previous + offset)
                if self.iboost_energy_subtract and self.iboost_energy_today:
                    subtract_energy += self.get_historical(self.iboost_energy_today, minute_previous + offset)
            else:
                if self.car_charging_hold and self.car_charging_energy:
                    subtract_energy += self.get_from_incrementing(self.car_charging_energy, minute_previous + offset)
                if self.iboost_energy_subtract and self.iboost_energy_today:
                    subtract_energy += self.get_from_incrementing(self.iboost_energy_today, minute_previous + offset)
        load_yesterday = max(0, load_yesterday - subtract_energy)

        if self.car_charging_hold and (not self.car_charging_energy) and (load_yesterday >= (self.car_charging_threshold * step)):
            # Car charging hold - ignore car charging in computation based on threshold
            load_yesterday = max(load_yesterday - (self.car_charging_rate[0] * step / 60.0), 0)

        # Apply base load
        base_load = self.base_load * step / 60.0
        if load_yesterday < base_load:
            add_to_base = base_load - load_yesterday
            load_yesterday += add_to_base
            load_yesterday_raw += add_to_base

        return load_yesterday, load_yesterday_raw

    def previous_days_modal_filter(self, data):
        """
        Look at the data from previous days and discard the best case one
        """

        total_points = len(self.days_previous)
        sum_days = []
        sum_days_id = {}
        min_sum = 99999999
        min_sum_day = 0

        days_list = self.days_previous.copy()
        # Sort days list in numerical order with highest number day first
        days_list.sort(reverse=True)

        idx = 0
        for days in days_list:
            use_days = max(min(days, self.load_minutes_age), 1)
            sum_day = 0
            full_days = 24 * 60 * (use_days - 1)
            for minute in range(0, 24 * 60, PREDICT_STEP):
                minute_previous = 24 * 60 - minute + full_days - 1
                load_yesterday, load_yesterday_raw = self.get_filtered_load_minute(data, minute_previous, historical=False, step=PREDICT_STEP)
                sum_day += load_yesterday
            sum_days.append(dp2(sum_day))
            sum_days_id[days] = sum_day
            if sum_day < min_sum:
                min_sum_day = days
                min_sum = dp2(sum_day)
            idx += 1

        self.log("Historical data totals for days {} are {} - min {}".format(days_list, sum_days, min_sum))
        if self.load_filter_modal and total_points >= 3 and (min_sum_day > 0):
            self.log("Model filter enabled - Discarding day {} as it is the lowest of the {} datapoints".format(min_sum_day, len(days_list)))
            min_sum_day_idx = days_list.index(min_sum_day)
            del days_list[min_sum_day_idx]
            # Remove day 'min_sum_day' from self.days_previous
            min_sum_day_idx = self.days_previous.index(min_sum_day)
            del self.days_previous[min_sum_day_idx]
            del self.days_previous_weight[min_sum_day_idx]

        # Gap filling
        gap_size = max(self.get_arg("load_filter_threshold", 30), 5)
        for days in days_list:
            use_days = max(min(days, self.load_minutes_age), 1)
            num_gaps = 0
            full_days = 24 * 60 * (use_days - 1)
            gap_minutes = 0
            gap_start = None
            gap_list = []

            # Find all the gaps
            for minute in range(PREDICT_STEP, 24 * 60 + PREDICT_STEP, PREDICT_STEP):
                minute_previous = 24 * 60 - minute + full_days
                if data.get(minute_previous, 0) == data.get(minute_previous + PREDICT_STEP, 0):
                    gap_minutes += PREDICT_STEP
                    if gap_start is None:
                        gap_start = minute - PREDICT_STEP
                else:
                    if gap_minutes >= gap_size:
                        num_gaps += gap_minutes
                        gap_list.append((gap_start, gap_minutes))
                    gap_minutes = 0
                    gap_start = None
            if gap_minutes >= gap_size:
                num_gaps += gap_minutes
                gap_list.append((gap_start, gap_minutes))

            # If we have some gaps
            if num_gaps > 0:
                average_day = sum_days_id[days]
                if (average_day == 0) or (num_gaps >= 24 * 60):
                    self.log("Warn: Historical day {} has no data, unable to fill gaps normally using nominal 24kWh - you should fix your system!".format(days))
                    average_day = 24.0
                else:
                    real_data_percent = ((24 * 60) - num_gaps) / (24 * 60)
                    average_day /= real_data_percent
                    self.log("Warn: Historical day {} has {} minutes of gap in the data, filled from {} kWh to make new average {} kWh (percent {}%)".format(days, num_gaps, dp2(sum_days_id[days]), dp2(average_day), dp0(real_data_percent * 100.0)))

                # Do the filling
                per_minute_increment = average_day / (24 * 60)
                for gap in gap_list:
                    gap_start = gap[0]
                    gap_minutes = gap[1]
                    total_to_add = 0
                    end_of_data = 24 * 60 + full_days
                    for minute in range(gap_start, end_of_data + 1):
                        minute_previous = 24 * 60 - minute + full_days
                        if minute_previous >= 0:
                            data[minute_previous] = dp4(data.get(minute_previous, 0) + total_to_add)
                            if minute < (gap_start + gap_minutes):
                                total_to_add += per_minute_increment

    def get_historical_base(self, data, minute, base_minutes):
        """
        Get historical data from base minute ago
        """
        # No data?
        if not data:
            return 0

        minute_previous = base_minutes - minute
        return self.get_from_incrementing(data, minute_previous)

    def get_historical(self, data, minute):
        """
        Get historical data across N previous days in days_previous array based on current minute
        """
        total = 0
        total_weight = 0
        this_point = 0

        # No data?
        if not data:
            return 0

        for days in self.days_previous:
            use_days = max(min(days, self.load_minutes_age), 1)
            weight = self.days_previous_weight[this_point]
            full_days = 24 * 60 * (use_days - 1)
            minute_previous = 24 * 60 - minute + full_days
            value = self.get_from_incrementing(data, minute_previous)
            total += value * weight
            total_weight += weight
            this_point += 1

        # Zero data?
        if total_weight == 0:
            return 0
        else:
            return total / total_weight

    def get_from_incrementing(self, data, index, backwards=True):
        """
        Get a single value from an incrementing series e.g. kWh today -> kWh this minute
        """
        while index < 0:
            index += 24 * 60
        if backwards:
            return max(data.get(index, 0) - data.get(index + 1, 0), 0)
        else:
            return max(data.get(index + 1, 0) - data.get(index, 0), 0)

    def minute_data_import_export(self, now_utc, key, scale=1.0, required_unit=None, increment=True, smoothing=True):
        """
        Download one or more entities for import/export data
        """
        if "." not in key:
            entity_ids = self.get_arg(key, indirect=False)
        else:
            entity_ids = key

        if isinstance(entity_ids, str):
            entity_ids = [entity_ids]
        if entity_ids is None:
            self.log("Error: No entity IDs provided for {}".format(key))
            entity_ids = []

        import_today = {}
        for entity_id in entity_ids:
            try:
                history = self.get_history_wrapper(entity_id=entity_id, days=self.max_days_previous)
            except (ValueError, TypeError):
                history = []

            if history:
                import_today, _ = minute_data(
                    history[0],
                    self.max_days_previous,
                    now_utc,
                    "state",
                    "last_updated",
                    backwards=True,
                    smoothing=smoothing,
                    scale=scale,
                    clean_increment=increment,
                    accumulate=import_today,
                    required_unit=required_unit,
                )
            else:
                self.log("Error: Unable to fetch history for {}".format(entity_id))
                self.record_status("Error: Unable to fetch history from {}".format(entity_id), had_errors=True)
                raise ValueError

        return import_today

    def minute_data_load(self, now_utc, entity_name, max_days_previous, load_scaling=1.0, required_unit=None, interpolate=False):
        """
        Download one or more entities for load data
        """
        entity_ids = self.get_arg(entity_name, indirect=False)
        if isinstance(entity_ids, str):
            entity_ids = [entity_ids]

        load_minutes = {}
        age_days = None
        for entity_id in entity_ids:
            try:
                history = self.get_history_wrapper(entity_id=entity_id, days=max_days_previous)
            except (ValueError, TypeError):
                history = []

            if history:
                item = history[0][0]
                try:
                    last_updated_time = str2time(item["last_updated"])
                except (ValueError, TypeError):
                    last_updated_time = now_utc
                age = now_utc - last_updated_time
                if age_days is None:
                    age_days = age.days
                else:
                    age_days = min(age_days, age.days)
                load_minutes, _ = minute_data(
                    history[0],
                    max_days_previous,
                    now_utc,
                    "state",
                    "last_updated",
                    backwards=True,
                    smoothing=True,
                    scale=load_scaling,
                    clean_increment=True,
                    accumulate=load_minutes,
                    required_unit=required_unit,
                    interpolate=interpolate,
                )
            else:
                self.log("Error: Unable to fetch history for {}".format(entity_id))
                self.record_status("Error: Unable to fetch history from {}".format(entity_id), had_errors=True)
                raise ValueError

        if age_days is None:
            age_days = 0
        return load_minutes, age_days

    def fetch_sensor_data(self):
        """
        Fetch all the data, e.g. energy rates, load, PV predictions, car plan etc.
        """
        self.rate_import = {}
        self.rate_import_replicated = {}
        self.rate_export = {}
        self.rate_export_replicated = {}
        self.rate_slots = []
        self.io_adjusted = {}
        self.low_rates = []
        self.high_export_rates = []
        self.octopus_slots = []
        self.cost_today_sofar = 0
        self.carbon_today_sofar = 0
        self.import_today = {}
        self.export_today = {}
        self.battery_temperature_history = {}
        self.battery_temperature_prediction = {}
        self.pv_today = {}
        self.load_minutes = {}
        self.load_minutes_age = 0
        self.load_forecast = {}
        self.load_forecast_array = []
        self.pv_forecast_minute = {}
        self.pv_forecast_minute10 = {}
        self.load_scaling_dynamic = {}
        self.carbon_intensity = {}
        self.carbon_history = {}
        self.octopus_free_slots = {}
        self.octopus_saving_slots = {}

        # Alert feed if enabled
        if self.components:
            alert_feed = self.components.get_component("alert_feed")
            if alert_feed:
                self.alerts, self.alert_active_keep = alert_feed.process_alerts(self.minutes_now, self.midnight_utc)

        # iBoost load data
        if "iboost_energy_today" in self.args:
            self.iboost_energy_today, iboost_energy_age = self.minute_data_load(self.now_utc, "iboost_energy_today", self.max_days_previous, required_unit="kWh", load_scaling=1.0)
            if iboost_energy_age >= 1:
                self.iboost_today = dp2(abs(self.iboost_energy_today[0] - self.iboost_energy_today[self.minutes_now]))
                self.log("iBoost energy today from sensor reads {} kWh".format(self.iboost_today))

        # Fetch extra load forecast
        self.load_forecast, self.load_forecast_array = self.fetch_extra_load_forecast(self.now_utc)

        # Load previous load data
        if self.get_arg("ge_cloud_data", False):
            self.download_ge_data(self.now_utc)
        else:
            # Load data
            if "load_today" in self.args:
                self.load_minutes, self.load_minutes_age = self.minute_data_load(self.now_utc, "load_today", self.max_days_previous, required_unit="kWh", load_scaling=self.load_scaling, interpolate=True)
                self.log("Found {} load_today datapoints going back {} days".format(len(self.load_minutes), self.load_minutes_age))
                self.load_minutes_now = max(self.load_minutes.get(0, 0) - self.load_minutes.get(self.minutes_now, 0), 0)
                self.load_last_period = (self.load_minutes.get(0, 0) - self.load_minutes.get(PREDICT_STEP, 0)) * 60 / PREDICT_STEP
            else:
                if self.load_forecast:
                    self.log("Using load forecast from load_forecast sensor")
                    self.load_minutes_now = self.load_forecast.get(0, 0)
                    self.load_minutes_age = 0
                    self.load_last_period = 0
                else:
                    self.log("Error: You have not set load_today or load_forecast, you will have no load data")
                    self.record_status(message="Error: load_today not set correctly", had_errors=True)
                    raise ValueError

            # Load import today data
            if "import_today" in self.args:
                self.import_today = self.minute_data_import_export(self.now_utc, "import_today", scale=self.import_export_scaling, required_unit="kWh")
                self.import_today_now = max(self.import_today.get(0, 0) - self.import_today.get(self.minutes_now, 0), 0)
            else:
                self.log("Warn: You have not set import_today in apps.yaml, you will have no previous import data")

            # Load export today data
            if "export_today" in self.args:
                self.export_today = self.minute_data_import_export(self.now_utc, "export_today", scale=self.import_export_scaling, required_unit="kWh")
                self.export_today_now = max(self.export_today.get(0, 0) - self.export_today.get(self.minutes_now, 0), 0)
            else:
                self.log("Warn: You have not set export_today in apps.yaml, you will have no previous export data")

            # PV today data
            if "pv_today" in self.args:
                self.pv_today = self.minute_data_import_export(self.now_utc, "pv_today", required_unit="kWh")
                self.pv_today_now = max(self.pv_today.get(0, 0) - self.pv_today.get(self.minutes_now, 0), 0)
            else:
                self.log("Warn: You have not set pv_today in apps.yaml, you will have no previous pv data")

        # Battery temperature
        if "battery_temperature_history" in self.args:
            self.battery_temperature_history = self.minute_data_import_export(self.now_utc, "battery_temperature_history", scale=1.0, increment=False, smoothing=False)
            data = []
            for minute in range(0, 24 * 60, 5):
                data.append({minute: self.battery_temperature_history.get(minute, 0)})
            self.battery_temperature_prediction = self.predict_battery_temperature(self.battery_temperature_history, step=PREDICT_STEP)
            self.log("Fetched battery temperature history data, current temperature {}".format(self.battery_temperature_history.get(0, None)))

        # Car charging hold - when enabled battery is held during car charging in simulation
        self.car_charging_energy = self.load_car_energy(self.now_utc)

        # Log current values
        self.log("Current data so far today: load {} kWh import {} kWh export {} kWh pv {} kWh".format(dp2(self.load_minutes_now), dp2(self.import_today_now), dp2(self.export_today_now), dp2(self.pv_today_now)))

        if "rates_import_octopus_url" in self.args:
            # Fixed URL for rate import
            self.log("Downloading import rates directly from URL {}".format(self.get_arg("rates_import_octopus_url", indirect=False)))
            self.rate_import = self.download_octopus_rates(self.get_arg("rates_import_octopus_url", indirect=False))
        elif "metric_octopus_import" in self.args:
            # Octopus import rates
            entity_id = self.get_arg("metric_octopus_import", None, indirect=False)
            self.rate_import = self.fetch_octopus_rates(entity_id, adjust_key="is_intelligent_adjusted")
            if not self.rate_import:
                self.log("Error: metric_octopus_import is not set correctly or no energy rates can be read")
                self.record_status(message="Error: metric_octopus_import not set correctly or no energy rates can be read", had_errors=True)
                raise ValueError
        elif "metric_energidataservice_import" in self.args:
            # Octopus import rates
            entity_id = self.get_arg("metric_energidataservice_import", None, indirect=False)
            self.rate_import = self.fetch_energidataservice_rates(entity_id, adjust_key="is_intelligent_adjusted")
            if not self.rate_import:
                self.log("Error: metric_energidataservice_import is not set correctly or no energy rates can be read")
                self.record_status(message="Error: metric_energidataservice_import not set correctly or no energy rates can be read", had_errors=True)
                raise ValueError
        else:
            # Basic rates defined by user over time
            self.rate_import = self.basic_rates(self.get_arg("rates_import", [], indirect=False), "rates_import")

        # Gas rates if set
        if "metric_octopus_gas" in self.args:
            entity_id = self.get_arg("metric_octopus_gas", None, indirect=False)
            self.rate_gas = self.fetch_octopus_rates(entity_id)
            if not self.rate_gas:
                self.log("Error: metric_octopus_gas is not set correctly or no energy rates can be read")
                self.record_status(message="Error: rate_import_gas not set correctly or no energy rates can be read", had_errors=True)
                raise ValueError
            self.rate_gas, self.rate_gas_replicated = self.rate_replicate(self.rate_gas, is_import=False, is_gas=False)
            self.rate_scan_gas(self.rate_gas, print=True)
        elif "rates_gas" in self.args:
            self.rate_gas = self.basic_rates(self.get_arg("rates_gas", [], indirect=False), "rates_gas")
            self.rate_gas, self.rate_gas_replicated = self.rate_replicate(self.rate_gas, is_import=False, is_gas=False)
            self.rate_scan_gas(self.rate_gas, print=True)

        # Carbon intensity data
        if self.carbon_enable and ("carbon_intensity" in self.args):
            entity_id = self.get_arg("carbon_intensity", None, indirect=False)
            self.carbon_intensity, self.carbon_history = self.fetch_carbon_intensity(entity_id)

        # SOC history
        soc_kwh_data = self.get_history_wrapper(entity_id=self.prefix + ".soc_kw_h0", days=2, required=False)
        if soc_kwh_data:
            self.soc_kwh_history, _ = minute_data(
                soc_kwh_data[0],
                2,
                self.now_utc,
                "state",
                "last_updated",
                backwards=True,
                clean_increment=False,
                smoothing=False,
                divide_by=1.0,
                scale=1.0,
                required_unit="kWh",
            )

        # Work out current car SoC and limit
        self.car_charging_loss = 1 - float(self.get_arg("car_charging_loss"))

        entity_id = self.get_arg("octopus_intelligent_slot", indirect=False)
        ohme_automatic = self.get_arg("ohme_automatic", False)

        if entity_id:
            completed = []
            planned = []

            if entity_id and "octopus_intelligent_slot_action_config" in self.args:
                config_entry = self.get_arg("octopus_intelligent_slot_action_config", None, indirect=False)
                service_name = entity_id.replace(".", "/")
                result = self.call_service_wrapper(service_name, config_entry=config_entry, return_response=True)
                if result and ("slots" in result):
                    planned = result["slots"]
                else:
                    self.log("Warn: Unable to get data from {} - octopus_intelligent_slot using action config {} result was {}".format(entity_id, config_entry, result))
            else:
                try:
                    completed = self.get_state_wrapper(entity_id=entity_id, attribute="completed_dispatches") or self.get_state_wrapper(entity_id=entity_id, attribute="completedDispatches")
                    planned = self.get_state_wrapper(entity_id=entity_id, attribute="planned_dispatches") or self.get_state_wrapper(entity_id=entity_id, attribute="plannedDispatches")
                except (ValueError, TypeError):
                    self.log("Warn: Unable to get data from {} - octopus_intelligent_slot may not be set correctly".format(entity_id))
                    self.record_status(message="Error: octopus_intelligent_slot not set correctly", had_errors=True)

            # Completed and planned slots
            if completed:
                self.octopus_slots += completed
            if planned and (not self.octopus_intelligent_ignore_unplugged or self.car_charging_planned[0]):
                # We only count planned slots if the car is plugged in or we are ignoring unplugged cars
                self.octopus_slots += planned

            # Get rate for import to compute charging costs
            if self.rate_import:
                self.rate_scan(self.rate_import, print=False)

            if self.num_cars >= 1:
                # Extract vehicle data if we can get it
                size = self.get_state_wrapper(entity_id=entity_id, attribute="vehicle_battery_size_in_kwh")
                rate = self.get_state_wrapper(entity_id=entity_id, attribute="charge_point_power_in_kw")
                if size:
                    self.car_charging_battery_size[0] = size
                if rate:
                    self.car_charging_rate[0] = rate

                # Get car charging limit again from car based on new battery size
                self.car_charging_limit[0] = dp3((float(self.get_arg("car_charging_limit", 100.0, index=0)) * self.car_charging_battery_size[0]) / 100.0)

                # Extract vehicle preference if we can get it
                if self.octopus_intelligent_charging:
                    octopus_ready_time = self.get_arg("octopus_ready_time", None)
                    if isinstance(octopus_ready_time, str) and len(octopus_ready_time) == 5:
                        octopus_ready_time += ":00"
                    octopus_limit = self.get_arg("octopus_charge_limit", None)
                    if octopus_limit:
                        try:
                            octopus_limit = float(octopus_limit)
                        except (ValueError, TypeError):
                            self.log("Warn: octopus_charge_limit is set to a bad value {} in apps.yaml, must be a number".format(octopus_limit))
                            octopus_limit = None
                    if octopus_limit:
                        octopus_limit = dp3(float(octopus_limit) * self.car_charging_battery_size[0] / 100.0)
                        self.car_charging_limit[0] = min(self.car_charging_limit[0], octopus_limit)
                    if octopus_ready_time:
                        self.car_charging_plan_time[0] = octopus_ready_time

                    # Use octopus slots for charging?
                    self.octopus_slots = self.add_now_to_octopus_slot(self.octopus_slots, self.now_utc)
                    if not self.octopus_intelligent_ignore_unplugged or self.car_charging_planned[0]:
                        self.car_charging_slots[0] = self.load_octopus_slots(self.octopus_slots, self.octopus_intelligent_consider_full)
                        if self.car_charging_slots[0]:
                            self.log("Car 0 using Octopus Intelligent, charging planned - charging limit {}, ready time {} - battery size {}".format(self.car_charging_limit[0], self.car_charging_plan_time[0], self.car_charging_battery_size[0]))
                            self.car_charging_planned[0] = True
                        else:
                            self.log("Car 0 using Octopus Intelligent, not charging is planned")
                            self.car_charging_planned[0] = False
                    else:
                        self.log("Car 0 using Octopus Intelligent is unplugged")
                        self.car_charging_planned[0] = False
        else:
            # Disable octopus charging if we don't have the slot sensor
            self.octopus_intelligent_charging = False

        # Work out car SoC and reset next
        self.car_charging_soc = [0.0 for car_n in range(self.num_cars)]
        self.car_charging_soc_next = [None for car_n in range(self.num_cars)]
        for car_n in range(self.num_cars):
            if (car_n == 0) and self.car_charging_manual_soc:
                self.car_charging_soc[car_n] = self.get_arg("car_charging_manual_soc_kwh")
            else:
                self.car_charging_soc[car_n] = (self.get_arg("car_charging_soc", 0.0, index=car_n) * self.car_charging_battery_size[car_n]) / 100.0
        if self.num_cars:
            self.log("Cars: SoC kWh: {} Charge limit {} plan time {} battery size {}".format(self.car_charging_soc, self.car_charging_limit, self.car_charging_plan_time, self.car_charging_battery_size))

        if "rates_export_octopus_url" in self.args:
            # Fixed URL for rate export
            self.log("Downloading export rates directly from URL {}".format(self.get_arg("rates_export_octopus_url", indirect=False)))
            self.rate_export = self.download_octopus_rates(self.get_arg("rates_export_octopus_url", indirect=False))
        elif "metric_octopus_export" in self.args:
            # Octopus export rates
            entity_id = self.get_arg("metric_octopus_export", None, indirect=False)
            self.rate_export = self.fetch_octopus_rates(entity_id)
            if not self.rate_export:
                self.log("Warning: metric_octopus_export is not set correctly or no energy rates can be read")
                self.record_status(message="Error: metric_octopus_export not set correctly or no energy rates can be read", had_errors=True)
        elif "metric_energidataservice_export" in self.args:
            # Octopus export rates
            entity_id = self.get_arg("metric_energidataservice_export", None, indirect=False)
            self.rate_export = self.fetch_energidataservice_rates(entity_id)
            if not self.rate_export:
                self.log("Warning: metric_energidataservice_export is not set correctly or no energy rates can be read")
                self.record_status(message="Error: metric_energidataservice_export not set correctly or no energy rates can be read", had_errors=True)
        else:
            # Basic rates defined by user over time
            self.rate_export = self.basic_rates(self.get_arg("rates_export", [], indirect=False), "rates_export")

        # Fetch octopus saving sessions and free sessions
        self.octopus_free_slots, self.octopus_saving_slots = self.fetch_octopus_sessions()

        # Standing charge
        self.metric_standing_charge = self.get_arg("metric_standing_charge", 0.0) * 100.0
        self.log("Standing charge is set to {} p".format(self.metric_standing_charge))

        # futurerate data
        futurerate = FutureRate(self)
        self.future_energy_rates_import, self.future_energy_rates_export = futurerate.futurerate_analysis(self.rate_import, self.rate_export)

        # Replicate and scan import rates
        if self.rate_import:
            self.rate_scan(self.rate_import, print=False)
            self.rate_import, self.rate_import_replicated = self.rate_replicate(self.rate_import, self.io_adjusted, is_import=True)
            self.rate_import = self.rate_add_io_slots(self.rate_import, self.octopus_slots)
            self.load_saving_slot(self.octopus_saving_slots, export=False, rate_replicate=self.rate_import_replicated)
            self.load_free_slot(self.octopus_free_slots, export=False, rate_replicate=self.rate_import_replicated)
            self.rate_import = self.basic_rates(self.get_arg("rates_import_override", [], indirect=False), "rates_import_override", self.rate_import, self.rate_import_replicated)
            self.rate_import = self.apply_manual_rates(self.rate_import, self.manual_import_rates, is_import=True, rate_replicate=self.rate_import_replicated)
            self.rate_scan(self.rate_import, print=True)
        else:
            self.log("Warning: No import rate data provided")
            self.record_status(message="Error: No import rate data provided", had_errors=True)

        # Replicate and scan export rates
        if self.rate_export:
            self.rate_scan_export(self.rate_export, print=False)
            self.rate_export, self.rate_export_replicated = self.rate_replicate(self.rate_export, is_import=False)
            # For export tariff only load the saving session if enabled
            if self.rate_export_max > 0:
                self.load_saving_slot(self.octopus_saving_slots, export=True, rate_replicate=self.rate_export_replicated)
            self.rate_export = self.basic_rates(self.get_arg("rates_export_override", [], indirect=False), "rates_export_override", self.rate_export, self.rate_export_replicated)
            self.rate_export = self.apply_manual_rates(self.rate_export, self.manual_export_rates, is_import=False, rate_replicate=self.rate_export_replicated)
            self.rate_scan_export(self.rate_export, print=True)
        else:
            self.log("Warning: No export rate data provided")
            self.record_status(message="Error: No export rate data provided", had_errors=True)

        # Set rate thresholds
        if self.rate_import or self.rate_export:
            self.set_rate_thresholds()

        # Find discharging windows
        if self.rate_export:
            self.high_export_rates, lowest, highest = self.rate_scan_window(self.rate_export, 5, self.rate_export_cost_threshold, True, alt_rates=self.rate_import)
            # Update threshold automatically
            self.log("High export rate found rates in range {} to {}".format(lowest, highest))
            if self.rate_high_threshold == 0 and lowest <= self.rate_export_max:
                self.rate_export_cost_threshold = lowest

        # Find charging windows
        if self.rate_import:
            # Find charging window
            self.low_rates, lowest, highest = self.rate_scan_window(self.rate_import, 5, self.rate_import_cost_threshold, False, alt_rates=self.rate_export)
            self.log("Low Import rate found rates in range {} to {}".format(lowest, highest))
            # Update threshold automatically
            if self.rate_low_threshold == 0 and highest >= self.rate_min:
                self.rate_import_cost_threshold = highest

        # Work out car plan?
        for car_n in range(self.num_cars):
            if self.octopus_intelligent_charging and car_n == 0:
                if self.car_charging_planned[car_n]:
                    self.log("Car 0 on Octopus Intelligent, active plan for charge")
                else:
                    self.log("Car 0 on Octopus Intelligent, no active plan")
            elif self.car_charging_planned[car_n] or self.car_charging_now[car_n]:
                self.log(
                    "Car {} plan charging from {} to {} with slots {} from soc {} to {} ready by {}".format(
                        car_n,
                        self.car_charging_soc[car_n],
                        self.car_charging_limit[car_n],
                        self.low_rates,
                        self.car_charging_soc[car_n],
                        self.car_charging_limit[car_n],
                        self.car_charging_plan_time[car_n],
                    )
                )
                self.car_charging_slots[car_n] = self.plan_car_charging(car_n, self.low_rates)
            else:
                self.log("Car {} charging is not planned as it is not plugged in".format(car_n))

            # Log the charging plan
            if self.car_charging_slots[car_n]:
                self.log("Car {} charging plan is: {}".format(car_n, self.car_charging_slots[car_n]))

            if self.car_charging_planned[car_n] and self.car_charging_exclusive[car_n]:
                self.log("Car {} charging is exclusive, will not plan other cars".format(car_n))
                break

        # Publish the car plan
        self.publish_car_plan()

        # Work out iboost plan
        if self.iboost_enable and (((not self.iboost_solar) and (not self.iboost_charging)) or self.iboost_smart):
            self.iboost_plan = self.plan_iboost_smart()
            self.log(
                "IBoost iboost_solar {} rate threshold import {} rate threshold  export {} iboost_gas {} iboost_gas_export {} iboost_smart {} min_length {} plan is: {}".format(
                    self.iboost_solar,
                    self.iboost_rate_threshold,
                    self.iboost_rate_threshold_export,
                    self.iboost_gas,
                    self.iboost_gas_export,
                    self.iboost_smart,
                    self.iboost_smart_min_length,
                    self.iboost_plan,
                )
            )

        # Work out cost today
        if self.import_today:
            self.cost_today_sofar, self.carbon_today_sofar = self.today_cost(self.import_today, self.export_today, self.car_charging_energy, self.load_minutes)

        # Fetch PV forecast if enabled, today must be enabled, other days are optional
        self.pv_forecast_minute, self.pv_forecast_minute10 = self.fetch_pv_forecast()

        # Apply modal filter to historical data
        if self.load_minutes and not self.load_forecast_only:
            self.previous_days_modal_filter(self.load_minutes)
            self.log("Historical days now {} weight {}".format(self.days_previous, self.days_previous_weight))

        # Load today vs actual
        if self.load_minutes:
            self.load_inday_adjustment = self.load_today_comparison(self.load_minutes, self.load_forecast, self.car_charging_energy, self.import_today, self.minutes_now)
        else:
            self.load_inday_adjustment = 1.0

    def fetch_pv_forecast(self):
        """
        Fetch PV forecast data from one or more sensors
        """
        pv_forecast_minute = {}
        pv_forecast_minute10 = {}

        # Get data from forecast sensor
        entity_id = "sensor." + self.prefix + "_pv_forecast_raw"
        pv_forecast_packed_ld = self.get_state_wrapper(entity_id=entity_id, attribute="forecast")
        pv_forecast10_packed_ld = self.get_state_wrapper(entity_id=entity_id, attribute="forecast10")

        # Convert keys to integers and values to floats
        pv_forecast_packed = {}
        pv_forecast10_packed = {}

        if pv_forecast_packed_ld:
            for key, value in pv_forecast_packed_ld.items():
                try:
                    minute = int(key)
                    pv_forecast_packed[minute] = float(value)
                except (ValueError, TypeError):
                    pass

        if pv_forecast10_packed_ld:
            for key, value in pv_forecast10_packed_ld.items():
                try:
                    minute = int(key)
                    pv_forecast10_packed[minute] = float(value)
                except (ValueError, TypeError):
                    pass

        # Unpack the forecast data
        max_minute = max(pv_forecast_packed.keys()) if pv_forecast_packed else 0
        last_value = 0
        last_value10 = 0
        for minute in range(0, max_minute + 1):
            last_value = pv_forecast_packed.get(minute, last_value)
            last_value10 = pv_forecast10_packed.get(minute, last_value10)
            pv_forecast_minute[minute] = last_value
            pv_forecast_minute10[minute] = last_value10

        return pv_forecast_minute, pv_forecast_minute10

    def predict_battery_temperature(self, battery_temperature_history, step):
        """
        Given historical battery temperature data, predict the future temperature

        For now a fairly simple look back over 24 hours is used, can be improved with outdoor temperature later
        """

        predicted_temp = {}
        current_temp = battery_temperature_history.get(0, 20)
        predict_timestamps = {}

        for minute in range(0, self.forecast_minutes, step):
            timestamp = self.now_utc + timedelta(minutes=minute)
            timestamp_str = timestamp.strftime(TIME_FORMAT)
            predicted_temp[minute] = dp2(current_temp)
            predict_timestamps[timestamp_str] = dp2(current_temp)

            # Look at 30 minute change 24 hours ago to predict the up/down trend
            minute_previous = (24 * 60 - minute) % (24 * 60)
            change = battery_temperature_history.get(minute_previous, 20) - battery_temperature_history.get(minute_previous + step, 20)
            current_temp += change
            current_temp = max(min(current_temp, 30), -20)

        self.dashboard_item(
            self.prefix + ".battery_temperature",
            state=dp2(battery_temperature_history.get(0, 20)),
            attributes={
                "results": self.filtered_times(predict_timestamps),
                "temperature_h1": battery_temperature_history.get(60, 20),
                "temperature_h2": battery_temperature_history.get(60 * 2, 20),
                "temperature_h8": battery_temperature_history.get(60 * 8, 20),
                "friendly_name": "Battery temperature",
                "state_class": "measurement",
                "unit_of_measurement": "°C",
                "icon": "mdi:temperature-celsius",
            },
        )
        return predicted_temp

    def download_ge_data(self, now_utc):
        """
        Gets the GE Cloud data into the required format
        """
        mdata = None
        if self.components:
            ge_cloud_data = self.components.get_component("gecloud_data")
            if ge_cloud_data:
                mdata, oldest_data_time = ge_cloud_data.get_data()

        if not mdata:
            self.log("Warn: No GE Cloud data returned from GECloudData component, check if it is configured correctly")
            return

        age = now_utc - oldest_data_time
        self.load_minutes_age = age.days
        self.load_minutes, _ = minute_data(mdata, self.max_days_previous, now_utc, "consumption", "last_updated", backwards=True, smoothing=True, scale=self.load_scaling, clean_increment=True, interpolate=True)
        self.import_today, _ = minute_data(mdata, self.max_days_previous, now_utc, "import", "last_updated", backwards=True, smoothing=True, scale=self.import_export_scaling, clean_increment=True)
        self.export_today, _ = minute_data(mdata, self.max_days_previous, now_utc, "export", "last_updated", backwards=True, smoothing=True, scale=self.import_export_scaling, clean_increment=True)
        self.pv_today, _ = minute_data(mdata, self.max_days_previous, now_utc, "pv", "last_updated", backwards=True, smoothing=True, scale=self.import_export_scaling, clean_increment=True)

        self.load_minutes_now = self.load_minutes.get(0, 0) - self.load_minutes.get(self.minutes_now, 0)
        self.load_last_period = (self.load_minutes.get(0, 0) - self.load_minutes.get(PREDICT_STEP, 0)) * 60 / PREDICT_STEP
        self.import_today_now = self.import_today.get(0, 0) - self.import_today.get(self.minutes_now, 0)
        self.export_today_now = self.export_today.get(0, 0) - self.export_today.get(self.minutes_now, 0)
        self.pv_today_now = self.pv_today.get(0, 0) - self.pv_today.get(self.minutes_now, 0)

        # More up to date sensors for current values if set
        if "load_today" in self.args:
            load_minutes, load_minutes_age = self.minute_data_load(self.now_utc, "load_today", self.max_days_previous, required_unit="kWh", load_scaling=self.load_scaling, interpolate=True)
            self.load_minutes_now = max(load_minutes.get(0, 0) - load_minutes.get(self.minutes_now, 0), 0)
            self.load_last_period = (load_minutes.get(0, 0) - load_minutes.get(PREDICT_STEP, 0)) * 60 / PREDICT_STEP
            self.log("GECloudData load_last_period from immediate sensor is {} kW".format(dp2(self.load_last_period)))

        if "import_today" in self.args:
            import_today = self.minute_data_import_export(self.now_utc, "import_today", scale=self.import_export_scaling, required_unit="kWh")
            self.import_today_now = max(import_today.get(0, 0) - import_today.get(self.minutes_now, 0), 0)

        # Load export today data
        if "export_today" in self.args:
            export_today = self.minute_data_import_export(self.now_utc, "export_today", scale=self.import_export_scaling, required_unit="kWh")
            self.export_today_now = max(export_today.get(0, 0) - export_today.get(self.minutes_now, 0), 0)

        # PV today data
        if "pv_today" in self.args:
            pv_today = self.minute_data_import_export(self.now_utc, "pv_today", required_unit="kWh")
            self.pv_today_now = max(pv_today.get(0, 0) - pv_today.get(self.minutes_now, 0), 0)

        self.log("Downloaded {} datapoints from GECloudData going back {} days".format(len(self.load_minutes), self.load_minutes_age))
        return True

    def rate_replicate(self, rates, rate_io={}, is_import=True, is_gas=False):
        """
        We don't get enough hours of data for Octopus, so lets assume it repeats until told others
        """
        minute = -24 * 60
        rate_last = 0
        adjusted_rates = {}
        replicated_rates = {}

        # Add 48 extra hours to make sure the whole cycle repeats another day
        while minute < (self.forecast_minutes + 48 * 60):
            if minute not in rates:
                adjust_type = "copy"
                # Take 24-hours previous if missing rate
                if (minute - 24 * 60) in rates:
                    minute_mod = minute - 24 * 60
                elif (minute >= 24 * 60) and ((minute - 24 * 60) in rates):
                    minute_mod = minute - 24 * 60
                else:
                    minute_mod = minute % (24 * 60)

                if (minute_mod in rate_io) and rate_io[minute_mod]:
                    # Dont replicate Intelligent rates into the next day as it will be different
                    rate_offset = self.rate_max
                elif minute_mod in rates:
                    rate_offset = rates[minute_mod]
                else:
                    # Missing rate within 24 hours - fill with dummy last rate
                    rate_offset = rate_last

                # Only offset once not every day
                futurerate_adjust_import = self.get_arg("futurerate_adjust_import", False)
                futurerate_adjust_export = self.get_arg("futurerate_adjust_export", False)
                if minute_mod not in adjusted_rates:
                    if is_import and futurerate_adjust_import and (minute in self.future_energy_rates_import) and (minute_mod in self.future_energy_rates_import):
                        rate_offset = self.future_energy_rates_import[minute]
                        adjust_type = "future"
                    elif (not is_import) and (not is_gas) and futurerate_adjust_export and (minute in self.future_energy_rates_export) and (minute_mod in self.future_energy_rates_export):
                        rate_offset = max(self.future_energy_rates_export[minute], 0)
                        adjust_type = "future"
                    elif is_import:
                        rate_offset = rate_offset + self.metric_future_rate_offset_import
                        if self.metric_future_rate_offset_import:
                            adjust_type = "offset"
                    elif (not is_import) and (not is_gas):
                        rate_offset = max(rate_offset + self.metric_future_rate_offset_export, 0)
                        if self.metric_future_rate_offset_export:
                            adjust_type = "offset"

                    adjusted_rates[minute] = True

                rates[minute] = rate_offset
                replicated_rates[minute] = adjust_type
            else:
                rate_last = rates[minute]
            minute += 1
        return rates, replicated_rates

    def find_charge_window(self, rates, minute, threshold_rate, find_high, alt_rates={}):
        """
        Find the charging windows based on the low rate threshold (percent below average)
        """
        rate_low_start = -1
        rate_low_end = -1
        rate_low_average = 0
        rate_low_rate = 0
        rate_low_count = 0
        alternate_rate_boundary = False
        alt_rate_last = None
        alt_rate_last = None

        # Work out alternate rate threshold
        alt_rate_max = max(alt_rates.values()) if alt_rates else 0
        alt_rate_min = min(alt_rates.values()) if alt_rates else 0
        alt_rate_threshold = abs(alt_rate_max - alt_rate_min) * 0.1

        stop_at = self.forecast_minutes + self.minutes_now + 12 * 60
        # Scan for lower rate start and end
        while minute < stop_at and not (minute >= (self.forecast_minutes + self.minutes_now) and (rate_low_start < 0)):
            alt_rate = alt_rates.get(minute, None)
            if (alt_rate is not None) and (alt_rate_last is not None) and (abs(alt_rate - alt_rate_last) >= alt_rate_threshold):
                # Create alternate rate boundary if the rate is different
                alternate_rate_boundary = True
            if minute in rates:
                rate = rates[minute]
                if ((not find_high) and (rate <= threshold_rate)) or (find_high and (rate >= threshold_rate) and (rate > 0)) or (minute in self.manual_all_times) or (rate_low_start in self.manual_all_times):
                    rate_diff = abs(rate - rate_low_rate)
                    if (rate_low_start >= 0) and rate_diff > self.combine_rate_threshold:
                        # Refuse mixed rates that are different by more than threshold
                        rate_low_end = minute
                        break
                    if find_high and (not self.combine_export_slots) and (rate_low_start >= 0) and ((minute - rate_low_start) >= self.export_slot_split):
                        # If combine is disabled, for export slots make them all N minutes so we can select some not all
                        rate_low_end = minute
                        break
                    if (not find_high) and (not self.combine_charge_slots) and (rate_low_start >= 0) and ((minute - rate_low_start) >= self.charge_slot_split):
                        # If combine is disabled, for import slots make them all N minutes so we can select some not all
                        rate_low_end = minute
                        break
                    if (rate_low_start in self.manual_all_times or minute in self.manual_all_times) and (rate_low_start >= 0) and ((minute - rate_low_start) >= 30):
                        # Manual slot
                        rate_low_end = minute
                        break
                    if find_high and (rate_low_start >= 0) and (((minute - rate_low_start) >= 60 * 24) or (((minute - rate_low_start) >= 30) and alternate_rate_boundary)):
                        # Export slot can never be bigger than 4 hours
                        rate_low_end = minute
                        break
                    if rate_low_start < 0:
                        rate_low_start = minute
                        rate_low_end = stop_at
                        rate_low_count = 1
                        rate_low_average = rate
                        rate_low_rate = rate
                    elif rate_low_end > minute:
                        rate_low_average += rate
                        rate_low_count += 1
                else:
                    if rate_low_start >= 0:
                        rate_low_end = minute
                        break
            else:
                if rate_low_start >= 0 and rate_low_end >= minute:
                    rate_low_end = minute
                break
            minute += 5
            alt_rate_last = alt_rate

        if rate_low_count:
            rate_low_average = dp2(rate_low_average / rate_low_count)
        return rate_low_start, rate_low_end, rate_low_average

    def apply_manual_rates(self, rates, manual_items, is_import=True, rate_replicate={}):
        """
        Apply manual rates to the rates dictionary
        """
        if not manual_items:
            return rates

        for minute in manual_items:
            rate = manual_items[minute]
            try:
                rate = float(rate)
            except (ValueError, TypeError):
                self.log("Warn: Bad rate {} provided in manual rates".format(rate))
                self.record_status("Bad rate {} provided in manual rates".format(rate), had_errors=True)
                continue
            rates[minute] = rate
            rate_replicate[minute] = "manual"

        return rates

    def basic_rates(self, info, rtype, prev=None, rate_replicate={}):
        """
        Work out the energy rates based on user supplied time periods
        works on a 24-hour period only and then gets replicated later for future days
        """
        rates = {}

        if prev:
            rates = prev.copy()
            max_minute = max(rates) + 1
        else:
            # Set to zero
            for minute in range(24 * 60):
                rates[minute] = 0
            max_minute = 48 * 60

        manual_items = self.get_manual_api(rtype)
        if manual_items:
            self.log("Basic rate API override items for {} are {}".format(rtype, manual_items))

        midnight = time_string_to_stamp("00:00:00")
        for this_rate in info + manual_items:
            if this_rate and isinstance(this_rate, dict):
                start_str = this_rate.get("start", "00:00:00")
                start_str = self.resolve_arg("start", start_str, "00:00:00")
                end_str = this_rate.get("end", "00:00:00")
                end_str = self.resolve_arg("end", end_str, "00:00:00")
                load_scaling = this_rate.get("load_scaling", None)

                if start_str.count(":") < 2:
                    start_str += ":00"
                if end_str.count(":") < 2:
                    end_str += ":00"

                try:
                    start = time_string_to_stamp(start_str)
                except (ValueError, TypeError):
                    self.log("Warn: Bad start time {} provided in energy rates".format(start_str))
                    self.record_status("Bad start time {} provided in energy rates".format(start_str), had_errors=True)
                    continue

                try:
                    end = time_string_to_stamp(end_str)
                except (ValueError, TypeError):
                    self.log("Warn: Bad end time {} provided in energy rates".format(end_str))
                    self.record_status("Bad end time {} provided in energy rates".format(end_str), had_errors=True)
                    continue

                date = None
                if "date" in this_rate:
                    date_str = self.resolve_arg("date", this_rate["date"])
                    try:
                        date = datetime.strptime(date_str, "%Y-%m-%d")
                    except (ValueError, TypeError):
                        self.log("Warn: Bad date {} provided in energy rates".format(this_rate["date"]))
                        self.record_status("Bad date {} provided in energy rates".format(this_rate["date"]), had_errors=True)
                        continue
                day_of_week = []
                if "day_of_week" in this_rate:
                    day = str(this_rate["day_of_week"])
                    days = day.split(",")
                    for day in days:
                        try:
                            day = int(day)
                        except (ValueError, TypeError):
                            self.log("Warn: Bad day_of_week {} provided in energy rates, should be 0-6".format(day_of_week))
                            self.record_status("Bad day_of_week {} provided in energy rates, should be 0-6".format(day_of_week), had_errors=True)
                            continue
                        if day < 1 or day > 7:
                            self.log("Warn: Bad day_of_week {} provided in energy rates, should be 0-6".format(day))
                            self.record_status("Bad day_of_week {} provided in energy rates, should be 0-6".format(day), had_errors=True)
                            continue
                        # Store as Python day of week
                        day_of_week.append(day - 1)

                # Support increment to existing rates (for override)
                if "rate" in this_rate:
                    rate = this_rate.get("rate", 0.0)
                    rate_increment = False
                elif "rate_increment" in this_rate:
                    rate = this_rate.get("rate_increment", 0.0)
                    rate_increment = True
                else:
                    rate = 0
                    rate_increment = True

                # Resolve any sensor links
                if isinstance(rate, str) and rate[0].isalpha():
                    rate = self.resolve_arg("rate", rate, 0.0)
                if isinstance(load_scaling, str) and load_scaling[0].isalpha():
                    load_scaling = self.resolve_arg("load_scaling", load_scaling, 1.0)

                # Ensure the end result is a float
                try:
                    rate = float(rate)
                except (ValueError, TypeError):
                    self.log("Warn: Bad rate {} provided in energy rates".format(rate))
                    self.record_status("Bad rate {} provided in energy rates".format(rate), had_errors=True)
                    continue

                if load_scaling is not None:
                    try:
                        load_scaling = float(load_scaling)
                    except (ValueError, TypeError):
                        self.log("Warn: Bad load_scaling {} provided in energy rates".format(load_scaling))
                        self.record_status("Warn: Bad load_scaling {} provided in energy rates".format(load_scaling), had_errors=True)
                        continue

                # Time in minutes
                start_minutes = max(minutes_to_time(start, midnight), 0)
                end_minutes = min(minutes_to_time(end, midnight), 24 * 60 - 1)

                # Make end > start
                if end_minutes <= start_minutes:
                    end_minutes += 24 * 60

                # Adjust for date if specified
                if date:
                    delta_minutes = minutes_to_time(date, self.midnight)
                    start_minutes += delta_minutes
                    end_minutes += delta_minutes

                self.log("Adding rate {}: {} => {} to {} @ {} date {} day_of_week {} increment {}".format(rtype, this_rate, self.time_abs_str(start_minutes), self.time_abs_str(end_minutes), rate, date, day_of_week, rate_increment))

                day_of_week_midnight = self.midnight.weekday()

                # Store rates against range
                if end_minutes >= (-48 * 60) and start_minutes < max_minute:
                    for minute in range(start_minutes, end_minutes):
                        minute_mod = minute % max_minute
                        if (not date) or (minute >= (-24 * 60) and minute < max_minute):
                            minute_index = minute_mod - 24 * 60
                            # For incremental adjustments we have to loop over 24-hour periods
                            while minute_index < max_minute:
                                if not date or (minute_index >= start_minutes and minute_index < end_minutes):
                                    current_day_of_week = (day_of_week_midnight + int(minute_index / (24 * 60))) % 7
                                    if not day_of_week or (current_day_of_week in day_of_week):
                                        if rate_increment:
                                            rates[minute_index] = rates.get(minute_index, 0.0) + rate
                                            rate_replicate[minute_index] = "increment"
                                        else:
                                            rates[minute_index] = rate
                                            rate_replicate[minute_index] = "user"
                                        if load_scaling is not None:
                                            self.load_scaling_dynamic[minute_index] = load_scaling
                                        if date:
                                            break
                                minute_index += 24 * 60
                            if not date and not prev:
                                rates[minute_mod + max_minute] = rate
                                if load_scaling is not None:
                                    self.load_scaling_dynamic[minute_mod + max_minute] = load_scaling
            else:
                self.log("Warn: Bad rate data provided in energy rates type {} {}".format(rtype, this_rate))

        return rates

    def rate_scan_export(self, rates, print=True):
        """
        Scan the rates and work out min/max
        """

        self.rate_export_min, self.rate_export_max, self.rate_export_average, self.rate_export_min_minute, self.rate_export_max_minute = self.rate_minmax(rates)
        if print:
            self.log("Export rates min {} max {} average {}".format(self.rate_export_min, self.rate_export_max, self.rate_export_average))

    def rate_minmax(self, rates):
        """
        Work out min and max rates
        """
        rate_min = 99999
        rate_min_minute = 0
        rate_max_minute = 0
        rate_max = 0
        rate_average = 0
        rate_n = 0
        rate = 0

        # Scan rates and find min/max/average
        if rates:
            rate = rates.get(self.minutes_now, 0)
            for minute in range(self.minutes_now, self.forecast_minutes + self.minutes_now):
                if minute in rates:
                    rate = rates[minute]
                    if rate > rate_max:
                        rate_max = rate
                        rate_max_minute = minute
                    if rate < rate_min:
                        rate_min = rate
                        rate_min_minute = minute
                    rate_average += rate
                    rate_n += 1
                minute += 1
        if rate_n:
            rate_average /= rate_n

        return dp2(rate_min), dp2(rate_max), dp2(rate_average), rate_min_minute, rate_max_minute

    def rate_min_forward_calc(self, rates):
        """
        Work out lowest rate from time forwards
        """
        rate_array = []
        rate_min_forward = {}
        rate = self.rate_min

        for minute in range(self.forecast_minutes + self.minutes_now + 48 * 60):
            if minute in rates:
                rate = rates[minute]
            rate_array.append(rate)

        # Work out the min rate going forward
        for minute in range(self.minutes_now, self.forecast_minutes + 24 * 60 + self.minutes_now):
            rate_min_forward[minute] = min(rate_array[minute:])

        self.log("Rate min forward looking: now {} at end of forecast {}".format(dp2(rate_min_forward[self.minutes_now]), dp2(rate_min_forward[self.forecast_minutes])))

        return rate_min_forward

    def rate_scan_window(self, rates, rate_low_min_window, threshold_rate, find_high, return_raw=False, alt_rates={}):
        """
        Scan for the next high/low rate window
        """
        minute = 0
        found_rates = []
        lowest = 99
        highest = -99
        upcoming_period = self.minutes_now + 4 * 60

        while True:
            rate_low_start, rate_low_end, rate_low_average = self.find_charge_window(rates, minute, threshold_rate, find_high, alt_rates=alt_rates)
            window = {}
            window["start"] = rate_low_start
            window["end"] = rate_low_end
            window["average"] = dp2(rate_low_average)

            if rate_low_start >= 0:
                if (return_raw or (rate_low_end > self.minutes_now)) and (rate_low_end - rate_low_start) >= rate_low_min_window:
                    if rate_low_average < lowest:
                        lowest = rate_low_average
                    if rate_low_average > highest:
                        highest = rate_low_average

                    found_rates.append(window)
                minute = rate_low_end
            else:
                break

        return found_rates, lowest, highest

    def set_rate_thresholds(self):
        """
        Set the high and low rate thresholds
        """

        have_alerts = len(self.alert_active_keep) > 0
        car_planning_on_rates = self.num_cars > 0 and not self.octopus_intelligent_charging
<<<<<<< HEAD
        car_charging_max_price = max(self.car_charging_plan_max_price[:self.num_cars]) if car_planning_on_rates else 0.0
=======
        car_charging_max_price = max(self.car_charging_plan_max_price[: self.num_cars])
>>>>>>> c04832f5

        if self.rate_low_threshold > 0:
            self.rate_import_cost_threshold = dp2(self.rate_average * self.rate_low_threshold)
        else:
            # In automatic mode select the only rate or everything but the most expensive
            if (self.rate_max == self.rate_min) or (self.rate_export_max > self.rate_max) or have_alerts:
                self.rate_import_cost_threshold = self.rate_max + 0.1
            else:
                self.rate_import_cost_threshold = self.rate_max - 0.5

        # When we plan car on the rates we need to include all the rates up to the max car price
        if car_planning_on_rates:
            self.rate_import_cost_threshold = max(self.rate_import_cost_threshold, car_charging_max_price + 0.1)

        # Compute the export rate threshold
        if self.rate_high_threshold > 0:
            self.rate_export_cost_threshold = dp2(self.rate_export_average * self.rate_high_threshold)
        else:
            # In automatic mode select the only rate or everything but the most cheapest
            if (self.rate_export_max == self.rate_export_min) or (self.rate_export_min > self.rate_min) or have_alerts:
                self.rate_export_cost_threshold = self.rate_export_min - 0.1
            else:
                self.rate_export_cost_threshold = self.rate_export_min + 0.5

        self.log("Rate thresholds (for charge/export) are import {}p ({}) export {}p ({})".format(self.rate_import_cost_threshold, self.rate_low_threshold, self.rate_export_cost_threshold, self.rate_high_threshold))

    def rate_scan(self, rates, print=True):
        """
        Scan the rates and work out min/max
        """
        self.rate_min, self.rate_max, self.rate_average, self.rate_min_minute, self.rate_max_minute = self.rate_minmax(rates)

        if print:
            # Calculate minimum forward rates only once rate replicate has run (when print is True)
            self.rate_min_forward = self.rate_min_forward_calc(self.rate_import)
            self.log("Import rates min {} max {} average {}".format(self.rate_min, self.rate_max, self.rate_average))

    def rate_scan_gas(self, rates, print=True):
        """
        Scan the gas rates and work out min/max
        """
        self.rate_gas_min, self.rate_gas_max, self.rate_gas_average, self.rate_gas_min_minute, self.rate_gas_max_minute = self.rate_minmax(rates)

        if print:
            self.log("Gas rates min {} max {} average {}".format(self.rate_gas_min, self.rate_gas_max, self.rate_gas_average))

    def get_car_charging_planned(self):
        """
        Get the car attributes
        """
        self.car_charging_planned = [False for c in range(self.num_cars)]
        self.car_charging_now = [False for c in range(self.num_cars)]
        self.car_charging_plan_smart = [False for c in range(self.num_cars)]
        self.car_charging_plan_max_price = [0 for c in range(self.num_cars)]
        self.car_charging_plan_time = ["07:00:00" for c in range(self.num_cars)]
        self.car_charging_battery_size = [100.0 for c in range(self.num_cars)]
        self.car_charging_limit = [100.0 for c in range(self.num_cars)]
        self.car_charging_rate = [7.4 for c in range(max(self.num_cars, 1))]
        self.car_charging_slots = [[] for c in range(self.num_cars)]
        self.car_charging_exclusive = [False for c in range(self.num_cars)]

        self.car_charging_planned_response = self.get_arg("car_charging_planned_response", ["yes", "on", "enable", "true"])
        self.car_charging_now_response = self.get_arg("car_charging_now_response", ["yes", "on", "enable", "true"])
        self.car_charging_from_battery = self.get_arg("car_charging_from_battery")

        # Car charging planned sensor
        for car_n in range(self.num_cars):
            # Get car N planned status
            planned = self.get_arg("car_charging_planned", "no", index=car_n)
            if isinstance(planned, str):
                if planned.lower() in self.car_charging_planned_response:
                    planned = True
                else:
                    planned = False
            elif not isinstance(planned, bool):
                planned = False
            self.car_charging_planned[car_n] = planned

            # Car is charging now sensor
            charging_now = self.get_arg("car_charging_now", "no", index=car_n)
            if isinstance(charging_now, str):
                if charging_now.lower() in self.car_charging_now_response:
                    charging_now = True
                else:
                    charging_now = False
            elif not isinstance(charging_now, bool):
                charging_now = False
            self.car_charging_now[car_n] = charging_now

            # Other car related configuration
            self.car_charging_plan_smart[car_n] = self.get_arg("car_charging_plan_smart", False)
            self.car_charging_plan_max_price[car_n] = self.get_arg("car_charging_plan_max_price", 0.0)
            self.car_charging_plan_time[car_n] = self.get_arg("car_charging_plan_time", "07:00:00")
            self.car_charging_battery_size[car_n] = float(self.get_arg("car_charging_battery_size", 100.0, index=car_n))
            car_postfix = "" if car_n == 0 else "_" + str(car_n)
            self.car_charging_rate[car_n] = float(self.get_arg("car_charging_rate" + car_postfix))
            self.car_charging_limit[car_n] = dp3((float(self.get_arg("car_charging_limit", 100.0, index=car_n)) * self.car_charging_battery_size[car_n]) / 100.0)
            self.car_charging_exclusive[car_n] = self.get_arg("car_charging_exclusive", False, index=car_n)

        if self.num_cars > 0:
            self.log(
                "Cars {} charging from battery {} planned {}, charging_now {} smart {}, max_price {}, plan_time {}, battery size {}, limit {}, rate {}, exclusive {}".format(
                    self.num_cars,
                    self.car_charging_from_battery,
                    self.car_charging_planned,
                    self.car_charging_now,
                    self.car_charging_plan_smart,
                    self.car_charging_plan_max_price,
                    self.car_charging_plan_time,
                    self.car_charging_battery_size,
                    self.car_charging_limit,
                    self.car_charging_rate,
                    self.car_charging_exclusive,
                )
            )

    def fetch_extra_load_forecast(self, now_utc):
        """
        Fetch extra load forecast, this is future load data
        """
        load_forecast_final = {}
        load_forecast_array = []

        if "load_forecast" in self.args:
            entity_ids = self.get_arg("load_forecast", indirect=False)
            if isinstance(entity_ids, str):
                entity_ids = [entity_ids]

            for entity_id in entity_ids:
                if not entity_id:
                    self.log("Warn: Unable to fetch load forecast data, check your setting of load_forecast")
                    continue

                attribute = None
                if "$" in entity_id:
                    entity_id, attribute = entity_id.split("$")
                try:
                    self.log("Loading extra load forecast from {} attribute {}".format(entity_id, attribute))
                    data = self.get_state_wrapper(entity_id=entity_id, attribute=attribute)
                except (ValueError, TypeError) as e:
                    self.log("Error: Unable to fetch load forecast data from sensor {} exception {}".format(entity_id, e))
                    data = None

                # Convert format from dict to array
                if isinstance(data, dict):
                    data_array = []
                    for key, value in data.items():
                        data_array.append({"energy": value, "last_updated": key})
                    data = data_array

                # Load data
                load_forecast, _ = minute_data(
                    data,
                    self.forecast_days + 1,
                    self.midnight_utc,
                    "energy",
                    "last_updated",
                    backwards=False,
                    clean_increment=False,
                    smoothing=True,
                    divide_by=1.0,
                    scale=self.load_scaling,
                    required_unit="kWh",
                )

                if load_forecast:
                    self.log("Loaded load forecast from {} load from midnight {} to now {} to midnight {}".format(entity_id, load_forecast.get(0, 0), load_forecast.get(self.minutes_now, 0), load_forecast.get(24 * 60, 0)))
                else:
                    self.log("Warn: Unable to load load forecast from {}".format(entity_id))

                load_forecast_array.append(load_forecast)

        # Add all the load forecasts together
        for load in load_forecast_array:
            for minute, value in load.items():
                if minute in load_forecast_final:
                    load_forecast_final[minute] += value
                else:
                    load_forecast_final[minute] = value
        return load_forecast_final, load_forecast_array

    def fetch_carbon_intensity(self, entity_id):
        """
        Fetch the carbon intensity from the sensor
        Returns a dictionary with the carbon intensity data for the next 24 hours
        And a secondary dictionary with the carbon intensity data for the last 24 hours

        :param entity_id: The entity_id of the sensor
        """
        data_all = []
        carbon_data = {}
        carbon_history = {}

        if entity_id:
            self.log("Fetching carbon intensity data from {}".format(entity_id))
            data_all = self.get_state_wrapper(entity_id=entity_id, attribute="forecast")
            if data_all:
                carbon_data, _ = minute_data(data_all, self.forecast_days, self.now_utc, "intensity", "from", backwards=False, to_key="to")

        entity_id = self.prefix + ".carbon_now"
        state = self.get_state_wrapper(entity_id=entity_id)
        if state is not None:
            try:
                carbon_history = self.minute_data_import_export(self.now_utc, entity_id, required_unit="g/kWh", increment=False, smoothing=False)
            except (ValueError, TypeError):
                self.log("Warn: No carbon intensity history in sensor {}".format(entity_id))
        else:
            self.log("Warn: No carbon intensity history in sensor {}".format(entity_id))

        return carbon_data, carbon_history

    def fetch_config_options(self):
        """
        Fetch all the configuration options
        """

        self.debug_enable = self.get_arg("debug_enable")
        self.plan_debug = self.get_arg("plan_debug")
        self.previous_status = self.get_state_wrapper(self.prefix + ".status")
        forecast_hours = max(self.get_arg("forecast_hours", 48), 24)

        self.num_cars = self.get_arg("num_cars", 1)
        self.calculate_plan_every = max(self.get_arg("calculate_plan_every"), 5)

        self.log("Configuration: forecast_hours {} num_cars {} debug enable is {} calculate_plan_every {}".format(forecast_hours, self.num_cars, self.debug_enable, self.calculate_plan_every))

        # Days previous
        self.holiday_days_left = self.get_arg("holiday_days_left")
        self.load_forecast_only = self.get_arg("load_forecast_only", False)

        self.days_previous = self.get_arg("days_previous", [7])
        self.days_previous_weight = self.get_arg("days_previous_weight", [1 for i in range(len(self.days_previous))])
        if len(self.days_previous) > len(self.days_previous_weight):
            # Extend weights with 1 if required
            self.days_previous_weight += [1 for i in range(len(self.days_previous) - len(self.days_previous_weight))]
        if self.holiday_days_left > 0:
            self.days_previous = [1]
            self.log("Holiday mode is active, {} days remaining, setting days previous to 1".format(self.holiday_days_left))
        self.max_days_previous = max(self.days_previous) + 1

        self.forecast_days = int((forecast_hours + 23) / 24)
        self.forecast_minutes = forecast_hours * 60
        self.forecast_plan_hours = max(min(self.get_arg("forecast_plan_hours"), forecast_hours), 8)
        self.inverter_clock_skew_start = self.get_arg("inverter_clock_skew_start", 0)
        self.inverter_clock_skew_end = self.get_arg("inverter_clock_skew_end", 0)
        self.inverter_clock_skew_discharge_start = self.get_arg("inverter_clock_skew_discharge_start", 0)
        self.inverter_clock_skew_discharge_end = self.get_arg("inverter_clock_skew_discharge_end", 0)
        self.inverter_can_charge_during_export = self.get_arg("inverter_can_charge_during_export", True)

        # Log clock skew
        if self.inverter_clock_skew_start != 0 or self.inverter_clock_skew_end != 0:
            self.log("Inverter clock skew start {} end {} applied".format(self.inverter_clock_skew_start, self.inverter_clock_skew_end))
        if self.inverter_clock_skew_discharge_start != 0 or self.inverter_clock_skew_discharge_end != 0:
            self.log("Inverter clock skew discharge start {} end {} applied".format(self.inverter_clock_skew_discharge_start, self.inverter_clock_skew_discharge_end))

        # Metric config
        self.metric_min_improvement = self.get_arg("metric_min_improvement")
        self.metric_min_improvement_export = self.get_arg("metric_min_improvement_export")
        self.metric_min_improvement_swap = self.get_arg("metric_min_improvement_swap")
        self.metric_min_improvement_plan = self.get_arg("metric_min_improvement_plan")
        self.metric_min_improvement_export_freeze = self.get_arg("metric_min_improvement_export_freeze")
        self.metric_battery_cycle = self.get_arg("metric_battery_cycle")
        self.metric_self_sufficiency = self.get_arg("metric_self_sufficiency")
        self.metric_future_rate_offset_import = self.get_arg("metric_future_rate_offset_import")
        self.metric_future_rate_offset_export = self.get_arg("metric_future_rate_offset_export")
        self.metric_inday_adjust_damping = self.get_arg("metric_inday_adjust_damping")
        self.metric_pv_calibration_enable = self.get_arg("metric_pv_calibration_enable")
        self.metric_dynamic_load_adjust = self.get_arg("metric_dynamic_load_adjust")
        self.rate_low_threshold = self.get_arg("rate_low_threshold")
        self.rate_high_threshold = self.get_arg("rate_high_threshold")
        self.inverter_soc_reset = self.get_arg("inverter_soc_reset")

        self.metric_battery_value_scaling = self.get_arg("metric_battery_value_scaling")
        self.notify_devices = self.get_arg("notify_devices", ["notify"])
        self.pv_scaling = self.get_arg("pv_scaling")
        self.pv_metric10_weight = self.get_arg("pv_metric10_weight")
        self.load_scaling = self.get_arg("load_scaling")
        self.load_scaling10 = self.get_arg("load_scaling10")
        self.load_scaling_saving = self.get_arg("load_scaling_saving")
        self.load_scaling_free = self.get_arg("load_scaling_free")
        self.battery_rate_max_scaling = self.get_arg("battery_rate_max_scaling")
        self.battery_rate_max_scaling_discharge = self.get_arg("battery_rate_max_scaling_discharge")

        self.best_soc_step = 0.25
        self.metric_cloud_enable = self.get_arg("metric_cloud_enable")
        self.metric_load_divergence_enable = self.get_arg("metric_load_divergence_enable")

        # Battery charging options
        self.battery_capacity_nominal = self.get_arg("battery_capacity_nominal")
        self.battery_loss = 1.0 - self.get_arg("battery_loss")
        self.battery_loss_discharge = 1.0 - self.get_arg("battery_loss_discharge")
        self.inverter_loss = 1.0 - self.get_arg("inverter_loss")
        self.inverter_hybrid = self.get_arg("inverter_hybrid")
        self.base_load = self.get_arg("base_load", 0) / 1000.0

        # Charge curve
        if self.args.get("battery_charge_power_curve", "") == "auto":
            self.battery_charge_power_curve_auto = True
        else:
            self.battery_charge_power_curve_auto = False
            self.battery_charge_power_curve = self.args.get("battery_charge_power_curve", {})
            # Check power curve is a dictionary
            if not isinstance(self.battery_charge_power_curve, dict):
                self.battery_charge_power_curve = {}
                self.log("Warn: battery_charge_power_curve is incorrectly configured - ignoring")
                self.record_status("battery_charge_power_curve is incorrectly configured - ignoring", had_errors=True)

        # Discharge curve
        if self.args.get("battery_discharge_power_curve", "") == "auto":
            self.battery_discharge_power_curve_auto = True
        else:
            self.battery_discharge_power_curve_auto = False
            self.battery_discharge_power_curve = self.args.get("battery_discharge_power_curve", {})
            # Check power curve is a dictionary
            if not isinstance(self.battery_discharge_power_curve, dict):
                self.battery_discharge_power_curve = {}
                self.log("Warn: battery_discharge_power_curve is incorrectly configured - ignoring")
                self.record_status("battery_discharge_power_curve is incorrectly configured - ignoring", had_errors=True)

        # Temperature curve charge
        self.battery_temperature_charge_curve = self.args.get("battery_temperature_charge_curve", {})
        if not isinstance(self.battery_temperature_charge_curve, dict):
            self.log("Data is {}".format(self.battery_temperature_charge_curve))
            self.battery_temperature_charge_curve = {}
            self.log("Warn: battery_temperature_charge_curve is incorrectly configured - ignoring")
            self.record_status("battery_temperature_charge_curve is incorrectly configured - ignoring", had_errors=True)

        # Temperature curve discharge
        self.battery_temperature_discharge_curve = self.args.get("battery_temperature_discharge_curve", {})
        if not isinstance(self.battery_temperature_discharge_curve, dict):
            self.battery_temperature_discharge_curve = {}
            self.log("Warn: battery_temperature_discharge_curve is incorrectly configured - ignoring")
            self.record_status("battery_temperature_discharge_curve is incorrectly configured - ignoring", had_errors=True)

        self.import_export_scaling = self.get_arg("import_export_scaling", 1.0)
        self.best_soc_margin = 0.0
        self.best_soc_min = self.get_arg("best_soc_min")
        self.best_soc_max = self.get_arg("best_soc_max")
        self.best_soc_keep = self.get_arg("best_soc_keep")
        self.best_soc_keep_weight = self.get_arg("best_soc_keep_weight")
        self.set_soc_minutes = 30
        self.set_window_minutes = 30
        self.inverter_set_charge_before = self.get_arg("inverter_set_charge_before")
        if not self.inverter_set_charge_before:
            self.set_soc_minutes = 0
            self.set_window_minutes = 0
        self.octopus_intelligent_charging = self.get_arg("octopus_intelligent_charging")
        self.octopus_intelligent_ignore_unplugged = self.get_arg("octopus_intelligent_ignore_unplugged")
        self.octopus_intelligent_consider_full = self.get_arg("octopus_intelligent_consider_full")
        self.get_car_charging_planned()
        self.load_inday_adjustment = 1.0

        self.combine_rate_threshold = self.get_arg("combine_rate_threshold")
        self.combine_export_slots = self.get_arg("combine_export_slots")
        self.combine_charge_slots = self.get_arg("combine_charge_slots")
        self.charge_slot_split = 30
        self.export_slot_split = 30
        self.calculate_best = True
        self.set_read_only = self.get_arg("set_read_only")

        # hard wired options, can be configured per inverter later on
        self.set_soc_enable = True
        self.set_reserve_enable = self.get_arg("set_reserve_enable")
        self.set_reserve_hold = True
        self.set_export_freeze = self.get_arg("set_export_freeze")
        self.set_charge_freeze = self.get_arg("set_charge_freeze")
        self.set_charge_low_power = self.get_arg("set_charge_low_power")
        self.set_export_low_power = self.get_arg("set_export_low_power")
        self.charge_low_power_margin = self.get_arg("charge_low_power_margin")
        self.calculate_export_first = True

        self.set_status_notify = self.get_arg("set_status_notify")
        self.set_inverter_notify = self.get_arg("set_inverter_notify")
        self.set_export_freeze_only = self.get_arg("set_export_freeze_only")
        self.set_discharge_during_charge = self.get_arg("set_discharge_during_charge")

        # Mode
        self.predbat_mode = self.get_arg("mode")
        if self.predbat_mode == PREDBAT_MODE_OPTIONS[PREDBAT_MODE_CONTROL_SOC]:
            self.calculate_best_charge = True
            self.calculate_best_export = False
            self.set_charge_window = False
            self.set_export_window = False
            self.set_soc_enable = True
        elif self.predbat_mode == PREDBAT_MODE_OPTIONS[PREDBAT_MODE_CONTROL_CHARGE]:
            self.calculate_best_charge = True
            self.calculate_best_export = False
            self.set_charge_window = True
            self.set_export_window = False
            self.set_soc_enable = True
        elif self.predbat_mode == PREDBAT_MODE_OPTIONS[PREDBAT_MODE_CONTROL_CHARGEDISCHARGE]:
            self.calculate_best_charge = True
            self.calculate_best_export = True
            self.set_charge_window = True
            self.set_export_window = True
            self.set_soc_enable = True
        else:  # PREDBAT_MODE_OPTIONS[PREDBAT_MODE_MONITOR]
            self.calculate_best_charge = False
            self.calculate_best_export = False
            self.set_charge_window = False
            self.set_export_window = False
            self.predbat_mode = PREDBAT_MODE_OPTIONS[PREDBAT_MODE_MONITOR]
            self.set_soc_enable = False
            self.expose_config("mode", self.predbat_mode)

        self.log("Predbat mode is set to {}".format(self.predbat_mode))

        self.calculate_export_oncharge = self.get_arg("calculate_export_oncharge")
        self.calculate_second_pass = self.get_arg("calculate_second_pass")
        self.calculate_inday_adjustment = self.get_arg("calculate_inday_adjustment")
        self.calculate_tweak_plan = self.get_arg("calculate_tweak_plan")
        self.calculate_regions = True
        self.calculate_import_low_export = self.get_arg("calculate_import_low_export")
        self.calculate_export_high_import = self.get_arg("calculate_export_high_import")

        self.balance_inverters_enable = self.get_arg("balance_inverters_enable")
        self.balance_inverters_charge = self.get_arg("balance_inverters_charge")
        self.balance_inverters_discharge = self.get_arg("balance_inverters_discharge")
        self.balance_inverters_crosscharge = self.get_arg("balance_inverters_crosscharge")
        self.balance_inverters_threshold_charge = max(self.get_arg("balance_inverters_threshold_charge"), 1.0)
        self.balance_inverters_threshold_discharge = max(self.get_arg("balance_inverters_threshold_discharge"), 1.0)

        if self.set_read_only:
            self.log("NOTE: Read-only mode is enabled, the inverter controls will not be used!!")

        # Enable load filtering
        self.load_filter_modal = self.get_arg("load_filter_modal")

        # Calculate savings
        self.calculate_savings = True

        # Carbon
        self.carbon_enable = self.get_arg("carbon_enable")
        self.carbon_metric = self.get_arg("carbon_metric")

        # iBoost solar diverter model
        self.iboost_enable = self.get_arg("iboost_enable")
        self.iboost_gas = self.get_arg("iboost_gas")
        self.iboost_gas_export = self.get_arg("iboost_gas_export")
        self.iboost_smart = self.get_arg("iboost_smart")
        self.iboost_smart_min_length = self.get_arg("iboost_smart_min_length")
        self.iboost_on_export = self.get_arg("iboost_on_export")
        self.iboost_prevent_discharge = self.get_arg("iboost_prevent_discharge")
        self.iboost_solar = self.get_arg("iboost_solar")
        self.iboost_solar_excess = self.get_arg("iboost_solar_excess")
        self.iboost_rate_threshold = self.get_arg("iboost_rate_threshold")
        self.iboost_rate_threshold_export = self.get_arg("iboost_rate_threshold_export")
        self.iboost_charging = self.get_arg("iboost_charging")
        self.iboost_gas_scale = self.get_arg("iboost_gas_scale")
        self.iboost_max_energy = self.get_arg("iboost_max_energy")
        self.iboost_max_power = self.get_arg("iboost_max_power") / MINUTE_WATT
        self.iboost_min_power = self.get_arg("iboost_min_power") / MINUTE_WATT
        self.iboost_min_soc = self.get_arg("iboost_min_soc")
        self.iboost_today = self.get_arg("iboost_today")
        self.iboost_value_scaling = self.get_arg("iboost_value_scaling")
        self.iboost_energy_subtract = self.get_arg("iboost_energy_subtract")
        self.iboost_next = self.iboost_today
        self.iboost_running = False
        self.iboost_running_solar = False
        self.iboost_running_full = False
        self.iboost_energy_today = {}
        self.iboost_plan = []

        # Car options
        self.car_charging_hold = self.get_arg("car_charging_hold")
        self.car_charging_manual_soc = self.get_arg("car_charging_manual_soc")
        self.car_charging_threshold = float(self.get_arg("car_charging_threshold")) / 60.0
        self.car_charging_energy_scale = self.get_arg("car_charging_energy_scale")

        # Update list of slot times
        self.manual_charge_times = self.manual_times("manual_charge")
        self.manual_export_times = self.manual_times("manual_export")
        self.manual_freeze_charge_times = self.manual_times("manual_freeze_charge")
        self.manual_freeze_export_times = self.manual_times("manual_freeze_export")
        self.manual_demand_times = self.manual_times("manual_demand")
        self.manual_all_times = self.manual_charge_times + self.manual_export_times + self.manual_demand_times + self.manual_freeze_charge_times + self.manual_freeze_export_times
        self.manual_api = self.api_select_update("manual_api")
        self.manual_import_rates = self.manual_rates("manual_import_rates", default_rate=self.get_arg("manual_import_value"))
        self.manual_export_rates = self.manual_rates("manual_export_rates", default_rate=self.get_arg("manual_export_value"))
        self.manual_load_adjust = self.manual_rates("manual_load_adjust", default_rate=self.get_arg("manual_load_value"))

        # Update list of config options to save/restore to
        self.update_save_restore_list()

    def load_car_energy(self, now_utc):
        """
        Load previous car charging energy data
        """
        self.car_charging_energy = {}
        if "car_charging_energy" in self.args:
            self.car_charging_energy = self.minute_data_import_export(now_utc, "car_charging_energy", scale=self.car_charging_energy_scale, required_unit="kWh")
        else:
            self.log("Car charging hold {} threshold {}".format(self.car_charging_hold, self.car_charging_threshold * 60.0))
        return self.car_charging_energy<|MERGE_RESOLUTION|>--- conflicted
+++ resolved
@@ -1383,11 +1383,7 @@
 
         have_alerts = len(self.alert_active_keep) > 0
         car_planning_on_rates = self.num_cars > 0 and not self.octopus_intelligent_charging
-<<<<<<< HEAD
         car_charging_max_price = max(self.car_charging_plan_max_price[:self.num_cars]) if car_planning_on_rates else 0.0
-=======
-        car_charging_max_price = max(self.car_charging_plan_max_price[: self.num_cars])
->>>>>>> c04832f5
 
         if self.rate_low_threshold > 0:
             self.rate_import_cost_threshold = dp2(self.rate_average * self.rate_low_threshold)
