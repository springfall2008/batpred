# -----------------------------------------------------------------------------
# Predbat Home Battery System
# Copyright Trefor Southwell 2024 - All Rights Reserved
# This application maybe used for personal use only and not for commercial use
# -----------------------------------------------------------------------------
# fmt off
# pylint: disable=consider-using-f-string
# pylint: disable=line-too-long
# pylint: disable=attribute-defined-outside-init

import os
import time
import pytz
import requests
from datetime import datetime, timedelta
from config import INVERTER_DEF, MINUTE_WATT, TIME_FORMAT, TIME_FORMAT_OCTOPUS, INVERTER_TEST, SOLAX_SOLIS_MODES_NEW, TIME_FORMAT_SECONDS, SOLAX_SOLIS_MODES, INVERTER_MAX_RETRY, INVERTER_MAX_RETRY_REST
from utils import calc_percent_limit, compute_window_minutes, dp0, dp2, dp3, dp4, time_string_to_stamp, minute_data, minute_data_state, window2minutes

TIME_FORMAT_HMS = "%H:%M:%S"


class Inverter:
    def self_test(self, minutes_now):
        self.base.log(f"======= INVERTER CONTROL SELF TEST START - REST={self.rest_api} ========")
        self.adjust_battery_target(99, False)
        self.adjust_battery_target(100, False)
        self.adjust_charge_rate(215)
        self.adjust_charge_rate(self.battery_rate_max_charge)
        self.adjust_discharge_rate(220)
        self.adjust_discharge_rate(self.battery_rate_max_discharge)
        self.adjust_reserve(100)
        self.adjust_reserve(6)
        self.adjust_reserve(4)
        self.adjust_pause_mode(pause_charge=True)
        self.adjust_pause_mode(pause_discharge=True)
        self.adjust_pause_mode(pause_charge=True, pause_discharge=True)
        self.adjust_pause_mode()
        self.disable_charge_window()
        timea = time_string_to_stamp("23:00:00")
        timeb = time_string_to_stamp("23:01:00")
        timec = time_string_to_stamp("05:00:00")
        timed = time_string_to_stamp("05:01:00")
        self.adjust_charge_window(timeb, timed, minutes_now)
        self.adjust_charge_window(timea, timec, minutes_now)
        self.adjust_force_export(False, timec, timed)
        self.adjust_force_export(True, timea, timeb)
        self.adjust_force_export(False)
        self.base.log("======= INVERTER CONTROL SELF TEST END ========")

        if self.rest_api:
            self.rest_api = None
            self.rest_data = None
            self.self_test(minutes_now)
        exit

    def sleep(self, seconds):
        """
        Sleep for x seconds
        """
        time.sleep(seconds)

    def auto_restart(self, reason):
        """
        Attempt to restart the services required
        """
        if self.base.restart_active:
            self.base.log("Warn: Inverter control auto restart already active, waiting...")
            return

        # Trigger restart
        restart_command = self.base.get_arg("auto_restart", [])
        self.base.log("Warn: Inverter control auto restart trigger: {} command {}".format(reason, restart_command))
        if restart_command:
            self.base.restart_active = True
            if isinstance(restart_command, dict):
                restart_command = [restart_command]
            for command in restart_command:
                shell = command.get("shell", None)
                service = command.get("service", None)
                addon = command.get("addon", None)
                if addon:
                    addon = self.base.resolve_arg(service, addon, indirect=False)
                entity_id = command.get("entity_id", None)
                if entity_id:
                    entity_id = self.base.resolve_arg(service, entity_id, indirect=False)
                if shell:
                    self.log("Warn: Calling restart shell command: {}".format(shell))
                    os.system(shell)
                if service:
                    if addon:
                        self.log("Warn: Calling restart service {} with addon {}".format(service, addon))
                        self.base.call_service_wrapper(service, addon=addon)
                    elif entity_id:
                        self.log("Warn: Calling restart service {} with entity_id {}".format(service, entity_id))
                        self.base.call_service_wrapper(service, entity_id=entity_id)
                    else:
                        self.log("Warn: Calling restart service {}".format(service))
                        self.base.call_service_wrapper(service)
                    self.base.call_notify("Auto-restart service {} called due to: {}".format(service, reason))
                    self.sleep(15)
            raise Exception("Auto-restart triggered")
        else:
            self.log("Info: auto_restart not defined in apps.yaml, Predbat can't auto-restart inverter control")

    def create_missing_arg(self, arg, default):
        """
        Create a missing inverter argument which will be assigned to a dummy entity
        """
        if (arg not in self.base.args) or (not isinstance(self.base.args[arg], list)):
            self.base.args[arg] = [default, default, default, default]

    def __init__(self, base, id=0, quiet=False, rest_postCommand=None, rest_getData=None):
        """
        Inverter class
        """
        self.id = id
        self.base = base
        self.log = self.base.log
        self.charge_enable_time = False
        self.charge_start_time_minutes = self.base.forecast_minutes
        self.charge_start_end_minutes = self.base.forecast_minutes
        self.charge_window = []
        self.export_window = []
        self.export_limits = []
        self.current_charge_limit = 0.0
        self.soc_kw = 0
        self.soc_percent = 0
        self.rest_data = None
        self.inverter_limit = 7500.0
        self.export_limit = 99999.0
        self.inverter_time = None
        self.reserve_percent = self.base.get_arg("battery_min_soc", default=4.0, index=self.id, required_unit="%")
        self.reserve_percent_current = self.base.get_arg("battery_min_soc", default=4.0, index=self.id, required_unit="%")
        self.battery_scaling = self.base.get_arg("battery_scaling", default=1.0, index=self.id)

        self.reserve_max = 100
        self.battery_rate_max_raw = 2600.0
        self.battery_rate_max_charge = 2600.0 / MINUTE_WATT
        self.battery_rate_max_discharge = 2600.0 / MINUTE_WATT
        self.battery_rate_max_charge_scaled = 2600.0 / MINUTE_WATT
        self.battery_rate_max_discharge_scaled = 2600.0 / MINUTE_WATT
        self.battery_temperature = 20
        self.battery_power = 0
        self.battery_voltage = 52.0
        self.pv_power = 0
        self.load_power = 0
        self.rest_api = None
        self.in_calibration = False
        self.firmware_version = "Unknown"
        self.givtcp_version = "n/a"
        self.rest_v3 = False
        self.serial_number = "Unknown"
        self.count_register_writes = 0
        self.created_attributes = {}
        self.track_charge_start = "00:00:00"
        self.track_charge_end = "00:00:00"
        self.track_discharge_start = "00:00:00"
        self.track_discharge_end = "00:00:00"
        self.idle_start_minutes = 0
        self.idle_end_minutes = 0

        if rest_postCommand:
            self.rest_postCommand = rest_postCommand
        if rest_getData:
            self.rest_getData = rest_getData

        self.inverter_type = self.base.get_arg("inverter_type", "GE", indirect=False, index=self.id)

        # Read user defined inverter type
        if "inverter" in self.base.args:
            if self.inverter_type not in INVERTER_DEF:
                INVERTER_DEF[self.inverter_type] = INVERTER_DEF["GE"].copy()

            inverter_def = self.base.args["inverter"]
            if isinstance(inverter_def, list):
                inverter_def = inverter_def[self.id]

            if isinstance(inverter_def, dict):
                for key in inverter_def:
                    INVERTER_DEF[self.inverter_type][key] = inverter_def[key]
            else:
                self.log("Warn: Inverter {}: inverter definition is not a dictionary".format(self.id))

        if self.inverter_type in INVERTER_DEF:
            self.log(f"Inverter {self.id}: Type {self.inverter_type} {INVERTER_DEF[self.inverter_type]['name']}")
        else:
            raise ValueError("Inverter type {} not defined".format(self.inverter_type))

        if self.inverter_type != "GE":
            self.log("Note: Inverter {}: Using inverter type {} - not all features are available on all Inverter types".format(self.id, self.inverter_type))

        # Load inverter brand definitions
        self.reserve_max = self.base.get_arg("inverter_reserve_max", 100)
        self.inv_has_rest_api = INVERTER_DEF[self.inverter_type]["has_rest_api"]
        self.inv_has_mqtt_api = INVERTER_DEF[self.inverter_type]["has_mqtt_api"]
        self.inv_mqtt_topic = self.base.get_arg("mqtt_topic", "Sofar2mqtt")
        self.inv_output_charge_control = INVERTER_DEF[self.inverter_type]["output_charge_control"]
        self.inv_charge_control_immediate = INVERTER_DEF[self.inverter_type]["charge_control_immediate"]
        self.inv_current_dp = INVERTER_DEF[self.inverter_type].get("current_dp", 1)
        self.inv_has_charge_enable_time = INVERTER_DEF[self.inverter_type]["has_charge_enable_time"]
        self.inv_has_discharge_enable_time = INVERTER_DEF[self.inverter_type]["has_discharge_enable_time"]
        self.inv_has_target_soc = INVERTER_DEF[self.inverter_type]["has_target_soc"]
        self.inv_has_reserve_soc = INVERTER_DEF[self.inverter_type]["has_reserve_soc"]
        self.inv_has_timed_pause = INVERTER_DEF[self.inverter_type]["has_timed_pause"]
        self.inv_charge_time_format = INVERTER_DEF[self.inverter_type]["charge_time_format"]
        self.inv_charge_time_entity_is_option = INVERTER_DEF[self.inverter_type]["charge_time_entity_is_option"]
        self.inv_clock_time_format = INVERTER_DEF[self.inverter_type]["clock_time_format"]
        self.inv_soc_units = INVERTER_DEF[self.inverter_type]["soc_units"]
        self.inv_time_button_press = INVERTER_DEF[self.inverter_type]["time_button_press"]
        self.inv_support_charge_freeze = INVERTER_DEF[self.inverter_type]["support_charge_freeze"]
        self.inv_support_discharge_freeze = INVERTER_DEF[self.inverter_type]["support_discharge_freeze"]
        self.inv_has_ge_inverter_mode = INVERTER_DEF[self.inverter_type]["has_ge_inverter_mode"]
        self.inv_num_load_entities = INVERTER_DEF[self.inverter_type]["num_load_entities"]
        self.inv_write_and_poll_sleep = INVERTER_DEF[self.inverter_type]["write_and_poll_sleep"]
        self.inv_has_idle_time = INVERTER_DEF[self.inverter_type]["has_idle_time"]
        self.inv_can_span_midnight = INVERTER_DEF[self.inverter_type]["can_span_midnight"]
        self.inv_charge_discharge_with_rate = INVERTER_DEF[self.inverter_type].get("charge_discharge_with_rate", False)
        self.inv_target_soc_used_for_discharge = INVERTER_DEF[self.inverter_type].get("target_soc_used_for_discharge", True)
        self.inv_has_fox_inverter_mode = INVERTER_DEF[self.inverter_type].get("has_fox_inverter_mode", False)

        # If it's not a GE inverter then turn Quiet off
        if self.inverter_type != "GE":
            quiet = False

        # Rest API for GivEnergy
        if self.inverter_type == "GE":
            self.rest_api = self.base.get_arg("givtcp_rest", None, indirect=False, index=self.id)
            if self.rest_api:
                if not quiet:
                    self.base.log("Inverter {} using REST API {}".format(self.id, self.rest_api))
                self.rest_data = self.rest_readData()
                if not self.rest_data:
                    self.auto_restart("REST read failure")
                else:
                    self.givtcp_version = self.rest_data.get("Stats", {}).get("GivTCP_Version", "Unknown")
                    self.firmware_version = self.rest_data.get("raw", {}).get("invertor", {}).get("firmware_version", "Unknown")
                    self.serial_number = self.rest_data.get("raw", {}).get("invertor", {}).get("serial_number", "Unknown")
                    if self.givtcp_version.startswith("3"):
                        self.rest_v3 = True
                    self.log("Inverter {} GivTCP Version: {}, Firmware: {}, serial {}".format(self.id, self.givtcp_version, self.firmware_version, self.serial_number))

        # Timed pause support?
        if self.inv_has_timed_pause:
            entity_mode = self.base.get_arg("pause_mode", indirect=False, index=self.id)
            if entity_mode:
                old_pause_mode = self.base.get_state_wrapper(entity_mode)
                if old_pause_mode is None:
                    self.inv_has_timed_pause = False
                    self.log("Inverter {} does not have timed pause support enabled".format(self.id))
                else:
                    self.log("Inverter {} has timed pause support enabled".format(self.id))
            else:
                self.inv_has_timed_pause = False
                self.log("Inverter {} does not have timed pause support enabled".format(self.id))

        # Battery size, charge and discharge rates
        ivtime = None
        if self.rest_data and ("Battery_Details" in self.rest_data):
            average_temp = 0
            battery_count = 0
            battery_capacity = 0
            battery_voltage = 0
            for battery in self.rest_data["Battery_Details"]:
                battery_details = self.rest_data["Battery_Details"][battery]
                if "BMS_Temperature" in battery_details:
                    average_temp += float(battery_details["BMS_Temperature"])
                    battery_count += 1
                elif "Battery_Temperature" in battery_details:
                    average_temp += float(battery_details["Battery_Temperature"])
                    battery_count += 1
                else:
                    for item in battery_details.values():
                        if type(item) is dict:
                            if "Battery_Temperature" in item:
                                average_temp += float(item["Battery_Temperature"])
                                battery_count += 1
            if battery_count > 0:
                average_temp /= battery_count
                self.battery_temperature = dp2(average_temp)

        if self.rest_data and ("Invertor_Details" in self.rest_data):
            idetails = self.rest_data["Invertor_Details"]
            if "Battery_Capacity_kWh" in idetails:
                self.soc_max = float(idetails["Battery_Capacity_kWh"])
                self.nominal_capacity = self.soc_max
                self.soc_max *= self.battery_scaling
                self.soc_max = dp3(self.soc_max)

        if self.rest_data and ("raw" in self.rest_data):
            raw_data = self.rest_data["raw"]

            # for V3 the inverter details is now named after the serial number
            if self.serial_number in self.rest_data:
                idetails = self.rest_data[self.serial_number]
                if "Battery_Capacity_kWh" in idetails:
                    self.soc_max = float(idetails["Battery_Capacity_kWh"])
                    self.nominal_capacity = self.soc_max
                    self.soc_max *= self.battery_scaling
                    self.soc_max = dp3(self.soc_max)

            # Battery capacity nominal
            battery_capacity_nominal = raw_data.get("invertor", {}).get("battery_nominal_capacity", None)
            if battery_capacity_nominal:
                if self.rest_v3:
                    self.nominal_capacity = float(battery_capacity_nominal)
                else:
                    self.nominal_capacity = float(battery_capacity_nominal) / 19.53125  # XXX: Where does 19.53125 come from? I back calculated but why that number...

                if self.base.battery_capacity_nominal:
                    if abs(self.soc_max - self.nominal_capacity) > 1.0:
                        # XXX: Weird workaround for battery reporting wrong capacity issue
                        self.base.log("Warn: REST data reports Battery Capacity kWh as {} but nominal indicates {} - using nominal".format(self.soc_max, self.nominal_capacity))
                    self.soc_max = self.nominal_capacity * self.battery_scaling

            if self.rest_v3:
                # GivTCP v3 indicates battery is being calibrated via [inverter serial no].battery_calibration_status
                soc_force_adjust = idetails["Battery_Calibration_Status"]
                if soc_force_adjust != "Off":
                    self.in_calibration = True
            else:
                # older GivTCP uses soc_force_adjust to indicate battery calibration
                soc_force_adjust = raw_data.get("invertor", {}).get("soc_force_adjust", None)
                if soc_force_adjust:
                    try:
                        soc_force_adjust = int(soc_force_adjust)
                    except ValueError:
                        soc_force_adjust = 0
                    if (soc_force_adjust > 0) and (soc_force_adjust < 7):
                        self.in_calibration = True

            if self.in_calibration:
                self.log("Warn: Inverter is in calibration mode {}, Predbat will not function correctly and will be disabled".format(soc_force_adjust))

            # Max battery rate
            if "Invertor_Max_Bat_Rate" in idetails:
                self.battery_rate_max_raw = idetails["Invertor_Max_Bat_Rate"]
            elif "Invertor_Max_Rate" in idetails:
                self.battery_rate_max_raw = idetails["Invertor_Max_Rate"]
            else:
                self.battery_rate_max_raw = self.base.get_arg("charge_rate", attribute="max", index=self.id, default=2600.0, required_unit="W")

            # Max invertor rate
            if "Invertor_Max_Inv_Rate" in idetails:
                self.inverter_limit = idetails["Invertor_Max_Inv_Rate"]

            # Inverter time
            if "Invertor_Time" in idetails:
                ivtime = idetails["Invertor_Time"]
        else:
            self.battery_temperature = self.base.get_arg("battery_temperature", default=20, index=self.id, required_unit="°C")
            self.soc_max = self.base.get_arg("soc_max", default=10.0, index=self.id) * self.battery_scaling
            self.nominal_capacity = self.soc_max

            if self.inverter_type in ["GE", "GEC", "GEE"]:
                self.battery_rate_max_raw = self.base.get_arg("charge_rate", attribute="max", index=self.id, default=2600.0, required_unit="W")
            elif "battery_rate_max" in self.base.args:
                self.battery_rate_max_raw = self.base.get_arg("battery_rate_max", index=self.id, default=2600.0, required_unit="W")
            else:
                self.battery_rate_max_raw = 2600.0

            ivtime = self.base.get_arg("inverter_time", index=self.id, default=None)

        # Battery cannot be zero size
        if self.soc_max <= 0:
            self.base.log("Error: Reported battery size from REST is {}, but it must be >0".format(self.soc_max))
            raise ValueError

        # Battery rate max charge, discharge (all converted to kW/min)
        inverter_limit_charge = self.base.get_arg("inverter_limit_charge", self.battery_rate_max_raw, index=self.id, required_unit="W")
        inverter_limit_discharge = self.base.get_arg("inverter_limit_discharge", self.battery_rate_max_raw, index=self.id, required_unit="W")
        inverter_limit_override = self.base.get_arg("inverter_limit_override", 0, index=self.id, required_unit="W")
        if inverter_limit_override > 0:
            self.log("Info: Inverter {} applying inverter_limit_override of {} W to charge and discharge limits".format(self.id, inverter_limit_override))
            inverter_limit_charge = min(inverter_limit_override, inverter_limit_charge)
            inverter_limit_discharge = min(inverter_limit_override, inverter_limit_discharge)
        self.battery_rate_max_charge = min(inverter_limit_charge, self.battery_rate_max_raw) / MINUTE_WATT
        self.battery_rate_max_discharge = min(inverter_limit_discharge, self.battery_rate_max_raw) / MINUTE_WATT
        self.battery_rate_max_charge_scaled = self.battery_rate_max_charge * self.base.battery_rate_max_scaling
        self.battery_rate_max_discharge_scaled = self.battery_rate_max_discharge * self.base.battery_rate_max_scaling_discharge
        self.battery_rate_min = min(self.base.get_arg("inverter_battery_rate_min", 0, index=self.id, required_unit="W"), self.battery_rate_max_raw) / MINUTE_WATT

        # Convert inverter time into timestamp
        if ivtime:
            try:
                self.inverter_time = datetime.strptime(ivtime, TIME_FORMAT)
            except (ValueError, TypeError):
                try:
                    self.inverter_time = datetime.strptime(ivtime, TIME_FORMAT_OCTOPUS)
                except (ValueError, TypeError):
                    try:
                        tz = pytz.timezone(self.base.get_arg("timezone", "Europe/London"))
                        self.inverter_time = tz.localize(datetime.strptime(ivtime, self.inv_clock_time_format))
                    except (ValueError, TypeError):
                        self.base.log(f"Warn: Unable to read inverter time string {ivtime} using formats {[TIME_FORMAT, TIME_FORMAT_OCTOPUS, self.inv_clock_time_format]}")
                        self.inverter_time = None
                        self.auto_restart("Unable to read inverter time")

        # Check inverter time and confirm skew
        if self.inverter_time:
            # Fetch current time again as it may have changed since we run this inverter update
            local_tz = pytz.timezone(self.base.get_arg("timezone", "Europe/London"))
            now_utc = datetime.now(local_tz)

            tdiff = self.inverter_time - now_utc
            tdiff = dp2(tdiff.seconds / 60 + tdiff.days * 60 * 24)
            if not quiet:
                self.base.log("Inverter time {}, Predbat computer time {}, difference {} minutes".format(self.inverter_time, now_utc, tdiff))
            if abs(tdiff) >= 30:
                self.base.log(
                    "Warn: Inverter time is {}, Predbat computer time {}, this is {} minutes skewed, Predbat may not function correctly, please fix this by updating your inverter time, checking HA is synchronising with your inverter, or fixing Predbat computer time zone".format(
                        self.inverter_time, now_utc, tdiff
                    )
                )
                self.base.record_status(
                    "Inverter time is {}, Predbat computer time {}, this is {} minutes skewed, Predbat may not function correctly, please fix this by updating your inverter time, checking HA is synchronising with your inverter, or fixing Predbat computer time zone".format(
                        self.inverter_time, now_utc, tdiff
                    ),
                    had_errors=True,
                )
                # Trigger restart
                self.auto_restart("Clock skew >=10 minutes")
            else:
                self.base.restart_active = False

        # Get the expected minimum reserve value for the current inverter
        reserve_min_postfix = "" if self.id == 0 else "_" + str(self.id)
        self.reserve_min = int(self.base.get_arg("set_reserve_min" + reserve_min_postfix))

        # Min soc setting
        battery_min_soc = self.base.get_arg("battery_min_soc", default=max(self.reserve_min, 4), index=self.id)

        # Get current reserve value
        if self.rest_data and ("Control" in self.rest_data) and ("Battery_Power_Reserve" in self.rest_data["Control"]):
            self.reserve_percent_current = float(self.rest_data["Control"]["Battery_Power_Reserve"])
        else:
            self.reserve_percent_current = max(self.base.get_arg("reserve", default=battery_min_soc, index=self.id, required_unit="%"), battery_min_soc)
        self.reserve_current = dp2(self.soc_max * self.reserve_percent_current / 100.0)

        if self.reserve_min < battery_min_soc:
            self.base.log("Increasing set_reserve_min{} from {}%  to battery_min_soc of {}%".format(reserve_min_postfix, self.reserve_min, battery_min_soc))
            self.base.expose_config("set_reserve_min" + reserve_min_postfix, battery_min_soc)
            self.reserve_min = battery_min_soc

        self.base.log("Reserve min: {}%, battery_min: {}%".format(self.reserve_min, dp0(battery_min_soc)))
        if self.base.set_reserve_enable and self.inv_has_reserve_soc:
            self.reserve_percent = self.reserve_min
        else:
            self.reserve_percent = self.reserve_percent_current
        self.reserve = dp2(self.soc_max * self.reserve_percent / 100.0)

        # Max inverter rate override
        if "inverter_limit" in self.base.args:
            self.inverter_limit = self.base.get_arg("inverter_limit", self.inverter_limit, index=self.id, required_unit="W") / MINUTE_WATT
        if "export_limit" in self.base.args:
            self.export_limit = self.base.get_arg("export_limit", self.inverter_limit, index=self.id, required_unit="W") / MINUTE_WATT

        # Log inverter details
        if not quiet:
            self.base.log(
                "Inverter {} with soc_max {}kWh, nominal_capacity {}kWh, battery rate raw {}W, charge rate {}kW, discharge rate {}kW, battery_rate_min {}W, AC limit {}kW, export limit {}kW, reserve {}%, current_reserve {}%, temperature {}°C".format(
                    self.id,
                    dp2(self.soc_max),
                    dp2(self.nominal_capacity),
                    dp2(self.battery_rate_max_raw),
                    dp2(self.battery_rate_max_charge * 60.0),
                    dp2(self.battery_rate_max_discharge * 60.0),
                    dp2(self.battery_rate_min * MINUTE_WATT),
                    dp2(self.inverter_limit * 60),
                    dp2(self.export_limit * 60),
                    self.reserve_percent,
                    self.reserve_percent_current,
                    self.battery_temperature,
                )
            )

        # Create some dummy entities if PredBat expects them but they don't exist for this Inverter Type:
        # Args are also set for these so that no entries are needed for the dummies in the config file
        if not self.inv_has_charge_enable_time:
            self.create_missing_arg("scheduled_charge_enable", "on")
            self.base.args["scheduled_charge_enable"][id] = self.create_entity("scheduled_charge_enable", "on")

        if not self.inv_has_discharge_enable_time:
            self.create_missing_arg("scheduled_discharge_enable", "on")
            self.base.args["scheduled_discharge_enable"][id] = self.create_entity("scheduled_discharge_enable", "on")

        if not self.inv_has_reserve_soc:
            self.create_missing_arg("reserve", self.reserve)
            self.base.args["reserve"][id] = self.create_entity("reserve", self.reserve, device_class="battery", uom="%")

        if not self.inv_has_target_soc:
            self.create_missing_arg("charge_limit", 100)
            self.base.args["charge_limit"][id] = self.create_entity("charge_limit", 100, device_class="battery", uom="%")

        if self.inv_output_charge_control != "power":
            max_charge = self.battery_rate_max_charge * MINUTE_WATT
            max_discharge = self.battery_rate_max_discharge * MINUTE_WATT
            self.create_missing_arg("charge_rate", max_charge)
            self.create_missing_arg("discharge_rate", max_discharge)
            self.base.args["charge_rate"][id] = self.create_entity("charge_rate", max_charge, uom="W", device_class="power")
            self.base.args["discharge_rate"][id] = self.create_entity("discharge_rate", max_discharge, uom="W", device_class="power")

        if not self.inv_has_ge_inverter_mode and not self.inv_has_fox_inverter_mode:
            self.create_missing_arg("inverter_mode", "Eco")
            self.base.args["inverter_mode"][id] = self.create_entity("inverter_mode", "Eco")

        if self.inv_charge_time_format != "HH:MM:SS":
            for x in ["charge", "discharge"]:
                for y in ["start", "end"]:
                    entity_name = f"{x}_{y}_time"
                    self.create_missing_arg(entity_name, "23:59:00")
                    self.base.args[entity_name][id] = self.create_entity(entity_name, "23:59:00")

        # Create dummy idle time entities
        if not self.inv_has_idle_time:
            self.create_missing_arg("idle_start_time", "00:00:00")
            self.create_missing_arg("idle_end_time", "00:00:00")
            self.base.args["idle_start_time"][id] = self.create_entity("idle_start_time", "00:00:00")
            self.base.args["idle_end_time"][id] = self.create_entity("idle_end_time", "00:00:00")

    def find_charge_curve(self, discharge):
        """
        Find expected charge curve
        """
        curve_type = "charge"
        if discharge:
            curve_type = "discharge"

        predbat_status_sensor = self.base.prefix + ".status"

        if "soc_percent" in self.base.args:
            soc_kwh_sensor = self.base.get_arg("soc_percent", indirect=False, index=self.id)
            soc_kwh_percent = True
        else:
            soc_kwh_percent = False
            soc_kwh_sensor = self.base.get_arg("soc_kw", indirect=False, index=self.id)

        if discharge:
            charge_rate_sensor = self.base.get_arg("discharge_rate", indirect=False, index=self.id)
        else:
            charge_rate_sensor = self.base.get_arg("charge_rate", indirect=False, index=self.id)

        battery_power_sensor = self.base.get_arg("battery_power", indirect=False, index=self.id)
        battery_power_invert = self.base.get_arg("battery_power_invert", False, index=self.id)

        final_curve = {}
        final_curve_count = {}
        soc_kwh = []
        charge_rate = []
        battery_power = []
        predbat_status = []

        if discharge:
            max_power = int(self.battery_rate_max_discharge * MINUTE_WATT)
        else:
            max_power = int(self.battery_rate_max_charge * MINUTE_WATT)

        max_power_scaled = max_power * 0.95

        if soc_kwh_sensor and charge_rate_sensor and battery_power_sensor and predbat_status_sensor:
            battery_power_sensor = battery_power_sensor.replace("number.", "sensor.")  # Workaround as old template had number.
            self.log("Find {} curve with sensors {} and {} and {} and {}".format(curve_type, soc_kwh_sensor, charge_rate_sensor, predbat_status_sensor, battery_power_sensor))
            if soc_kwh_percent:
                soc_kwh_data = self.base.get_history_wrapper(entity_id=soc_kwh_sensor, days=self.base.max_days_previous, required=False)
            else:
                soc_kwh_data = self.base.get_history_wrapper(entity_id=soc_kwh_sensor, days=self.base.max_days_previous, required=False)
            charge_rate_data = self.base.get_history_wrapper(entity_id=charge_rate_sensor, days=self.base.max_days_previous, required=False)
            battery_power_data = self.base.get_history_wrapper(entity_id=battery_power_sensor, days=self.base.max_days_previous, required=False)
            predbat_status_data = self.base.get_history_wrapper(entity_id=predbat_status_sensor, days=self.base.max_days_previous, required=False)

            if soc_kwh_data and charge_rate_data and battery_power_data and predbat_status_data:
                if soc_kwh_percent:
                    # If its in percent convert to kWh
                    soc_kwh, ignore_io = minute_data(
                        soc_kwh_data[0],
                        self.base.max_days_previous,
                        self.base.now_utc,
                        "state",
                        "last_updated",
                        backwards=True,
                        clean_increment=False,
                        smoothing=False,
                        divide_by=1.0,
                        scale=self.battery_scaling,
                        required_unit="%",
                    )
                    for entry in soc_kwh:
                        soc_kwh[entry] = dp4(soc_kwh[entry] * self.soc_max / 100.0)
                else:
                    soc_kwh, ignore_io = minute_data(
                        soc_kwh_data[0],
                        self.base.max_days_previous,
                        self.base.now_utc,
                        "state",
                        "last_updated",
                        backwards=True,
                        clean_increment=False,
                        smoothing=False,
                        divide_by=1.0,
                        scale=self.battery_scaling,
                        required_unit="kWh",
                    )
                charge_rate, ignore_io = minute_data(
                    charge_rate_data[0],
                    self.base.max_days_previous,
                    self.base.now_utc,
                    "state",
                    "last_updated",
                    backwards=True,
                    clean_increment=False,
                    smoothing=False,
                    divide_by=1.0,
                    scale=1.0,
                    required_unit="W",
                )
                predbat_status = minute_data_state(predbat_status_data[0], self.base.max_days_previous, self.base.now_utc, "state", "last_updated")
                for minute in predbat_status:
                    status = predbat_status[minute]
                    if "," in status:
                        # If there are multiple statuses take the first one
                        predbat_status[minute] = status.split(",")[0].strip()
                battery_power, ignore_io = minute_data(
                    battery_power_data[0],
                    self.base.max_days_previous,
                    self.base.now_utc,
                    "state",
                    "last_updated",
                    backwards=True,
                    clean_increment=False,
                    smoothing=False,
                    divide_by=1.0,
                    scale=1.0,
                    required_unit="W",
                )
                if battery_power_invert:
                    # Invert the battery power if required
                    for minute in battery_power:
                        battery_power[minute] = -battery_power[minute]
                min_len = min(len(soc_kwh), len(charge_rate), len(predbat_status), len(battery_power))
                self.log("Find {} curve has {} days of data, max days {}".format(curve_type, min_len / 60 / 24.0, self.base.max_days_previous))

                soc_percent = {}
                for minute in range(0, min_len):
                    soc_percent[minute] = calc_percent_limit(soc_kwh.get(minute, 0), self.soc_max)

                if discharge:
                    search_range = range(5, 20, 1)
                else:
                    search_range = range(99, 85, -1)

                # Find 100% end points
                for data_point in search_range:
                    for minute in range(1, min_len):
<<<<<<< HEAD
                        # Start trigger is when the SoC just increased above the data point
=======
                        # Start trigger is when the SOC just increased above the data point
                        previous_point = soc_percent.get(minute - 1, 0)
>>>>>>> cc9f3185
                        if (
                            not discharge
                            and previous_point > data_point
                            and soc_percent.get(minute, 0) == data_point
                            and predbat_status.get(minute - 1, "") == "Charging"
                            and predbat_status.get(minute, "") == "Charging"
                            and predbat_status.get(minute + 1, "") == "Charging"
                            and charge_rate.get(minute - 1, 0) >= max_power_scaled
                            and charge_rate.get(minute, 0) >= max_power_scaled
                            and battery_power.get(minute, 0) < 0
                        ) or (
                            discharge
                            and previous_point < data_point
                            and soc_percent.get(minute, 0) == data_point
                            and predbat_status.get(minute - 1, "") in ["Exporting", "Discharging"]
                            and predbat_status.get(minute, "") in ["Exporting", "Discharging"]
                            and predbat_status.get(minute + 1, "") in ["Exporting", "Discharging"]
                            and charge_rate.get(minute - 1, 0) >= max_power_scaled
                            and charge_rate.get(minute, 0) >= max_power_scaled
                            and battery_power.get(minute, 0) > 0
                        ):
                            total_power = 0
                            total_count = 0
                            # Find a period where charging was at full rate and the SoC just drops below the data point
                            for target_minute in range(minute, min_len):
                                this_soc = soc_percent.get(target_minute, 0)
                                if not discharge and (predbat_status.get(target_minute, "") != "Charging" or charge_rate.get(minute, 0) < max_power_scaled or battery_power.get(minute, 0) >= 0):
                                    break
                                if discharge and (not ((predbat_status.get(target_minute, "") in ["Exporting", "Discharging"])) or charge_rate.get(minute, 0) < max_power_scaled or battery_power.get(minute, 0) <= 0):
                                    break

                                if (discharge and (this_soc > data_point)) or (not discharge and (this_soc < data_point)):
                                    if total_power == 0:
                                        # No power data, so skip this data point
                                        break
                                    if discharge:
                                        this_soc -= 1
                                    else:
                                        this_soc += 1
                                    # So the power for this data point average has been stored, it's possible we spanned more than one data point
                                    # if not all SoC %'s are represented for this battery size
                                    from_soc = soc_kwh.get(minute, 0)
                                    to_soc = soc_kwh.get(target_minute, 0)
                                    soc_charged = from_soc - to_soc
                                    average_power = total_power / total_count
                                    charge_curve = round(min(average_power / max_power / self.base.battery_loss, 1.0), 2)
                                    if self.base.debug_enable:
                                        self.log(
                                            "Curve Percent: {}-{} at {} took {} minutes charged {} curve {} average_power {}".format(
                                                data_point,
                                                this_soc,
                                                self.base.time_abs_str(self.base.minutes_now - minute),
                                                total_count,
                                                round(soc_charged, 2),
                                                charge_curve,
                                                average_power,
                                            )
                                        )
                                    # Store data points
                                    if discharge:
                                        store_range = range(this_soc, previous_point, -1)
                                    else:
                                        store_range = range(this_soc, previous_point)

                                    for point in store_range:
                                        if point not in final_curve:
                                            final_curve[point] = charge_curve
                                            final_curve_count[point] = 1
                                        else:
                                            final_curve[point] += charge_curve
                                            final_curve_count[point] += 1

                                    break
                                else:
                                    # Store data
                                    total_power += abs(battery_power.get(minute, 0))
                                    total_count += 1
                if final_curve:
                    # Average the data points
                    for index in final_curve:
                        if final_curve_count[index] > 0:
                            final_curve[index] = dp2(final_curve[index] / final_curve_count[index])

                    self.log("{} curve before adjustment is: {}".format(curve_type, final_curve))

                    # Find info for gap filling
                    found_required = False
                    if discharge:
                        fill_range = range(4, 21, 1)
                        value = min(final_curve.values())
                    else:
                        value = max(final_curve.values())
                        fill_range = range(85, 101)

                    # Pick the first value point for fill below
                    for point in fill_range:
                        if point in final_curve:
                            value = final_curve[point]
                            break

                    # Fill gaps
                    for point in fill_range:
                        if point not in final_curve:
                            final_curve[point] = value
                            found_required = True
                        else:
                            value = final_curve[point]

                    if found_required:
                        # Scale curve to 1.0
                        rate_scaling = 0

                        # Work out the maximum power to use as a scale factor
                        for index in final_curve:
                            rate_scaling = max(final_curve[index], rate_scaling)

                        # Scale the curve
                        if rate_scaling > 0:
                            for index in final_curve:
                                final_curve[index] = round(final_curve[index] / rate_scaling, 2)

                        # If we have the correct data then output it
                        if rate_scaling > 0:
                            if discharge:
                                text = "  battery_discharge_power_curve:\n"
                            else:
                                text = "  battery_charge_power_curve:\n"
                            keys = sorted(final_curve.keys())
                            keys.reverse()
                            first = True
                            for key in keys:
                                if (final_curve[key] < 1.0 or first) and final_curve[key] > 0.0:
                                    text += "    {} : {}\n".format(key, final_curve[key])
                                    first = False
                            if self.base.battery_charge_power_curve_auto:
                                self.log("Curve automatically computed as:\n" + text)
                            else:
                                self.log("{} curve can be entered into apps.yaml or set to auto:\n".format(curve_type) + text)
                            rate_scaling = round(rate_scaling, 2)
                            if discharge:
                                if rate_scaling != self.base.battery_rate_max_scaling_discharge:
                                    self.log("Consider setting in HA: input_number.battery_rate_max_scaling_discharge: {} - currently {}".format(rate_scaling, self.base.battery_rate_max_scaling_discharge))
                            else:
                                if rate_scaling != self.base.battery_rate_max_scaling:
                                    self.log("Consider setting in HA: input_number.battery_rate_max_scaling: {} - currently {}".format(rate_scaling, self.base.battery_rate_max_scaling))
                            return final_curve
                        else:
                            self.log("Note: Found incorrect battery {} curve (was 0), maybe try again when you have more data.".format(curve_type))
                    else:
                        self.log("Note: Found incomplete battery {} curve (no data points), maybe try again when you have more data.".format(curve_type))
                else:
                    self.log("Note: Cannot find battery {} curve (no final curve), one of the required settings for predbat.status, soc_kw, battery_power and {}_rate do not have history, check apps.yaml".format(curve_type, curve_type))
            else:
                self.log("Note: Cannot find battery {} curve (missing history), one of the required settings for predbat.status, soc_kw, battery_power and {}_rate do not have history, check apps.yaml".format(curve_type, curve_type))
                self.log("Note: Sensor with history data lengths: soc_kwh {}, charge_rate {}, battery_power {}, predbat_status {}".format(len(soc_kwh), len(charge_rate), len(battery_power), len(predbat_status)))
        else:
            self.log("Note: Cannot find battery {} curve (settings missing), one of the required settings for soc_kw, battery_power and {}_rate are missing from apps.yaml".format(curve_type, curve_type))
        return {}

    def create_entity(self, entity_name, value, uom=None, device_class="None"):
        """
        Create dummy entities required by non GE inverters to mimic GE behaviour
        """
        prefix = self.base.prefix
        entity_id = f"sensor.{prefix}_{self.inverter_type}_{self.id}_{entity_name}"

        attributes = {
            "state_class": "measurement",
        }
        if uom is not None:
            attributes["unit_of_measurement"] = uom
        if device_class is not None:
            attributes["device_class"] = device_class

        self.created_attributes[entity_id] = attributes

        if self.base.get_state_wrapper(entity_id) is None:
            self.log("**** Creating dummy entity {} with value {} and attributes {}".format(entity_id, value, attributes))
            self.base.set_state_wrapper(entity_id, state=value, attributes=attributes)
        return entity_id

    def update_status(self, minutes_now, quiet=False):
        """
        Update the following with inverter status.

        Inverter Class Parameters
        =========================

            Parameter                          Type    Units
            ---------                          ----    -----
            self.rest_data                     dict
            self.charge_enable_time            bool
            self.discharge_enable_time         bool
            self.charge_rate_now               float
            self.discharge_rate_now            float
            self.soc_kw                        float   kWh
            self.soc_percent                   float   %
            self.battery_power                 float   W
            self.pv_power                      float   W
            self.load_power                    float   W
            self.charge_start_time_minutes     int
            self.charge_end_time_minutes       int
            self.charge_window                 list of dicts
            self.discharge_start_time_minutes  int
            self.discharge_end_time_minutes    int
            self.export_window              list of dicts
            self.battery_voltage               float   V

        Output Entities:
        ================

            Config arg                         Type          Units
            ----------                         ----          -----
            None
        """

        # If it's not a GE inverter then turn Quiet off
        if self.inverter_type != "GE":
            quiet = False

        self.battery_power = 0
        self.pv_power = 0
        self.load_power = 0
        self.grid_power = 0

        if self.rest_api:
            self.rest_data = self.rest_readData()

        self.charge_rate_now = self.get_current_charge_rate() / MINUTE_WATT
        self.discharge_rate_now = self.get_current_discharge_rate() / MINUTE_WATT

        if self.rest_data:
            self.charge_enable_time = self.rest_data["Control"]["Enable_Charge_Schedule"] == "enable"
            self.discharge_enable_time = self.rest_data["Control"]["Enable_Discharge_Schedule"] == "enable"
        else:
            self.charge_enable_time = self.base.get_arg("scheduled_charge_enable", "on", index=self.id) == "on"
            self.discharge_enable_time = self.base.get_arg("scheduled_discharge_enable", "off", index=self.id) == "on"

        # Scale charge and discharge rates with battery scaling
        self.charge_rate_now = max(self.charge_rate_now * self.base.battery_rate_max_scaling, self.battery_rate_min)
        self.discharge_rate_now = max(self.discharge_rate_now * self.base.battery_rate_max_scaling_discharge, self.battery_rate_min)

        if self.rest_data and self.rest_data.get("Power", {}).get("Power", {}).get("SOC_kWh", None) is not None:
            self.soc_kw = dp3(self.rest_data["Power"]["Power"]["SOC_kWh"] * self.battery_scaling)
        else:
            if "soc_percent" in self.base.args:
                self.soc_kw = dp3(self.base.get_arg("soc_percent", default=0.0, index=self.id, required_unit="%") * self.soc_max / 100.0)
            else:
                self.soc_kw = dp3(self.base.get_arg("soc_kw", default=0.0, index=self.id, required_unit="kWh") * self.battery_scaling)

        if self.soc_max <= 0.0:
            self.soc_percent = 0
        else:
            self.soc_percent = calc_percent_limit(self.soc_kw, self.soc_max)

        if self.rest_data and ("Power" in self.rest_data):
            pdetails = self.rest_data["Power"]
            if "Power" in pdetails:
                ppdetails = pdetails["Power"]
                self.battery_power = float(ppdetails.get("Battery_Power", 0.0))
                self.pv_power = float(ppdetails.get("PV_Power", 0.0))
                self.load_power = float(ppdetails.get("Load_Power", 0.0))
                self.grid_power = float(ppdetails.get("Grid_Power", 0.0))
                if self.rest_v3:
                    self.battery_voltage = float(ppdetails.get("Battery_Voltage", 0.0))
                else:
                    self.battery_voltage = self.base.get_arg("battery_voltage", default=52.0, index=self.id, required_unit="V")
        else:
            # Battery power
            self.battery_power = self.base.get_arg("battery_power", default=0.0, index=self.id, required_unit="W")
            if self.base.get_arg("battery_power_invert", default=False, index=self.id):
                # If battery power is inverted then invert it
                self.battery_power = -self.battery_power

            # PV Power
            self.pv_power = self.base.get_arg("pv_power", default=0.0, index=self.id, required_unit="W")

            # Grid Power
            self.grid_power = self.base.get_arg("grid_power", default=0.0, index=self.id, required_unit="W")
            if self.base.get_arg("grid_power_invert", default=False, index=self.id):
                # If grid power is inverted then invert it
                self.grid_power = -self.grid_power

            # Load Power
            self.load_power = self.base.get_arg("load_power", default=0.0, index=self.id, required_unit="W")
            for i in range(1, self.inv_num_load_entities):
                self.load_power += self.base.get_arg(f"load_power_{i}", default=0.0, index=self.id, required_unit="W")
            if self.base.get_arg("load_power_invert", default=False, index=self.id):
                # If load power is inverted then invert it
                self.load_power = -self.load_power

            # Battery Voltage
            self.battery_voltage = self.base.get_arg("battery_voltage", default=52.0, index=self.id, required_unit="V")

        if not quiet:
            self.base.log(
                "Inverter {} SoC: {}kW {}%, current charge rate {}W, current discharge rate {}W, current battery power {}W, current battery voltage {}V, grid power {}W, load power {}W, PV Power {}W".format(
                    self.id, dp2(self.soc_kw), self.soc_percent, dp0(self.charge_rate_now * MINUTE_WATT), dp0(self.discharge_rate_now * MINUTE_WATT), self.battery_power, self.battery_voltage, self.grid_power, self.load_power, self.pv_power
                )
            )

        # If the battery is being charged then find the charge window
        if self.charge_enable_time or not self.inv_has_charge_enable_time:
            # Find current charge window
            if self.rest_data:
                charge_start_time = time_string_to_stamp(self.rest_data["Timeslots"]["Charge_start_time_slot_1"])
                charge_end_time = time_string_to_stamp(self.rest_data["Timeslots"]["Charge_end_time_slot_1"])
            elif "charge_start_time" in self.base.args:
                charge_start_time = time_string_to_stamp(self.base.get_arg("charge_start_time", index=self.id))
                charge_end_time = time_string_to_stamp(self.base.get_arg("charge_end_time", index=self.id))
            else:
                self.log("Error: Inverter {} unable to read charge window time as neither REST, charge_start_time or charge_start_hour are set".format(self.id))
                self.base.record_status("Error: Inverter {} unable to read charge window time as neither REST, charge_start_time or charge_start_hour are set".format(self.id), had_errors=True)
                raise ValueError

            if charge_start_time is None or charge_end_time is None:
                self.log("Error: Inverter {} unable to read charge window time as charge_start_time or charge_end_time is None".format(self.id))
                self.base.record_status("Error: Inverter {} unable to read charge window time as charge_start_time or charge_end_time is None".format(self.id), had_errors=True)
                raise ValueError

            # Update simulated charge enable time to match the charge window time.
            if not self.inv_has_charge_enable_time:
                if charge_start_time == charge_end_time:
                    self.charge_enable_time = False
                else:
                    self.charge_enable_time = True
                self.write_and_poll_switch("scheduled_charge_enable", self.base.get_arg("scheduled_charge_enable", indirect=False, index=self.id), self.charge_enable_time)

            # Track charge start/end
            if charge_start_time and charge_end_time:
                self.track_charge_start = charge_start_time.strftime(TIME_FORMAT_HMS)
                self.track_charge_end = charge_end_time.strftime(TIME_FORMAT_HMS)
            else:
                self.track_charge_start = "00:00:00"
                self.track_charge_end = "00:00:00"

            # Reverse clock skew
            charge_start_time -= timedelta(seconds=self.base.inverter_clock_skew_start * 60)
            charge_end_time -= timedelta(seconds=self.base.inverter_clock_skew_end * 60)

            # Compute charge window minutes start/end just for the next charge window
            self.charge_start_time_minutes, self.charge_end_time_minutes = compute_window_minutes(charge_start_time, charge_end_time, minutes_now)

            # Charge is off due to start/end time being same
            if not self.inv_has_charge_enable_time and not self.charge_enable_time:
                self.charge_start_time_minutes = self.base.forecast_minutes
                self.charge_end_time_minutes = self.base.forecast_minutes
                self.track_charge_start = "00:00:00"
                self.track_charge_end = "00:00:00"
        else:
            # If charging is disabled set a fake window outside
            self.charge_start_time_minutes = self.base.forecast_minutes
            self.charge_end_time_minutes = self.base.forecast_minutes
            self.track_charge_start = "00:00:00"
            self.track_charge_end = "00:00:00"

        # Construct charge window from the GivTCP settings
        self.charge_window = []

        if not quiet:
            self.base.log("Inverter {} scheduled charge enable is {}".format(self.id, self.charge_enable_time))

        if self.charge_enable_time:
            minute = max(0, self.charge_start_time_minutes)  # Max is here is start could be before midnight now
            minute_end = self.charge_end_time_minutes
            while minute < (self.base.forecast_minutes + minutes_now):
                window = {}
                window["start"] = minute
                window["end"] = minute_end
                window["average"] = 0  # Rates are not known yet
                self.charge_window.append(window)
                minute += 24 * 60
                minute_end += 24 * 60

        if not quiet:
            self.base.log("Inverter {} charge windows currently {}".format(self.id, self.charge_window))

        # Work out existing charge limits and percent
        if self.charge_enable_time:
            if self.rest_data:
                self.current_charge_limit = float(self.rest_data["Control"]["Target_SOC"])
            else:
                self.current_charge_limit = float(self.base.get_arg("charge_limit", index=self.id, default=100.0, required_unit="%"))
        else:
            self.current_charge_limit = 0.0

        if not quiet:
            if self.charge_enable_time:
                self.base.log(
                    "Inverter {} Charge settings: {}-{}, limit {}%, power {}kW".format(
                        self.id,
                        self.base.time_abs_str(self.charge_start_time_minutes),
                        self.base.time_abs_str(self.charge_end_time_minutes),
                        self.current_charge_limit,
                        self.charge_rate_now * 60.0,
                    )
                )
            else:
                self.base.log("Inverter {} Charge settings: timed charged is disabled, power {}kW".format(self.id, round(self.charge_rate_now * 60.0, 2)))

        # Construct discharge window from GivTCP settings
        self.export_window = []

        if self.rest_data:
            discharge_start = time_string_to_stamp(self.rest_data["Timeslots"]["Discharge_start_time_slot_1"])
            discharge_end = time_string_to_stamp(self.rest_data["Timeslots"]["Discharge_end_time_slot_1"])
        elif "discharge_start_time" in self.base.args:
            discharge_start = time_string_to_stamp(self.base.get_arg("discharge_start_time", index=self.id))
            discharge_end = time_string_to_stamp(self.base.get_arg("discharge_end_time", index=self.id))
        else:
            self.log("Error: Inverter {} unable to read Export window as neither REST or discharge_start_time are set".format(self.id))
            self.base.record_status("Error: Inverter {} unable to read Export window as neither REST or discharge_start_time are set".format(self.id), had_errors=True)
            raise ValueError

        # Update simulated discharge enable time to match the discharge window time.
        if not self.inv_has_discharge_enable_time and not self.inv_has_ge_inverter_mode:
            if discharge_start == discharge_end:
                self.discharge_enable_time = False
            else:
                self.discharge_enable_time = True
            entity_id = self.base.get_arg("scheduled_discharge_enable", indirect=False, index=self.id)
            self.write_and_poll_switch("scheduled_discharge_enable", entity_id, self.discharge_enable_time)
            self.log("Inverter {} {} set to {}".format(self.id, entity_id, self.discharge_enable_time))

        # Tracking for idle time
        if self.discharge_enable_time:
            self.track_discharge_start = discharge_start.strftime(TIME_FORMAT_HMS)
            self.track_discharge_end = discharge_end.strftime(TIME_FORMAT_HMS)
        else:
            self.track_discharge_start = "00:00:00"
            self.track_discharge_end = "00:00:00"

        # Reverse clock skew
        discharge_start -= timedelta(seconds=self.base.inverter_clock_skew_discharge_start * 60)
        discharge_end -= timedelta(seconds=self.base.inverter_clock_skew_discharge_end * 60)

        # Compute discharge window minutes start/end just for the next discharge window
        self.discharge_start_time_minutes, self.discharge_end_time_minutes = compute_window_minutes(discharge_start, discharge_end, minutes_now)

        if not quiet:
            self.base.log("Inverter {} scheduled discharge enable is {}".format(self.id, self.discharge_enable_time))
        # Pre-fill current discharge window
        # Store it even when discharge timed isn't enabled as it won't be outside the actual slot
        if self.discharge_start_time_minutes != self.discharge_end_time_minutes:
            minute = max(0, self.discharge_start_time_minutes)  # Max is here is start could be before midnight now
            minute_end = self.discharge_end_time_minutes
            while minute < self.base.forecast_minutes:
                window = {}
                window["start"] = minute
                window["end"] = minute_end
                window["average"] = 0  # Rates are not known yet
                self.export_window.append(window)
                minute += 24 * 60
                minute_end += 24 * 60

        # Pre-fill best discharge enables
        if self.discharge_enable_time:
            self.export_limits = [0.0 for i in range(len(self.export_window))]
        else:
            self.export_limits = [100.0 for i in range(len(self.export_window))]

        # Idle time?
        # Get previous idle start and end
        idle_start = self.base.get_arg("idle_start_time", index=self.id)
        idle_end = self.base.get_arg("idle_end_time", index=self.id)

        # Convert to minutes using helper function
        try:
            idle_start_time = time_string_to_stamp(idle_start)
            idle_end_time = time_string_to_stamp(idle_end)
            self.idle_start_minutes, self.idle_end_minutes = compute_window_minutes(idle_start_time, idle_end_time, minutes_now)
        except (ValueError, TypeError):
            self.base.log("Warn: Inverter {} unable to read idle start/end time, check your setting of idle_start_time/idle_end_time".format(self.id))
            self.idle_start_minutes = 0
            self.idle_end_minutes = 0

        self.base.log("Inverter {} idle time is {}-{}".format(self.id, self.base.time_abs_str(self.idle_start_minutes), self.base.time_abs_str(self.idle_end_minutes)))

        if not quiet:
            self.base.log("Inverter {} discharge windows currently {}".format(self.id, self.export_window))

        if INVERTER_TEST:
            self.self_test(minutes_now)

    def mimic_target_soc(self, current_charge_limit, discharge=False):
        """
        Function to turn on/off charging based on the current SoC and the set charge limit

        Parameters:
            current_charge_limit (float): The target SoC (State of Charge) limit for charging.

        Returns:
            None
        """
        charge_power = self.base.get_arg("charge_rate", index=self.id, default=2600.0, required_unit="W")
        discharge_power = self.base.get_arg("discharge_rate", index=self.id, default=2600.0, required_unit="W")

        if discharge:
            if current_charge_limit == 100:
                self.alt_charge_discharge_enable("eco", True)  # ECO Mode
                if self.inv_output_charge_control == "current":
                    self.set_current_from_power("discharge", discharge_power)
            elif self.soc_percent < float(current_charge_limit):
                self.base.log(f"Current SoC {self.soc_percent}% is less than Target SoC {current_charge_limit}. Grid Discharge disabled.")
                self.alt_charge_discharge_enable("discharge", False)
            elif self.soc_percent == float(current_charge_limit):  # If SoC target is reached
                if self.inv_output_charge_control == "current":
                    self.alt_charge_discharge_enable("discharge", True)
                    self.set_current_from_power("discharge", (0))  # Set charge current to zero (i.e hold SoC)
                else:
                    self.alt_charge_discharge_enable("discharge", False)
            else:
                self.base.log(f"Current SoC {self.soc_percent}% is greater than Target SoC {current_charge_limit}. Grid Discharge enabled.")
                self.alt_charge_discharge_enable("discharge", True)
                if self.inv_output_charge_control == "current":
                    self.set_current_from_power("discharge", discharge_power)
                    self.base.log(f"Current SoC {self.soc_percent}% is greater than Target SoC {current_charge_limit}. Grid Discharge enabled, amp rate written to inverter.")
        else:
            if current_charge_limit == 0:
                self.alt_charge_discharge_enable("eco", True)  # ECO Mode
                if self.inv_output_charge_control == "current":
                    self.set_current_from_power("charge", charge_power)  # Write previous current setting to inverter
                if self.inv_output_charge_control == "current":
                    self.set_current_from_power("discharge", discharge_power)  # Reset discharge power too
            elif self.soc_percent > float(current_charge_limit):
                # If current SoC is above Target SoC, turn Grid Charging off
                self.alt_charge_discharge_enable("charge", False)
                if self.inv_output_charge_control == "current":
                    self.set_current_from_power("charge", (0))  # Set charge current to zero (i.e hold SoC)
                self.base.log(f"Current SoC {self.soc_percent}% is greater than Target SoC {current_charge_limit}. Grid Charge disabled.")
            elif self.soc_percent == float(current_charge_limit):  # If SoC target is reached
                self.alt_charge_discharge_enable("charge", True)  # Make sure charging is on
                if self.inv_output_charge_control == "current":
                    self.set_current_from_power("charge", (0))  # Set charge current to zero (i.e hold SoC)
                    self.base.log(f"Current SoC {self.soc_percent}% is same as Target SoC {current_charge_limit}. Grid Charge enabled, Amps rate set to 0.")
            else:
                # If we drop below the target, turn grid charging back on and make sure the charge current is correct
                self.alt_charge_discharge_enable("charge", True)
                if self.inv_output_charge_control == "current":
                    self.set_current_from_power("charge", charge_power)  # Write previous current setting to inverter
                    self.base.log(f"Current SoC {self.soc_percent}% is less than Target SoC {current_charge_limit}. Grid Charge enabled, amp rate written to inverter.")
                self.base.log(f"Current SoC {self.soc_percent}% is less than Target SoC {current_charge_limit}. Grid charging enabled with charge current set to {self.base.get_arg('timed_charge_current', index=self.id, default=65):0.2f}")

    def adjust_reserve(self, reserve):
        """
        Adjust the output reserve target %

        Inverter Class Parameters
        =========================

            None

        Output Entities:
        ================

            Config arg                         Type          Units
            ----------                         ----          -----
            reserve                            int           %

        """

        if self.rest_data:
            current_reserve = float(self.rest_data["Control"]["Battery_Power_Reserve"])
        else:
            current_reserve = self.base.get_arg("reserve", index=self.id, default=0.0, required_unit="%")

        # Round to integer and clamp to minimum
        reserve = int(reserve + 0.5)
        if reserve < self.reserve_percent:
            reserve = self.reserve_percent

        # Clamp reserve at max setting
        reserve = min(reserve, self.reserve_max)

        if current_reserve != reserve:
            self.base.log("Inverter {} Current Reserve is {}% and new target is {}%".format(self.id, dp0(current_reserve), dp0(reserve)))
            if self.rest_data:
                self.rest_setReserve(reserve)
            else:
                self.write_and_poll_value("reserve", self.base.get_arg("reserve", indirect=False, index=self.id, required_unit="%"), reserve)
            if self.base.set_inverter_notify:
                self.base.call_notify("Predbat: Inverter {} Target Reserve has been changed to {}% at {}".format(self.id, dp0(reserve), self.base.time_now_str()))
            self.mqtt_message(topic="set/reserve", payload=reserve)
        else:
            self.base.log("Inverter {} Current reserve is {}%, already at target".format(self.id, dp0(current_reserve)))

    def get_current_discharge_rate(self):
        """
        Get the current discharge rate in watts
        """

        if self.rest_data and "Control" in self.rest_data and "Battery_Discharge_Rate" in self.rest_data["Control"]:
            current_rate = self.rest_data["Control"]["Battery_Discharge_Rate"]
        else:
            if "discharge_rate_percent" in self.base.args:
                current_rate = int(self.base.get_arg("discharge_rate_percent", index=self.id, default=100.0, required_unit="%") * self.battery_rate_max_raw / 100)
            else:
                current_rate = self.base.get_arg("discharge_rate", index=self.id, default=self.battery_rate_max_raw, required_unit="W")

        try:
            current_rate = int(current_rate)
        except (ValueError, TypeError) as e:
            self.base.log("Error: Inverter {} charge discharge {} is not a number, setting to {}W".format(current_rate, self.id, self.battery_rate_max_raw))
            current_rate = self.battery_rate_max_raw

        return current_rate

    def get_current_charge_rate(self):
        """
        Get the current charge rate in watts
        """
        if self.rest_data and "Control" in self.rest_data and "Battery_Charge_Rate" in self.rest_data["Control"]:
            current_rate = int(self.rest_data["Control"]["Battery_Charge_Rate"])
        else:
            if "charge_rate_percent" in self.base.args:
                current_rate = self.base.get_arg("charge_rate_percent", index=self.id, default=100.0, required_unit="%") * self.battery_rate_max_raw / 100
            else:
                current_rate = self.base.get_arg("charge_rate", index=self.id, default=self.battery_rate_max_raw, required_unit="W")
        try:
            current_rate = int(current_rate)
        except (ValueError, TypeError) as e:
            self.base.log("Error: Inverter {} charge rate {} is not a number, setting to {}W".format(current_rate, self.id, self.battery_rate_max_raw))
            current_rate = self.battery_rate_max_raw

        return current_rate

    def adjust_charge_rate(self, new_rate, notify=True):
        """
        Adjust charging rate

        Inverter Class Parameters
        =========================

            None

        Output Entities:
        ================

            Config arg                         Type          Units
            ----------                         ----          -----
            charge_rate                        float         W
            *timed_charge_current              float         A


        *If the inverter uses current rather than power we create a dummy entity for the power anyway but also write to the current entity
        """

        new_rate = int(new_rate + 0.5)
        current_rate = self.get_current_charge_rate()

        if abs(current_rate - new_rate) > (self.battery_rate_max_charge * MINUTE_WATT / 20):
            self.base.log("Inverter {} current charge rate is {}W and new target is {}W".format(self.id, current_rate, new_rate))
            if self.rest_data:
                self.rest_setChargeRate(new_rate)
            else:
                if "charge_rate" in self.base.args:
                    self.write_and_poll_value("charge_rate", self.base.get_arg("charge_rate", indirect=False, index=self.id, required_unit="W"), new_rate, fuzzy=(self.battery_rate_max_charge * MINUTE_WATT / 20), required_unit="W")
                if "charge_rate_percent" in self.base.args:
                    self.write_and_poll_value("charge_rate_percent", self.base.get_arg("charge_rate_percent", indirect=False, index=self.id, required_unit="%"), min(int(new_rate / self.battery_rate_max_raw * 100), 100), fuzzy=5, required_unit="%")
                if self.inv_output_charge_control == "current":
                    self.set_current_from_power("charge", new_rate)

            if notify and self.base.set_inverter_notify:
                self.base.call_notify("Predbat: Inverter {} charge rate changes to {}W at {}".format(self.id, new_rate, self.base.time_now_str()))
            self.mqtt_message(topic="set/charge_rate", payload=new_rate)

    def adjust_discharge_rate(self, new_rate, notify=True):
        """
        Adjust discharging rate

        Inverter Class Parameters
        =========================

            None

        Output Entities:
        ================

            Config arg                         Type          Units
            ----------                         ----          -----
            discharge_rate                        float         W
            *timed_discharge_current              float         A

        *If the inverter uses current rather than power we create a dummy entity for the power anyway but also write to the current entity
        """
        new_rate = int(new_rate + 0.5)
        current_rate = self.get_current_discharge_rate()

        if abs(current_rate - new_rate) > (self.battery_rate_max_discharge * MINUTE_WATT / 20):
            self.base.log("Inverter {} current discharge rate is {}W and new target is {}W".format(self.id, current_rate, new_rate))
            if self.rest_data:
                self.rest_setDischargeRate(new_rate)
            else:
                if "discharge_rate" in self.base.args:
                    self.write_and_poll_value("discharge_rate", self.base.get_arg("discharge_rate", indirect=False, index=self.id), new_rate, fuzzy=(self.battery_rate_max_discharge * MINUTE_WATT / 20), required_unit="W")
                if "discharge_rate_percent" in self.base.args:
                    self.write_and_poll_value("discharge_rate_percent", self.base.get_arg("discharge_rate_percent", indirect=False, index=self.id, required_unit="%"), min(int(new_rate / self.battery_rate_max_raw * 100), 100), fuzzy=5, required_unit="%")
                if self.inv_output_charge_control == "current":
                    self.set_current_from_power("discharge", new_rate)

            if notify and self.base.set_inverter_notify:
                self.base.call_notify("Predbat: Inverter {} discharge rate changes to {}W at {}".format(self.id, new_rate, self.base.time_now_str()))
            self.mqtt_message(topic="set/discharge_rate", payload=new_rate)

    def adjust_battery_target(self, soc, isCharging=False, isExporting=False):
        """
        Adjust the battery charging target SoC % in GivTCP

        Inverter Class Parameters
        =========================

            None

        Output Entities:
        ================

            Config arg                         Type          Units
            ----------                         ----          -----
            charge_limit                       int           %

        """
        # SoC has no decimal places and clamp in min
        soc = int(max(soc, self.reserve_percent))

        if isExporting and self.inv_has_target_soc and not self.inv_target_soc_used_for_discharge:
            self.log("Inverter {} Exporting, not adjusting SoC target".format(self.id))
            return

        # Check current setting and adjust
        if self.rest_data:
            current_soc = int(float(self.rest_data["Control"]["Target_SOC"]))
        else:
            current_soc = int(float(self.base.get_arg("charge_limit", index=self.id, default=100.0, required_unit="%")))

        if current_soc != soc:
            self.base.log("Inverter {} Current charge limit is {}% and new target is {}%".format(self.id, current_soc, soc))
            self.current_charge_limit = soc
            if self.rest_data:
                self.rest_setChargeTarget(soc)
            else:
                self.write_and_poll_value("charge_limit", self.base.get_arg("charge_limit", indirect=False, index=self.id, required_unit="%"), soc)

            if self.base.set_inverter_notify:
                self.base.call_notify("Predbat: Inverter {} Target SoC has been changed to {}% at {}".format(self.id, soc, self.base.time_now_str()))
            self.mqtt_message(topic="set/target_soc", payload=soc)
        else:
            self.base.log("Inverter {} Current Target SoC is {}%, already at target".format(self.id, current_soc))

        # Inverters that need on/off controls rather than target SoC
        if not self.inv_has_target_soc:
            if isCharging:
                self.mimic_target_soc(soc)
            elif isExporting:
                self.mimic_target_soc(soc, discharge=True)
            else:
                self.mimic_target_soc(0)

    def write_and_poll_switch(self, name, entity_id, new_value):
        """
        GivTCP Workaround, keep writing until correct
        """
        # Re-written to minimise writes
        if not entity_id:
            self.base.log("Warn: Inverter {} write_and_poll_switch: No entity_id for {} to write {}".format(self.id, name, new_value))
            self.base.record_status("Warn: Inverter {} write_and_poll_switch: No entity_id for {} to write {}".format(self.id, name, new_value), had_errors=True)
            return False
        domain, entity_name = entity_id.split(".")

        current_state = self.base.get_state_wrapper(entity_id=entity_id)
        if isinstance(current_state, str):
            current_state = current_state.lower() in ["on", "enable", "true"]

        if current_state == new_value:
            self.base.log("Inverter {} write_and_poll_switch: No write needed for {} as {} == {}".format(self.id, name, new_value, current_state))
            return True

        retry = 0
        while current_state != new_value and retry < INVERTER_MAX_RETRY:
            retry += 1
            if domain == "sensor":
                if new_value:
                    self.base.set_state_wrapper(state="on", entity_id=entity_id, attributes=self.created_attributes.get(entity_id, {}))
                else:
                    self.base.set_state_wrapper(state="off", entity_id=entity_id, attributes=self.created_attributes.get(entity_id, {}))
            else:
                base_entity = entity_id.split(".")[0]
                service = base_entity + "/turn_" + ("on" if new_value else "off")
                self.base.call_service_wrapper(service, entity_id=entity_id)

            self.sleep(self.inv_write_and_poll_sleep)
            current_state = self.base.get_state_wrapper(entity_id=entity_id, refresh=domain != "sensor")
            if isinstance(current_state, str):
                current_state = current_state.lower() in ["on", "enable", "true"]

        if current_state == new_value:
            self.base.log("Inverter {} Wrote {} to {} successfully and got {}".format(self.id, name, new_value, self.base.get_state_wrapper(entity_id=entity_id)))
            if domain != "sensor":
                self.count_register_writes += 1
            return True
        else:
            self.base.log("Warn: Inverter {} Trying to write {} to {} didn't complete got {}".format(self.id, name, new_value, self.base.get_state_wrapper(entity_id=entity_id)))
            self.base.record_status("Warn: Inverter {} write to {} failed".format(self.id, name), had_errors=True)
            return False

    def write_and_poll_value(self, name, entity_id, new_value, fuzzy=0, ignore_fail=False, required_unit=None):
        # Modified to cope with sensor entities and writing strings
        # Re-written to minimise writes
        domain, entity_name = entity_id.split(".")
        current_state = self.base.get_state_wrapper(entity_id, required_unit=required_unit)

        if isinstance(new_value, str):
            matched = current_state == new_value
        else:
            try:
                current_state = float(current_state)
            except (ValueError, TypeError):
                self.log("Warn: Inverter {} write_and_poll_value: Current state for {} is {}".format(self.id, name, current_state))
                current_state = 0.0
            matched = abs(current_state - new_value) <= fuzzy

        retry = 0
        while (not matched) and (retry < INVERTER_MAX_RETRY):
            retry += 1
            if domain == "sensor":
                self.base.set_state_wrapper(entity_id, state=new_value, attributes=self.created_attributes.get(entity_id, {}), required_unit=required_unit)
            else:
                entity_base = entity_id.split(".")[0]
                service = entity_base + "/set_value"
                new_value_conv = self.base.unit_conversion(entity_id, new_value, None, required_unit, going_to=True)
                self.base.call_service_wrapper(service, value=new_value_conv, entity_id=entity_id)

            if ignore_fail:
                return True

            self.sleep(self.inv_write_and_poll_sleep)
            current_state = self.base.get_state_wrapper(entity_id, refresh=domain != "sensor", required_unit=required_unit)
            if isinstance(new_value, str):
                matched = current_state == new_value
            else:
                matched = abs(float(current_state) - new_value) <= fuzzy

        if retry == 0:
            self.base.log(f"Inverter {self.id} write_and_poll_value: No write needed for {name}: {new_value} == {current_state} fuzzy {fuzzy}")
            return True
        elif matched:
            self.base.log(f"Inverter {self.id} write_and_poll_value: Wrote {new_value} to {name}, successfully now {current_state}")
            if domain != "sensor":
                self.count_register_writes += 1
            return True
        else:
            self.base.log(f"Warn: Inverter {self.id} Trying to write {new_value} to {name} didn't complete got {current_state}")
            self.base.record_status(f"Warn: Inverter {self.id} write to {name} failed", had_errors=True)
            return False

    def write_and_poll_option(self, name, entity_id, new_value, ignore_fail=False):
        """
        GivTCP Workaround, keep writing until correct
        """
        entity_base = entity_id.split(".")[0]

        if entity_base not in ["input_select", "select", "time"]:
            return self.write_and_poll_value(name, entity_id, new_value, ignore_fail=ignore_fail)

        old_value = self.base.get_state_wrapper(entity_id, refresh=True)

        # If time format of the selector is %H:%M and we pass in %H:%M:%S then we need to strip the seconds
        if old_value and (":" in old_value) and (":" in new_value) and (len(old_value) == 5) and (len(new_value) == 8):
            new_value = new_value[:5]

        for retry in range(INVERTER_MAX_RETRY):
            if entity_base == "time":
                service = entity_base + "/set_value"
                self.base.call_service_wrapper(service, time=new_value, entity_id=entity_id)
            else:
                service = entity_base + "/select_option"
                self.base.call_service_wrapper(service, option=new_value, entity_id=entity_id)
            if ignore_fail:
                return True
            self.sleep(self.inv_write_and_poll_sleep)
            old_value = self.base.get_state_wrapper(entity_id, refresh=True)
            if old_value == new_value:
                self.base.log("Inverter {} Wrote {} to {} successfully".format(self.id, name, new_value))
                self.count_register_writes += 1
                return True
        self.base.log("Warn: Inverter {} Trying to write {} to {} didn't complete got {}".format(self.id, name, new_value, self.base.get_state_wrapper(entity_id, refresh=True)))
        self.base.record_status("Warn: Inverter {} write to {} failed".format(self.id, name), had_errors=True)
        return False

    def adjust_pause_mode(self, pause_charge=False, pause_discharge=False):
        """
        Inverter control for Pause mode
        """

        # Ignore if inverter doesn't have pause mode
        if not self.inv_has_timed_pause:
            return

        # For now we have to use the pause start/end entity to know if we have a pause time window (must be a better way)
        entity_start = self.base.get_arg("pause_start_time", indirect=False, index=self.id)
        entity_end = self.base.get_arg("pause_end_time", indirect=False, index=self.id)

        if self.rest_data and self.rest_v3:
            old_pause_mode = self.rest_data.get("Control", {}).get("Battery_pause_mode", "Disabled")
            old_start_time = self.rest_data.get("Timeslots", {}).get("Battery_pause_start_time_slot", "00:00:00")
            old_end_time = self.rest_data.get("Timeslots", {}).get("Battery_pause_end_time_slot", "00:00:00")
        else:
            entity_mode = self.base.get_arg("pause_mode", indirect=False, index=self.id)
            old_pause_mode = None
            old_start_time = None
            old_end_time = None

            # As not all inverters have these options we need to gracefully give up if its missing
            if entity_mode:
                old_pause_mode = self.base.get_state_wrapper(entity_mode)
                if old_pause_mode is None:
                    entity_mode = None

            if entity_start:
                old_start_time = self.base.get_state_wrapper(entity_start)
                if old_start_time is None:
                    entity_start = None
                    self.log("Note: Inverter {} does not have pause_start_time entity".format(self.id))

            if entity_end:
                old_end_time = self.base.get_state_wrapper(entity_end)
                if old_end_time is None:
                    self.log("Note: Inverter {} does not have pause_end_time entity".format(self.id))
                    entity_end = None

            if not entity_mode:
                self.log("Warn: Inverter {} does not have pause_mode entity configured correctly".format(self.id))
                return

        # Some inverters have start/end time registers
        new_start_time = "00:00:00"
        new_end_time = "23:59:00"

        # GE Cloud has different pause names
        if self.rest_data and self.rest_v3:
            pause_cloud = False
        if old_pause_mode in ["Not Paused", "Pause Charge", "Pause Discharge", "Pause Charge & Discharge"]:
            pause_cloud = True
        else:
            pause_cloud = False

        # Not Paused, Pause Charge, Pause Discharge, Pause Charge & Discharge
        if pause_charge and pause_discharge:
            new_pause_mode = "Pause Charge & Discharge" if pause_cloud else "PauseBoth"
        elif pause_charge:
            new_pause_mode = "Pause Charge" if pause_cloud else "PauseCharge"
        elif pause_discharge:
            new_pause_mode = "Pause Discharge" if pause_cloud else "PauseDischarge"
        else:
            new_pause_mode = "Not Paused" if pause_cloud else "Disabled"

        if self.rest_data and self.rest_v3:
            if entity_start and ((old_start_time != new_start_time) or (old_end_time != new_end_time)):
                self.base.log("Inverter {} set pause slot to {} - {}".format(self.id, new_start_time, new_end_time))
                self.rest_setPauseSlot(new_start_time, new_end_time)
        else:
            if old_start_time and old_start_time != new_start_time:
                # Don't poll as inverters with no registers will fail
                self.write_and_poll_option("pause_start_time", entity_start, new_start_time, ignore_fail=True)
                self.base.log("Inverter {} set pause start time to {}".format(self.id, new_start_time))

            if old_end_time and old_end_time != new_end_time:
                # Don't poll as inverters with no registers will fail
                self.write_and_poll_option("pause_end_time", entity_end, new_end_time, ignore_fail=True)
                self.base.log("Inverter {} set pause end time to {}".format(self.id, new_end_time))

        # Set the mode
        if new_pause_mode != old_pause_mode:
            if self.rest_data and self.rest_v3:
                self.rest_setBatteryPauseMode(new_pause_mode)
            else:
                self.write_and_poll_option("pause_mode", entity_mode, new_pause_mode)

            if self.base.set_inverter_notify:
                self.base.call_notify("Predbat: Inverter {} pause mode to set {} at time {}".format(self.id, new_pause_mode, self.base.time_now_str()))

            self.base.log("Inverter {} set pause mode to {}".format(self.id, new_pause_mode))

    def adjust_inverter_mode(self, force_export, changed_start_end=False):
        """
        Adjust inverter mode between force export and Demand mode (ECO)

        Inverter Class Parameters
        =========================

            None

        Output Entities:
        ================

            Config arg                         Type          Units
            ----------                         ----          -----
            inverter_mode                      string

        """
        if self.rest_data:
            old_inverter_mode = self.rest_data["Control"]["Mode"]
        else:
            # Inverter mode
            if changed_start_end and not self.rest_data:
                # XXX: Workaround for GivTCP window state update time to take effort
                self.base.log("Sleeping (workaround) as start/end of discharge window was just adjusted")
                self.sleep(30)
            old_inverter_mode = self.base.get_arg("inverter_mode", index=self.id)

        if not self.inv_has_fox_inverter_mode:
            # For the purpose of this function consider Eco Paused as the same as Eco (it's a difference in reserve setting)
            if old_inverter_mode == "Eco (Paused)":
                old_inverter_mode = "Eco"

        if self.inv_has_fox_inverter_mode:
            # For fox we only use selfuse as the rest is done by schedule
            new_inverter_mode = "SelfUse"
        else:
            # Force export or Eco mode?
            if force_export:
                new_inverter_mode = "Timed Export"
            else:
                new_inverter_mode = "Eco"

        # Change inverter mode
        if old_inverter_mode != new_inverter_mode:
            if self.rest_data:
                self.rest_setBatteryMode(new_inverter_mode)
            else:
                entity_id = self.base.get_arg("inverter_mode", indirect=False, index=self.id)
                self.write_and_poll_option("inverter_mode", entity_id, new_inverter_mode)

            # Notify
            if self.base.set_inverter_notify:
                self.base.call_notify("Predbat: Inverter {} Force export set to {} at time {}".format(self.id, force_export, self.base.time_now_str()))

            self.base.log("Inverter {} set force export to {}".format(self.id, force_export))

    def adjust_idle_time(self, charge_start=None, charge_end=None, discharge_start=None, discharge_end=None):
        """
        Adjust inverter idle time based on charge/discharge times
        """
        if charge_start:
            self.track_charge_start = charge_start
        if charge_end:
            self.track_charge_end = charge_end
        if discharge_start:
            self.track_discharge_start = discharge_start
        if discharge_end:
            self.track_discharge_end = discharge_end

        self.log("Adjust idle time, charge {}-{} discharge {}-{}".format(self.track_charge_start, self.track_charge_end, self.track_discharge_start, self.track_discharge_end))

        minutes_now = self.base.minutes_now
        charge_start_minutes, charge_end_minutes = window2minutes(self.track_charge_start, self.track_charge_end, minutes_now)
        discharge_start_minutes, discharge_end_minutes = window2minutes(self.track_discharge_start, self.track_discharge_end, minutes_now)

        # Idle from now (or previous idle time) until midnight
        idle_start_minutes = max(min(minutes_now, self.idle_start_minutes), 0)
        idle_end_minutes = 2 * 24 * 60 - 1

        if charge_start_minutes <= minutes_now and charge_end_minutes > minutes_now:
            # We are in a charge window so move on the idle start
            idle_start_minutes = max(idle_start_minutes, charge_end_minutes)
            # self.log("Clamp idle start until after charge start - idle start now {}".format(idle_start_minutes))

        if idle_end_minutes > charge_start_minutes and idle_start_minutes < charge_start_minutes:
            # Avoid the end running over the charge start
            idle_end_minutes = min(idle_end_minutes, charge_start_minutes)
            # self.log("Clamp idle end until before start charge - idle end now {}".format(idle_end_minutes))

        if discharge_start_minutes <= minutes_now and discharge_end_minutes > minutes_now:
            # We are in a discharge window so move on the idle start
            idle_start_minutes = max(idle_start_minutes, discharge_end_minutes)
            # self.log("Clamp idle start until after discharge start - idle start now {}".format(idle_start_minutes))

        if idle_end_minutes > discharge_start_minutes and idle_start_minutes < discharge_start_minutes:
            # Avoid the end running over the discharge start
            idle_end_minutes = min(idle_end_minutes, discharge_start_minutes)
            # self.log("Clamp idle end until before discharge charge - idle end now {}".format(idle_end_minutes))

        # Avoid midnight span
        if idle_start_minutes < 24 * 60:
            idle_end_minutes = min(24 * 60 - 1, idle_end_minutes)
            # self.log("clamp idle end at midnight, now {}".format(idle_end_minutes))

        if idle_start_minutes >= idle_end_minutes:
            # Not until tomorrow so skip for now
            idle_start_minutes = 0
            idle_end_minutes = 0
            # self.log("Reset idle start/end due to being no window")

        # Work out new idle start/end time
        idle_start_time = self.base.midnight_utc + timedelta(minutes=idle_start_minutes)
        idle_end_time = self.base.midnight_utc + timedelta(minutes=idle_end_minutes)
        idle_start = idle_start_time.strftime(TIME_FORMAT_HMS)
        idle_end = idle_end_time.strftime(TIME_FORMAT_HMS)

        self.base.log("Adjust demand (idle) time computed is {}-{}".format(idle_start, idle_end))

        # Get previous start/end
        old_start = self.base.get_arg("idle_start_time", index=self.id)
        old_end = self.base.get_arg("idle_end_time", index=self.id)

        # Write new idle start/end time
        idle_start_time_id = self.base.get_arg("idle_start_time", indirect=False, index=self.id)
        idle_end_time_id = self.base.get_arg("idle_end_time", indirect=False, index=self.id)

        if idle_start_time_id and idle_end_time_id:
            if old_start != idle_start:
                self.base.log("Inverter {} set new demand (idle) start time to {} was {}".format(self.id, idle_start, old_start))
                self.write_and_poll_option("idle_start_time", idle_start_time_id, idle_start)
                self.idle_start_minutes = idle_start_minutes
            if old_end != idle_end:
                self.base.log("Inverter {} set new demand (idle) end time to {} was {}".format(self.id, idle_end, old_end))
                self.write_and_poll_option("idle_end_time", idle_end_time_id, idle_end)
                self.idle_end_minutes = idle_end_minutes

    def adjust_force_export(self, force_export, new_start_time=None, new_end_time=None):
        """
        Adjust force export on/off and set the time window correctly

        Inverter Class Parameters
        =========================

            None

        Output Entities:
        ================

            Config arg                         Type          Units
            ----------                         ----          -----
            discharge_start_time               string
            discharge_end_time                 string
            *discharge_start_hour              int
            *discharge_start_minute            int
            *discharge_end_hour                int
            *discharge_end_minute              int
            *charge_discharge_update_button    button

        """

        if self.rest_data:
            old_start = self.rest_data["Timeslots"]["Discharge_start_time_slot_1"]
            old_end = self.rest_data["Timeslots"]["Discharge_end_time_slot_1"]
            old_discharge_enable = self.rest_data["Control"]["Enable_Discharge_Schedule"]
        elif "discharge_start_time" in self.base.args:
            old_start = self.base.get_arg("discharge_start_time", index=self.id)
            old_end = self.base.get_arg("discharge_end_time", index=self.id)
            if len(old_start) == 5:
                old_start += ":00"
            if len(old_end) == 5:
                old_end += ":00"
            old_discharge_enable = self.base.get_arg("scheduled_discharge_enable", "off", index=self.id) == "on"
        else:
            self.log("Warn: Inverter {} unable read discharge window as neither REST, discharge_start_time or discharge_start_hour are set".format(self.id))
            return False

        # Start time to correct format
        if new_start_time:
            new_start_time += timedelta(seconds=self.base.inverter_clock_skew_discharge_start * 60)
            new_start = new_start_time.strftime(TIME_FORMAT_HMS)
        else:
            new_start = None

        # End time to correct format
        if new_end_time:
            new_end_time += timedelta(seconds=self.base.inverter_clock_skew_discharge_end * 60)
            new_end = new_end_time.strftime(TIME_FORMAT_HMS)
        else:
            new_end = None

        # If the inverter doesn't have a discharge enable time then use midnight-midnight as an alternative disable
        # GE Mode is a special case of timed discharge which we control at the time of export
        if not self.inv_has_discharge_enable_time and not self.inv_has_ge_inverter_mode and not force_export:
            new_start_time = self.base.midnight_utc
            new_end_time = self.base.midnight_utc
            new_start = new_start_time.strftime(TIME_FORMAT_HMS)
            new_end = new_end_time.strftime(TIME_FORMAT_HMS)

        # For GE Inverter mode as we use immediate controls no point in changing times before we enable export
        if self.inv_has_ge_inverter_mode and not force_export:
            new_start = None
            new_end = None

        # Eco mode, turn it on before we change the discharge window
        if not force_export:
            self.adjust_inverter_mode(force_export)
            if not self.inv_has_charge_enable_time and (self.inv_output_charge_control == "current"):
                if self.inv_charge_control_immediate:
                    self.enable_charge_discharge_with_time_current("discharge", False)

        # Turn off scheduled discharge
        if not force_export and old_discharge_enable:
            self.write_and_poll_switch("scheduled_discharge_enable", self.base.get_arg("scheduled_discharge_enable", indirect=False, index=self.id), False)
            self.log("Inverter {} Turning off scheduled export".format(self.id))

        self.base.log("Inverter {} Adjust force export to {}, change times from {} - {} to {} - {}".format(self.id, force_export, old_start, old_end, new_start, new_end))
        changed_start_end = False

        # Some inverters have an idle time setting
        if force_export:
            self.adjust_idle_time(discharge_start=new_start, discharge_end=new_end)
        else:
            self.adjust_idle_time(discharge_start="00:00:00", discharge_end="00:00:00")

        # Change start time
        if new_start and new_start != old_start:
            self.base.log("Inverter {} set new export start time to {}".format(self.id, new_start))
            if self.rest_data:
                pass  # REST writes as a single start/end time

            elif "discharge_start_time" in self.base.args:
                # Always write to this as it is the GE default
                changed_start_end = True
                entity_discharge_start_time_id = self.base.get_arg("discharge_start_time", indirect=False, index=self.id)
                self.write_and_poll_option("discharge_start_time", entity_discharge_start_time_id, new_start)

                if self.inv_charge_time_format == "H M":
                    # If the inverter uses hours and minutes then write to these entities too
                    self.write_and_poll_option("discharge_start_hour", self.base.get_arg("discharge_start_hour", indirect=False, index=self.id), int(new_start[:2]))
                    self.write_and_poll_option("discharge_start_minute", self.base.get_arg("discharge_start_minute", indirect=False, index=self.id), int(new_start[3:5]))
                elif self.inv_charge_time_format == "H:M-H:M":
                    # If the inverter uses hours and minutes then write to these entities too
                    discharge_time = new_start + "-" + new_end
                    self.write_and_poll_option("discharge_time", self.base.get_arg("discharge_time", indirect=False, index=self.id), discharge_time)
            else:
                self.log("Warn: Inverter {} unable write export start time as neither REST or discharge_start_time are set".format(self.id))

        # Change end time
        if new_end and new_end != old_end:
            self.base.log("Inverter {} Set new export end time to {} was {}".format(self.id, new_end, old_end))
            if self.rest_data:
                pass  # REST writes as a single start/end time
            elif "discharge_end_time" in self.base.args:
                # Always write to this as it is the GE default
                changed_start_end = True
                entity_discharge_end_time_id = self.base.get_arg("discharge_end_time", indirect=False, index=self.id)
                self.write_and_poll_option("discharge_end_time", entity_discharge_end_time_id, new_end)

                # If the inverter uses hours and minutes then write to these entities too
                if self.inv_charge_time_format == "H M":
                    self.write_and_poll_option("discharge_end_hour", self.base.get_arg("discharge_end_hour", indirect=False, index=self.id), int(new_end[:2]))
                    self.write_and_poll_option("discharge_end_minute", self.base.get_arg("discharge_end_minute", indirect=False, index=self.id), int(new_end[3:5]))
                elif self.inv_charge_time_format == "H:M-H:M":
                    pass
            else:
                self.log("Warn: Inverter {} unable write export end time as neither REST or discharge_end_time are set".format(self.id))

        # REST export target, always set to minimum
        if force_export:
            if self.rest_data and self.rest_v3:
                if "raw" in self.rest_data and "invertor" in self.rest_data["raw"] and "discharge_target_soc_1" in self.rest_data["raw"]["invertor"]:
                    current = self.rest_data["raw"]["invertor"]["discharge_target_soc_1"]
                    try:
                        current = float(current)
                    except (ValueError, TypeError) as e:
                        current = 0

                    if current > self.reserve_percent:
                        self.rest_setDischargeTarget(int(self.reserve_percent))
                    else:
                        self.log("Inverter {} Current discharge target is already set to {}".format(self.id, current))
            elif "discharge_target_soc" in self.base.args:
                current = self.base.get_arg("discharge_target_soc", index=self.id, required_unit="%")
                try:
                    current = float(current)
                except (ValueError, TypeError) as e:
                    current = 0
                if current > self.reserve_percent:
                    self.write_and_poll_value("discharge_target_soc", self.base.get_arg("discharge_target_soc", indirect=False, index=self.id, required_unit="%"), int(self.reserve_percent))
                else:
                    self.log("Inverter {} Current discharge target is already set to {}".format(self.id, current))

        # REST version of writing slot
        if self.rest_data and new_start and new_end and ((new_start != old_start) or (new_end != old_end)):
            changed_start_end = True
            self.rest_setDischargeSlot1(new_start, new_end)

        # Change scheduled discharge enable
        if force_export and not old_discharge_enable:
            self.write_and_poll_switch("scheduled_discharge_enable", self.base.get_arg("scheduled_discharge_enable", indirect=False, index=self.id), True)
            self.log("Inverter {} Turning on scheduled export".format(self.id))

        if (new_end != old_end) or (new_start != old_start) or (force_export != old_discharge_enable):
            if self.inv_time_button_press:
                self.press_and_poll_button()

        # Force export, turn it on after we change the window
        if force_export:
            self.adjust_inverter_mode(force_export, changed_start_end=changed_start_end)
            if not self.inv_has_charge_enable_time and (self.inv_output_charge_control == "current"):
                if self.inv_charge_control_immediate:
                    self.enable_charge_discharge_with_time_current("discharge", True)

        # Notify
        if changed_start_end:
            if self.base.set_inverter_notify:
                self.base.call_notify("Predbat: Inverter {} Export time slot set to {} - {} at time {}".format(self.id, new_start, new_end, self.base.time_now_str()))

    def disable_charge_window(self, notify=True):
        """
        Disable charge window
        """
        """

        Inverter Class Parameters
        =========================

            Parameter                          Type          Units
            ----------                         ----          -----
            self.charge_enable_time            boole


        Output Entities:
        ================

            Config arg                         Type          Units
            ----------                         ----          -----
            scheduled_charge_enable            bool
            *charge_start_hour                 int
            *charge_start_minute               int
            *charge_end_hour                   int
            *charge_end_minute                 int
            *charge_discharge_update_button    button

        """
        if self.rest_data:
            old_charge_schedule_enable = self.rest_data["Control"]["Enable_Charge_Schedule"]
        else:
            old_charge_schedule_enable = self.base.get_arg("scheduled_charge_enable", "on", index=self.id)

        self.adjust_idle_time(charge_start="00:00:00", charge_end="00:00:00")

        if old_charge_schedule_enable == "on" or old_charge_schedule_enable == "enable":
            # Enable scheduled charge if not turned on
            if self.rest_data:
                self.rest_enableChargeSchedule(False)
            else:
                self.write_and_poll_switch("scheduled_charge_enable", self.base.get_arg("scheduled_charge_enable", indirect=False, index=self.id), False)
                # If there's no charge enable switch then we can enable using start and end time
                if not self.inv_has_charge_enable_time and (self.inv_output_charge_control == "current"):
                    if self.inv_charge_control_immediate:
                        self.enable_charge_discharge_with_time_current("charge", False)

            if self.base.set_inverter_notify and notify:
                self.base.call_notify("Predbat: Inverter {} Disabled scheduled charging at {}".format(self.id, self.base.time_now_str()))

            self.base.log("Inverter {} Turning off scheduled charge".format(self.id))

            # Reset charge window to midnight if there is no charge enable time
            if not self.inv_has_charge_enable_time:
                self.adjust_charge_window(self.base.midnight_utc, self.base.midnight_utc, self.base.minutes_now)
            else:
                # Press button if needed
                if self.inv_time_button_press:
                    self.press_and_poll_button()

        # Updated cached status to disabled
        # Don't do it if notify is not set as this is just a temporary call when setting the charge window
        if notify:
            self.charge_enable_time = False
            self.charge_start_time_minutes = self.base.forecast_minutes
            self.charge_end_time_minutes = self.base.forecast_minutes

    def alt_charge_discharge_enable(self, direction, enable):
        """
        Alternative enable and disable of timed charging for non-GE inverters
        """

        current_rate_charge = self.get_current_charge_rate()
        current_rate_discharge = self.get_current_discharge_rate()

        if self.inverter_type == "GS":
            # Solis just has a single switch for both directions
            # Need to check the logic of how this is called if both charging and exporting

            solax_modes = SOLAX_SOLIS_MODES_NEW if self.base.get_arg("solax_modbus_new", True) else SOLAX_SOLIS_MODES

            entity_id = self.base.get_arg("energy_control_switch", indirect=False, index=self.id)
            switch = solax_modes.get(self.base.get_state_wrapper(entity_id), 0)

            if direction == "charge":
                if enable:
                    new_switch = 35
                else:
                    new_switch = 33
            elif direction == "discharge":
                if enable:
                    new_switch = 35
                else:
                    new_switch = 33
            else:
                # ECO
                new_switch = 35

            # Find mode names
            old_mode = {solax_modes[x]: x for x in solax_modes}[switch]
            new_mode = {solax_modes[x]: x for x in solax_modes}[new_switch]

            if new_switch != switch:
                self.base.log(f"Setting Solis Energy Control Switch to {new_switch} {new_mode} from {switch} {old_mode} for {direction} {enable}")
                self.write_and_poll_option(name=entity_id, entity_id=entity_id, new_value=new_mode)
            else:
                self.base.log(f"Solis Energy Control Switch setting {switch} {new_mode} unchanged for {direction} {enable}")

        # MQTT
        if direction == "charge" and enable:
            self.mqtt_message("set/charge", payload=int(current_rate_charge))
        elif direction == "discharge" and enable:
            self.mqtt_message("set/discharge", payload=int(current_rate_discharge))
        elif current_rate_discharge == 0:
            # Model disable discharge in eco mode with force discharge at rate 0
            self.mqtt_message("set/discharge", payload=int(current_rate_discharge))
        else:
            self.mqtt_message("set/auto", payload="true")

    def mqtt_message(self, topic, payload):
        """
        Send an MQTT message via service
        """
        if self.inv_has_mqtt_api:
            self.base.call_service_wrapper("mqtt/publish", qos=1, retain=True, topic=(self.inv_mqtt_topic + "/" + topic), payload=payload)

    def enable_charge_discharge_with_time_current(self, direction, enable):
        """
        Enable or disable timed charge/discharge
        """
        # To enable we set the current based on the required power
        if enable:
            power = self.base.get_arg(f"{direction}_rate", index=self.id, default=2600.0)
            self.set_current_from_power(direction, power)
        else:
            if self.inv_charge_time_format == "H M":
                # To disable we set both times to 00:00
                for x in ["start", "end"]:
                    for y in ["hour", "minute"]:
                        name = f"{direction}_{x}_{y}"
                        self.write_and_poll_value(name, self.base.get_arg(name, indirect=False, index=self.id), 0)
            elif self.inv_charge_time_format == "H:M-H:M":
                # To disable we set both times to 00:00
                name = f"{direction}_time"
                self.write_and_poll_value(name, self.base.get_arg(name, indirect=False, index=self.id), "00:00-00:00")
            else:
                self.set_current_from_power(direction, 0)

    def set_current_from_power(self, direction, power):
        """
        Set the timed charge/discharge current setting by converting power to current
        """
        new_current = round(power / self.battery_voltage, self.inv_current_dp)
        self.write_and_poll_value(f"timed_{direction}_current", self.base.get_arg(f"timed_{direction}_current", indirect=False, index=self.id), new_current, fuzzy=1)

    def call_service_template(self, service, data, domain="charge", extra_data={}):
        """
        Call a service template with data
        """
        service_list = self.base.args.get(service, "")
        if not service_list:
            return False

        if not isinstance(service_list, list):
            service_list = [service_list]

        hash_index = domain
        last_service_hash = self.base.last_service_hash.get(hash_index, "")
        this_service_hash = hash(str(service) + "_" + str(data) + "_" + str(extra_data))

        if last_service_hash == this_service_hash:
            service_repeat = True
        else:
            # Record the last service called
            self.base.last_service_hash[hash_index] = this_service_hash
            service_repeat = False

        for service_template in service_list:
            service_data = {}
            service_name = ""
            service_always = False

            if isinstance(service_template, str):
                service_name = service_template
                service_data = data
            else:
                full_data = {}
                full_data.update(data)
                full_data.update(extra_data)

                for key in service_template:
                    if key == "service":
                        service_name = service_template[key]
                    elif key in ["always", "repeat"]:
                        service_always = service_template[key]
                    else:
                        value = service_template[key]
                        use_index = None
                        if isinstance(value, list):
                            use_index = self.id
                        value = self.base.resolve_arg(service_template, value, indirect=False, index=use_index, default="", extra_args=full_data)
                        if value:
                            service_data[key] = value

            if service_name and service_repeat and not service_always:
                self.log("Inverter {} Skipped service {} domain {} service_name {} as it was previously called.".format(self.id, service, domain, service_name))
            elif service_name:
                service_name = service_name.replace(".", "/")
                self.log("Inverter {} Calling service {} domain {} service_name {} with data {}".format(self.id, service, domain, service_name, service_data))
                self.base.call_service_wrapper(service_name, **service_data)
            else:
                self.log("Warn: Inverter {} unable to find service name for {}".format(self.id, service))

        return True

    def adjust_charge_immediate(self, target_soc, freeze=False):
        """
        Adjust from charging or not charging based on passed target soc
        """
        service_data_stop = {"device_id": self.base.get_arg("device_id", index=self.id, default="")}
        extra_data = {"charge_start_time": self.base.get_arg("charge_start_time", index=self.id, default="00:00:00"), "charge_end_time": self.base.get_arg("charge_end_time", index=self.id, default="00:00:00")}
        if target_soc > 0:
            current_rate = self.get_current_charge_rate()
            service_data = {
                "device_id": self.base.get_arg("device_id", index=self.id, default=""),
                "target_soc": target_soc,
                "power": int(current_rate),
            }

            # Stop discharge
            if not self.call_service_template("discharge_stop_service", service_data_stop, domain="discharge"):
                self.call_service_template("charge_stop_service", service_data_stop, domain="discharge")

            # Start charge or charge freeze
            if target_soc == self.soc_percent or freeze:
                if not self.call_service_template("charge_freeze_service", service_data, domain="charge", extra_data=extra_data):
                    self.call_service_template("charge_start_service", service_data, domain="charge", extra_data=extra_data)
            elif not self.inv_has_target_soc and target_soc < self.soc_percent:
                self.call_service_template("charge_stop_service", service_data_stop, domain="charge")
            else:
                self.call_service_template("charge_start_service", service_data, domain="charge", extra_data=extra_data)
        else:
            self.call_service_template("charge_stop_service", service_data_stop, domain="charge")

    def adjust_export_immediate(self, target_soc, freeze=False):
        """
        Adjust from exporting or not exporting based on passed target soc
        """
        service_data_stop = {"device_id": self.base.get_arg("device_id", index=self.id, default="")}
        extra_data = {"discharge_start_time": self.base.get_arg("discharge_start_time", index=self.id, default="00:00:00"), "discharge_end_time": self.base.get_arg("discharge_end_time", index=self.id, default="00:00:00")}
        if target_soc < 100:
            service_data = {
                "device_id": self.base.get_arg("device_id", index=self.id, default=""),
                "target_soc": target_soc,
                "power": int(self.battery_rate_max_discharge * MINUTE_WATT),
            }

            # Stop charge
            self.call_service_template("charge_stop_service", service_data_stop, domain="charge")

            # Start discharge or discharge freeze
            if target_soc == self.soc_percent or freeze:
                if not self.call_service_template("discharge_freeze_service", service_data, domain="discharge", extra_data=extra_data):
                    self.call_service_template("discharge_start_service", service_data, domain="discharge", extra_data=extra_data)
            elif target_soc > self.soc_percent:
                self.call_service_template("discharge_stop_service", service_data_stop, domain="discharge")
            else:
                self.call_service_template("discharge_start_service", service_data, domain="discharge", extra_data=extra_data)
        else:
            if not self.call_service_template("discharge_stop_service", service_data_stop, domain="discharge"):
                self.call_service_template("charge_stop_service", service_data_stop, domain="discharge")

    def adjust_charge_window(self, charge_start_time, charge_end_time, minutes_now):
        """
        Adjust the charging window times (start and end) in GivTCP

        Inverter Class Parameters
        =========================

            Parameter                          Type          Units
            ----------                         ----          -----
            self.charge_enable_time            boole


        Output Entities:
        ================

            Config arg                         Type          Units
            ----------                         ----          -----
            scheduled_charge_enable            bool
            charge_start_time                  string
            charge_end_time                    string
            *charge_start_hour                 int
            *charge_start_minute               int
            *charge_end_hour                   int
            *charge_end_minute                 int
            *charge_discharge_update_button    button

        """

        if self.rest_data:
            old_start = self.rest_data["Timeslots"]["Charge_start_time_slot_1"]
            old_end = self.rest_data["Timeslots"]["Charge_end_time_slot_1"]
            old_charge_schedule_enable = self.rest_data["Control"]["Enable_Charge_Schedule"]
        elif "charge_start_time" in self.base.args:
            old_start = self.base.get_arg("charge_start_time", index=self.id)
            old_end = self.base.get_arg("charge_end_time", index=self.id)
            if len(old_start) == 5:
                old_start += ":00"
            if len(old_end) == 5:
                old_end += ":00"
            old_charge_schedule_enable = self.base.get_arg("scheduled_charge_enable", "on", index=self.id)
        else:
            self.log("Warn: Inverter {} unable read charge window as neither REST or discharge_start_time".format(self.id))
            old_charge_schedule_enable = "off"

        # Normalize old charge schedule enable
        if old_charge_schedule_enable in ["off", "disable"]:
            old_charge_schedule_enable = "off"

        # Store the new start/end minutes using helper to handle midnight-spanning windows
        self.charge_start_time_minutes, self.charge_end_time_minutes = compute_window_minutes(charge_start_time, charge_end_time, minutes_now)

        # Apply clock skew
        charge_start_time += timedelta(seconds=self.base.inverter_clock_skew_start * 60)
        charge_end_time += timedelta(seconds=self.base.inverter_clock_skew_end * 60)

        # Convert to string
        new_start = charge_start_time.strftime(TIME_FORMAT_HMS)
        new_end = charge_end_time.strftime(TIME_FORMAT_HMS)

        # Disable scheduled charge during change of window to avoid a blip in charging if not required
        have_disabled = False

        # If we are in the new window no need to disable
        if minutes_now >= self.charge_start_time_minutes and minutes_now < self.charge_end_time_minutes:
            in_new_window = True
        else:
            in_new_window = False

        # Some inverters have an idle time setting
        self.adjust_idle_time(charge_start=new_start, charge_end=new_end)

        # Disable charging if required, for REST no need as we change start and end together anyhow
        if not in_new_window and not self.rest_data and ((new_start != old_start) or (new_end != old_end)) and self.inv_has_charge_enable_time:
            self.disable_charge_window(notify=False)
            have_disabled = True

        if new_start != old_start or (self.inv_charge_time_format in ["H M", "H:M-H:M"]):
            if self.rest_data:
                pass  # REST will be written as start/end together
            elif "charge_start_time" in self.base.args:
                # Always write to this as it is the GE default
                entity_id_start = self.base.get_arg("charge_start_time", indirect=False, index=self.id)
                self.write_and_poll_option("charge_start_time", entity_id_start, new_start)

                if self.inv_charge_time_format == "H M":
                    # If the inverter uses hours and minutes then write to these entities too
                    self.write_and_poll_option("charge_start_hour", self.base.get_arg("charge_start_hour", indirect=False, index=self.id), int(new_start[:2]))
                    self.write_and_poll_option("charge_start_minute", self.base.get_arg("charge_start_minute", indirect=False, index=self.id), int(new_start[3:5]))
                elif self.inv_charge_time_format == "H:M-H:M":
                    # If the inverter uses hours and minutes then write to these entities too
                    charge_time = new_start + "-" + new_end
                    self.write_and_poll_option("charge_time", self.base.get_arg("charge_time", indirect=False, index=self.id), charge_time)
            else:
                self.log("Warn: Inverter {} unable write charge window start as neither REST or charge_start_time are set".format(self.id))

        # Program end slot
        if new_end != old_end or (self.inv_charge_time_format in ["H M", "H:M-H:M"]):
            if self.rest_data:
                pass  # REST will be written as start/end together
            elif "charge_end_time" in self.base.args:
                # Always write to this as it is the GE default
                entity_id_end = self.base.get_arg("charge_end_time", indirect=False, index=self.id)
                self.write_and_poll_option("charge_end_time", entity_id_end, new_end)

                if self.inv_charge_time_format == "H M":
                    self.write_and_poll_option("charge_end_hour", self.base.get_arg("charge_end_hour", indirect=False, index=self.id), int(new_end[:2]))
                    self.write_and_poll_option("charge_end_minute", self.base.get_arg("charge_end_minute", indirect=False, index=self.id), int(new_end[3:5]))
                elif self.inv_charge_time_format == "H:M-H:M":
                    pass
            else:
                self.log("Warn: Inverter {} unable write charge window end as neither REST, charge_end_hour or charge_end_time are set".format(self.id))

        if new_start != old_start or new_end != old_end or (self.inv_charge_time_format in ["H M", "H:M-H:M"]):
            if self.rest_data:
                self.rest_setChargeSlot1(new_start, new_end)

            if self.base.set_inverter_notify:
                self.base.call_notify("Predbat: Inverter {} Charge window change to: {} - {} at {}".format(self.id, new_start, new_end, self.base.time_now_str()))
            self.base.log("Inverter {} Updated start and end charge window to {} - {} (old {} - {})".format(self.id, new_start, new_end, old_start, old_end))

        if (old_charge_schedule_enable == "off" or have_disabled) and (new_start != new_end):
            # Enable scheduled charge if not turned on, unless the start and end are the same (disabled)
            if self.rest_data:
                self.rest_enableChargeSchedule(True)
            elif "scheduled_charge_enable" in self.base.args:
                self.write_and_poll_switch("scheduled_charge_enable", self.base.get_arg("scheduled_charge_enable", indirect=False, index=self.id), True)
                if not self.inv_has_charge_enable_time and (self.inv_output_charge_control == "current"):
                    if self.inv_charge_control_immediate:
                        self.enable_charge_discharge_with_time_current("charge", True)
            else:
                self.log("Warn: Inverter {} unable write charge window enable as neither REST or scheduled_charge_enable are set".format(self.id))

            # Only notify if it's a real change and not a temporary one
            if old_charge_schedule_enable == "off" and self.base.set_inverter_notify:
                self.base.call_notify("Predbat: Inverter {} Enabling scheduled charging at {}".format(self.id, self.base.time_now_str()))

            self.charge_enable_time = True

            if old_charge_schedule_enable == "off":
                self.base.log("Inverter {} Turning on scheduled charge".format(self.id))

        if (new_start != old_start) or (new_end != old_end) or (old_charge_schedule_enable == "off"):
            # For Solis inverters and fox we also have to press the update_charge_discharge button to send the times to the inverter
            if self.inv_time_button_press:
                self.press_and_poll_button()

    def press_and_poll_button(self):
        """
        Press charge/discharge update button(s) for the inverter.
        Priority:
        1. charge_discharge_update_button
        2. charge_update_button and discharge_update_button
        """
        success = True

        entity_id_schedule_write_button = self.base.get_arg("schedule_write_button", indirect=False, index=self.id)
        entity_id_charge_discharge_updated_button = self.base.get_arg("charge_discharge_update_button", indirect=False, index=self.id)

        # Try single combined button first
        if entity_id_schedule_write_button:
            success = self._press_single_toggle_button(entity_id_schedule_write_button)
        elif entity_id_charge_discharge_updated_button:
            success = self._press_single_button_and_poll(entity_id_charge_discharge_updated_button)
        else:
            # Try separate charge and discharge buttons
            charge_button = self.base.get_arg("charge_update_button", indirect=False, index=self.id)
            discharge_button = self.base.get_arg("discharge_update_button", indirect=False, index=self.id)

            if charge_button:
                if not self._press_single_button_and_poll(charge_button):
                    success = False

            if discharge_button:
                if not self._press_single_button_and_poll(discharge_button):
                    success = False

        return success

    def _press_single_toggle_button(self, entity_id):
        """
        This is just a switch we can toggle to on, it will turn off again automatically.
        """
        self.base.call_service_wrapper("switch/turn_on", entity_id=entity_id)
        self.log(f"Pressed toggle button {entity_id} on Inverter {self.id}")
        return True

    def _press_single_button_and_poll(self, entity_id):
        """
        Press a button and verify that its last_updated time changes.
        Returns True on success.
        """
        local_tz = pytz.timezone(self.base.get_arg("timezone", "Europe/London"))

        for retry in range(INVERTER_MAX_RETRY):
            self.base.call_service_wrapper("button/press", entity_id=entity_id)
            self.sleep(self.inv_write_and_poll_sleep)
            state = self.base.get_state_wrapper(entity_id, refresh=True)
            try:
                time_pressed = datetime.strptime(state, TIME_FORMAT_SECONDS)
            except Exception as e:
                self.base.log(f"Error parsing timestamp for {entity_id}: {e}")
                continue

            now_local = datetime.now(local_tz)
            if (now_local - time_pressed).seconds < 10:
                self.base.log(f"Successfully pressed button {entity_id} on Inverter {self.id}")
                return True

        self.base.log(f"Warn: Inverter {self.id} Trying to press {entity_id} didn't complete")
        self.base.record_status(f"Warn: Inverter {self.id} Trying to press {entity_id} didn't complete")
        return False

    def rest_readData(self, api="readData", retry=True):
        """
        Get inverter status

        :param api: The API endpoint to retrieve data from (default is "readData")
        :retry: if the REST GET fails then should the GET be retried? (default is True)
        :return: The JSON response containing the inverter status, or None if there was an error
        """
        url = self.rest_api + "/" + api

        # repeatedly try to get inverter data via REST, sleeping after each failed attempt to enable GivTCP to re-get the data
        for loop in range(INVERTER_MAX_RETRY_REST):
            json = self.rest_getData(url)

            if json:
                if "Control" in json:
                    if loop == 0:
                        self.base.log("Inverter {} REST GET {} successful".format(self.id, url))
                    else:
                        self.base.log("Info: Inverter {} REST GET {} successful on retry {}".format(self.id, url, loop))
                    return json

            # if retry = False then don't retry further GET calls
            if not retry:
                break

            # firstly retry after a short delay to allow the REST endpoint to get the data, then try longer delays
            if loop == 0:
                delay = 20
            else:
                delay = 40

            self.base.log('Warn: inverter {} didn\'t receive JSON response from REST GET {}, received "{}". Waiting {}s then retrying'.format(self.id, url, json, delay))
            self.sleep(delay)

        # Exhausted retry attempts, fail REST GET and fallback to using HA entities (if they have been configured in apps.yaml)
        self.base.log("Warn: Inverter {} unable to read REST data from {} - REST will be skipped for this run".format(self.id, url))
        self.base.record_status("Inverter {} unable to read REST data from {} - REST will be skipped".format(self.id, url), had_errors=True)
        return None

    def rest_runAll(self, old_data=None):
        """
        Updated and get inverter status
        """
        new_data = self.rest_readData(api="runAll", retry=False)
        if new_data:
            return new_data
        else:
            return old_data

    def rest_postCommand(self, url, json):
        """
        Send REST Command
        """
        r = requests.post(url, json=json)

    def rest_getData(self, url):
        """
        Get REST Data
        """
        r = None

        try:
            r = requests.get(url)
        except Exception as e:
            self.base.log("Error: Exception raised {}".format(e))

        if r and (r.status_code == 200):
            return r.json()
        else:
            return None

    def rest_setChargeTarget(self, target):
        """
        Configure charge target % via REST
        """
        target = int(target)
        url = self.rest_api + "/setChargeTarget"
        data = {"chargeToPercent": target}
        for retry in range(INVERTER_MAX_RETRY_REST):
            r = self.rest_postCommand(url, json=data)
            self.rest_data = self.rest_runAll(self.rest_data)
            if float(self.rest_data["Control"]["Target_SOC"]) == target:
                self.count_register_writes += 1
                self.base.log("Inverter {} charge target {} via REST successful on retry {}".format(self.id, target, retry))
                return True
            self.sleep(2)

        self.base.log("Warn: Inverter {} charge target {} via REST failed".format(self.id, target))
        self.base.record_status("Warn: Inverter {} REST failed to setChargeTarget".format(self.id), had_errors=True)
        return False

    def rest_setChargeRate(self, rate):
        """
        Configure charge target % via REST
        """
        rate = int(rate)
        url = self.rest_api + "/setChargeRate"
        data = {"chargeRate": rate}
        for retry in range(INVERTER_MAX_RETRY_REST):
            r = self.rest_postCommand(url, json=data)
            self.rest_data = self.rest_runAll(self.rest_data)
            new = int(self.rest_data["Control"]["Battery_Charge_Rate"])
            if abs(new - rate) < (self.battery_rate_max_charge * MINUTE_WATT / 12):
                self.count_register_writes += 1
                self.base.log("Inverter {} set charge rate {} via REST successful on retry {}".format(self.id, rate, retry))
                return True
            self.sleep(2)

        self.base.log("Warn: Inverter {} set charge rate {} via REST failed got {}".format(self.id, rate, self.rest_data["Control"]["Battery_Charge_Rate"]))
        self.base.record_status("Warn: Inverter {} REST failed to setChargeRate".format(self.id), had_errors=True)
        return False

    def rest_setDischargeRate(self, rate):
        """
        Configure charge target % via REST
        """
        rate = int(rate)
        url = self.rest_api + "/setDischargeRate"
        data = {"dischargeRate": rate}
        for retry in range(INVERTER_MAX_RETRY_REST):
            r = self.rest_postCommand(url, json=data)
            self.rest_data = self.rest_runAll(self.rest_data)
            new = int(self.rest_data["Control"]["Battery_Discharge_Rate"])
            if abs(new - rate) < (self.battery_rate_max_discharge * MINUTE_WATT / 25):
                self.count_register_writes += 1
                self.base.log("Inverter {} set discharge rate {} via REST successful on retry {}".format(self.id, rate, retry))
                return True
            self.sleep(2)

        self.base.log("Warn: Inverter {} set discharge rate {} via REST failed got {}".format(self.id, rate, self.rest_data["Control"]["Battery_Discharge_Rate"]))
        self.base.record_status("Warn: Inverter {} REST failed to setDischargeRate to {} got {}".format(self.id, rate, self.rest_data["Control"]["Battery_Discharge_Rate"]), had_errors=True)
        return False

    def rest_setBatteryMode(self, inverter_mode):
        """
        Configure invert mode via REST
        """
        url = self.rest_api + "/setBatteryMode"
        data = {"mode": inverter_mode}

        for retry in range(INVERTER_MAX_RETRY_REST):
            r = self.rest_postCommand(url, json=data)
            self.rest_data = self.rest_runAll(self.rest_data)
            if inverter_mode == self.rest_data["Control"]["Mode"]:
                self.count_register_writes += 1
                self.base.log("Set inverter {} mode {} via REST successful on retry {}".format(self.id, inverter_mode, retry))
                return True
            self.sleep(2)

        self.base.log("Warn: Set inverter {} mode {} via REST failed".format(self.id, inverter_mode))
        self.base.record_status("Warn: Inverter {} REST failed to setBatteryMode".format(self.id), had_errors=True)
        return False

    def rest_setBatteryPauseMode(self, pause_mode):
        """
        Configure inverter pause mode via REST - v3.x+
        """
        url = self.rest_api + "/setBatteryPauseMode"
        data = {"state": pause_mode}

        for retry in range(INVERTER_MAX_RETRY_REST):
            r = self.rest_postCommand(url, json=data)
            self.rest_data = self.rest_runAll(self.rest_data)
            if pause_mode == self.rest_data["Control"]["Battery_pause_mode"]:
                self.count_register_writes += 1
                self.base.log("Set inverter {} pause mode {} via REST successful on retry {}".format(self.id, pause_mode, retry))
                return True
            self.sleep(2)

        self.base.log("Warn: Set inverter {} pause mode {} via REST failed".format(self.id, pause_mode))
        self.base.record_status("Warn: Inverter {} REST failed to setBatteryPauseMode got {}".format(self.id, self.rest_data["Control"]["Battery_pause_mode"]), had_errors=True)
        return False

    def rest_setReserve(self, target):
        """
        Configure reserve % via REST
        """
        target = int(target)
        result = target
        url = self.rest_api + "/setBatteryReserve"
        data = {"reservePercent": target}
        for retry in range(INVERTER_MAX_RETRY_REST):
            r = self.rest_postCommand(url, json=data)
            self.rest_data = self.rest_runAll(self.rest_data)
            result = int(float(self.rest_data["Control"]["Battery_Power_Reserve"]))
            if result == target:
                self.count_register_writes += 1
                self.base.log("Set inverter {} reserve {} via REST successful on retry {}".format(self.id, target, retry))
                return True
            self.sleep(2)

        self.base.log("Warn: Set inverter {} reserve {} via REST failed on retry {} got {}".format(self.id, target, retry, result))
        self.base.record_status("Warn: Inverter {} REST failed to setReserve to {} got {}".format(self.id, target, result), had_errors=True)
        return False

    def rest_enableChargeSchedule(self, enable):
        """
        Configure enable charge schedule via REST
        """
        url = self.rest_api + "/enableChargeSchedule"
        data = {"state": "enable" if enable else "disable"}

        for retry in range(INVERTER_MAX_RETRY_REST):
            r = self.rest_postCommand(url, json=data)
            self.rest_data = self.rest_runAll(self.rest_data)
            new_value = self.rest_data["Control"]["Enable_Charge_Schedule"]
            if isinstance(new_value, str):
                if new_value.lower() in ["enable", "on", "true"]:
                    new_value = True
                else:
                    new_value = False
            if new_value == enable:
                self.count_register_writes += 1
                self.base.log("Set inverter {} charge schedule {} via REST successful on retry {}".format(self.id, enable, retry))
                return True
            self.sleep(2)

        self.base.log("Warn: Set inverter {} charge schedule {} via REST failed got {}".format(self.id, enable, self.rest_data["Control"]["Enable_Charge_Schedule"]))
        self.base.record_status("Warn: Inverter {} REST failed to enableChargeSchedule".format(self.id), had_errors=True)
        return False

    def rest_enableDischargeSchedule(self, enable):
        """
        Configure enable discharge schedule via REST (V3.x+)
        """
        url = self.rest_api + "/enableDischargeSchedule"
        data = {"state": "enable" if enable else "disable"}

        for retry in range(INVERTER_MAX_RETRY_REST):
            r = self.rest_postCommand(url, json=data)
            self.rest_data = self.rest_runAll(self.rest_data)
            new_value = self.rest_data["Control"]["Enable_Discharge_Schedule"]
            if isinstance(new_value, str):
                if new_value.lower() in ["enable", "on", "true"]:
                    new_value = True
                else:
                    new_value = False
            if new_value == enable:
                self.count_register_writes += 1
                self.base.log("Set inverter {} discharge schedule {} via REST successful on retry {}".format(self.id, enable, retry))
                return True
            self.sleep(2)

        self.base.log("Warn: Set inverter {} discharge schedule {} via REST failed got {}".format(self.id, enable, self.rest_data["Control"]["Enable_Discharge_Schedule"]))
        self.base.record_status("Warn: Inverter {} REST failed to enableDischargeSchedule".format(self.id), had_errors=True)
        return False

    def rest_setPauseSlot(self, start, finish):
        """
        Configure pause slot via REST - v3.x+
        """
        url = self.rest_api + "/setPauseSlot"
        data = {"start": start[:5], "finish": finish[:5]}

        for retry in range(INVERTER_MAX_RETRY_REST):
            r = self.rest_postCommand(url, json=data)
            self.rest_data = self.rest_runAll(self.rest_data)
            if self.rest_data["Timeslots"]["Battery_pause_start_time_slot"] == start and self.rest_data["Timeslots"]["Battery_pause_end_time_slot"] == finish:
                self.count_register_writes += 1
                self.base.log("Inverter {} set pause slot {} via REST successful after retry {}".format(self.id, data, retry))
                return True
            self.sleep(2)

        self.base.log("Warn: Inverter {} set pause slot {} via REST failed".format(self.id, data))
        self.base.record_status("Warn: Inverter {} REST failed to setPauseSlot".format(self.id), had_errors=True)
        return False

    def rest_setChargeSlot1(self, start, finish):
        """
        Configure charge slot via REST
        """
        url = self.rest_api + "/setChargeSlot1"
        data = {"start": start[:5], "finish": finish[:5]}

        for retry in range(INVERTER_MAX_RETRY_REST):
            r = self.rest_postCommand(url, json=data)
            self.rest_data = self.rest_runAll(self.rest_data)
            if self.rest_data["Timeslots"]["Charge_start_time_slot_1"] == start and self.rest_data["Timeslots"]["Charge_end_time_slot_1"] == finish:
                self.count_register_writes += 1
                self.base.log("Inverter {} set charge slot 1 {} via REST successful after retry {}".format(self.id, data, retry))
                return True
            self.sleep(2)

        self.base.log("Warn: Inverter {} set charge slot 1 {} via REST failed".format(self.id, data))
        self.base.record_status("Warn: Inverter {} REST failed to setChargeSlot1".format(self.id), had_errors=True)
        return False

    def rest_setDischargeTarget(self, target):
        """
        Configure discharge to percent via REST
        """
        target = int(target)
        url = self.rest_api + "/setDischargeTarget"
        data = {"dischargeToPercent": target, "slot": 1}

        for retry in range(INVERTER_MAX_RETRY_REST):
            r = self.rest_postCommand(url, json=data)
            self.rest_data = self.rest_runAll(self.rest_data)
            if self.rest_data["raw"]["invertor"]["discharge_target_soc_1"] == target:
                self.count_register_writes += 1
                self.base.log("Inverter {} Set export target slot 1 {} via REST successful after retry {}".format(self.id, data, retry))
                return True
            self.sleep(2)

        self.base.log("Warn: Inverter {} Set export target slot 1 {} via REST failed".format(self.id, data))
        self.base.record_status("Warn: Inverter {} REST failed to setExportTarget".format(self.id), had_errors=True)
        return False

    def rest_setDischargeSlot1(self, start, finish):
        """
        Configure charge slot via REST
        """
        url = self.rest_api + "/setDischargeSlot1"
        data = {"start": start[:5], "finish": finish[:5]}

        for retry in range(INVERTER_MAX_RETRY_REST):
            r = self.rest_postCommand(url, json=data)
            self.rest_data = self.rest_runAll(self.rest_data)
            if self.rest_data["Timeslots"]["Discharge_start_time_slot_1"] == start and self.rest_data["Timeslots"]["Discharge_end_time_slot_1"] == finish:
                self.count_register_writes += 1
                self.base.log("Inverter {} Set discharge slot 1 {} via REST successful after retry {}".format(self.id, data, retry))
                return True
            self.sleep(2)

        self.base.log("Warn: Inverter {} Set discharge slot 1 {} via REST failed".format(self.id, data))
        self.base.record_status("Warn: Inverter {} REST failed to setDischargeSlot1".format(self.id), had_errors=True)
        return False<|MERGE_RESOLUTION|>--- conflicted
+++ resolved
@@ -650,12 +650,8 @@
                 # Find 100% end points
                 for data_point in search_range:
                     for minute in range(1, min_len):
-<<<<<<< HEAD
                         # Start trigger is when the SoC just increased above the data point
-=======
-                        # Start trigger is when the SOC just increased above the data point
                         previous_point = soc_percent.get(minute - 1, 0)
->>>>>>> cc9f3185
                         if (
                             not discharge
                             and previous_point > data_point
