# -----------------------------------------------------------------------------
# Predbat Home Battery System
# Copyright Trefor Southwell 2024 - All Rights Reserved
# This application maybe used for personal use only and not for commercial use
# -----------------------------------------------------------------------------
# Fox API Library
# -----------------------------------------------------------------------------

import asyncio
from datetime import datetime
from datetime import timedelta
import traceback
import time
import hashlib
import requests
import json
import sys
import argparse
import random

# Define TIME_FORMAT_HA locally to avoid dependency issues
TIME_FORMAT_HA = "%Y-%m-%dT%H:%M:%S%z"

BASE_TIME = datetime.strptime("00:00", "%H:%M")
OPTIONS_TIME = [((BASE_TIME + timedelta(seconds=minute * 60)).strftime("%H:%M")) for minute in range(0, 24 * 60, 1)]
OPTIONS_TIME_FULL = [((BASE_TIME + timedelta(seconds=minute * 60)).strftime("%H:%M") + ":00") for minute in range(0, 24 * 60, 1)]

FOX_DOMAIN = "https://www.foxesscloud.com"
FOX_LANG = "en"
TIMEOUT = 60
FOX_SETTINGS = ["ExportLimit", "MaxSoc", "GridCode", "WorkMode", "ExportLimitPower", "MinSoc", "MinSocOnGrid"]
OPTIONS_WORK_MODE = ["SelfUse", "ForceCharge", "ForceDischarge", "Feedin"]

# Dummy attribute table for testing
fox_attribute_table = {"mode": {}}


class FoxAPI:
    """Fox API client."""

    def __init__(self, key, base):
        self.base = base
        self.log = base.log
        self.key = key
        self.api_started = False
        self.stop_api = False
        self.failures_total = 0
        self.device_list = []
        self.device_detail = {}
        self.device_power_generation = {}
        self.available_variables = {}
        self.device_values = {}
        self.device_settings = {}
        self.device_production = {}
        self.device_battery_charging_time = {}
        self.device_scheduler = {}
        self.device_current_schedule = {}
        self.fdpwr_max = {}
        self.fdsoc_min = {}

    def wait_api_started(self):
        """
        Wait for the API to start
        """
        self.log("Fox API: Waiting for API to start")
        count = 0
        while not self.api_started and count < 240:
            time.sleep(1)
            count += 1
        if not self.api_started:
            self.log("Warn: Fox API: Failed to start")
            return False
        return True

    def is_alive(self):
        """
        Check if the API is alive
        """
        return self.api_started and self.device_list

    async def start(self):
        """
        Main run loop
        """

        first = True
        count_seconds = 0
        while not self.stop_api:
            try:
                if first or (count_seconds % (30 * 60) == 0):
                    await self.get_device_list()
                    if first:
                        self.log("Fox API: Found {} devices".format(len(self.device_list)))
                    for device in self.device_list:
                        sn = device.get("deviceSN", None)
                        if sn:
                            await self.get_device_detail(sn)
                            await self.get_device_settings(sn)
                            await self.get_battery_charging_time(sn)
                            await self.get_scheduler(sn)
                            await self.compute_schedule(sn)

                if first or (count_seconds % (5 * 60)) == 0:
                    for device in self.device_list:
                        sn = device.get("deviceSN", None)
                        if sn:
                            # await self.get_device_power_generation(sn)
                            await self.get_device_history(sn)
                    await self.publish_data()

                if not self.api_started:
                    print("Fox API: Started")
                    self.api_started = True

                first = False

            except Exception as e:
                self.log("Error: Fox API: {}".format(e))
                self.log("Error: " + traceback.format_exc())

            await asyncio.sleep(1)
            count_seconds += 1

        await self.client.close()
        print("Fox API: Stopped")

    async def stop(self):
        self.stop_api = True

    async def get_available_variables(self):
        """
        Get available variables for the device

        {
            'todayYield': {'unit': 'kW', 'Grid-tied inverter': True, 'name': 'Today’s power generation', 'Energy-storage inverter': True},
            'pvPower': {'unit': 'kW', 'Grid-tied inverter': True, 'name': 'PVPower', 'Energy-storage inverter': True},
            'pv1Volt': {'unit': 'V', 'Grid-tied inverter': True, 'name': 'PV1Volt', 'Energy-storage inverter': True},
            'pv1Current': {'unit': 'A', 'Grid-tied inverter': True, 'name': 'PV1Current', 'Energy-storage inverter': True},
            'pv1Power': {'unit': 'kW', 'Grid-tied inverter': True, 'name': 'PV1Power', 'Energy-storage inverter': True},
            'pv2Volt': {'unit': 'V', 'Grid-tied inverter': True, 'name': 'PV2Volt', 'Energy-storage inverter': True},
            'pv2Current': {'unit': 'A', 'Grid-tied inverter': True, 'name': 'PV2Current', 'Energy-storage inverter': True},
            'pv2Power': {'unit': 'kW', 'name': 'PV2Power'},
            ..
            'epsPower': {'unit': 'kW', 'Grid-tied inverter': False, 'name': 'EPSPower', 'Energy-storage inverter': True},
            'epsCurrentR': {'unit': 'A', 'Grid-tied inverter': False, 'name': 'EPS-RCurrent', 'Energy-storage inverter': True},
            'epsVoltR': {'unit': 'V', 'Grid-tied inverter': False, 'name': 'EPS-RVolt', 'Energy-storage inverter': True},
            'epsPowerR': {'unit': 'kW', 'Grid-tied inverter': False, 'name': 'EPS-RPower', 'Energy-storage inverter': True},
            'epsCurrentS': {'unit': 'A', 'Grid-tied inverter': False, 'name': 'EPS-SCurrent', 'Energy-storage inverter': True},
            'epsVoltS': {'unit': 'V', 'Grid-tied inverter': False, 'name': 'EPS-SVolt', 'Energy-storage inverter': True},
            'epsPowerS': {'unit': 'kW', 'Grid-tied inverter': False, 'name': 'EPS-SPower', 'Energy-storage inverter': True},
            'epsCurrentT': {'unit': 'A', 'Grid-tied inverter': False, 'name': 'EPS-TCurrent', 'Energy-storage inverter': True},
            'epsVoltT': {'unit': 'V', 'Grid-tied inverter': False, 'name': 'EPS-TVolt', 'Energy-storage inverter': True},
            'epsPowerT': {'unit': 'kW', 'Grid-tied inverter': False, 'name': 'EPS-TPower', 'Energy-storage inverter': True},
            'RCurrent': {'unit': 'A', 'Grid-tied inverter': True, 'name': 'RCurrent', 'Energy-storage inverter': True},
            'RVolt': {'unit': 'V', 'Grid-tied inverter': True, 'name': 'RVolt', 'Energy-storage inverter': True},
            'RFreq': {'unit': 'Hz', 'Grid-tied inverter': True, 'name': 'RFreq', 'Energy-storage inverter': True},
            'RPower': {'unit': 'kW', 'Grid-tied inverter': True, 'name': 'RPower', 'Energy-storage inverter': True},
            'SCurrent': {'unit': 'A', 'Grid-tied inverter': True, 'name': 'SCurrent', 'Energy-storage inverter': True},
            'SVolt': {'unit': 'V', 'Grid-tied inverter': True, 'name': 'SVolt', 'Energy-storage inverter': True},
            'SFreq': {'unit': 'Hz', 'Grid-tied inverter': True, 'name': 'SFreq', 'Energy-storage inverter': True},
            'SPower': {'unit': 'kW', 'Grid-tied inverter': True, 'name': 'SPower', 'Energy-storage inverter': True},
            'TCurrent': {'unit': 'A', 'Grid-tied inverter': True, 'name': 'TCurrent', 'Energy-storage inverter': True},
            'TVolt': {'unit': 'V', 'Grid-tied inverter': True, 'name': 'TVolt', 'Energy-storage inverter': True},
            'TFreq': {'unit': 'Hz', 'Grid-tied inverter': True, 'name': 'TFreq', 'Energy-storage inverter': True},
            'TPower': {'unit': 'kW', 'Grid-tied inverter': True, 'name': 'TPower', 'Energy-storage inverter': True},
            'ambientTemperation': {'unit': '℃', 'Grid-tied inverter': True, 'name': 'AmbientTemperature', 'Energy-storage inverter': True},
            'boostTemperation': {'unit': '℃', 'Grid-tied inverter': True, 'name': 'BoostTemperature', 'Energy-storage inverter': True},
            'invTemperation': {'unit': '℃', 'Grid-tied inverter': True, 'name': 'InvTemperation', 'Energy-storage inverter': True},
            'chargeTemperature': {'unit': '℃', 'Grid-tied inverter': True, 'name': 'ChargeTemperature', 'Energy-storage inverter': True},
            'batTemperature': {'unit': '℃', 'Grid-tied inverter': False, 'name': 'batTemperature', 'Energy-storage inverter': True},
            'dspTemperature': {'unit': '℃', 'Grid-tied inverter': True, 'name': 'DSPTemperature', 'Energy-storage inverter': True},
            'loadsPower': {'unit': 'kW', 'Grid-tied inverter': True, 'name': 'Load Power', 'Energy-storage inverter': True},
            'loadsPowerR': {'unit': 'kW', 'Grid-tied inverter': True, 'name': 'LoadsRPower', 'Energy-storage inverter': True},
            'loadsPowerS': {'unit': 'kW', 'Grid-tied inverter': True, 'name': 'LoadsSPower', 'Energy-storage inverter': True},
            'loadsPowerT': {'unit': 'kW', 'Grid-tied inverter': True, 'name': 'LoadsTPower', 'Energy-storage inverter': True},
            'generationPower': {'unit': 'kW', 'Grid-tied inverter': True, 'name': 'Output Power', 'Energy-storage inverter': True},
            'feedinPower': {'unit': 'kW', 'Grid-tied inverter': True, 'name': 'Feed-in Power', 'Energy-storage inverter': True},
            'gridConsumptionPower': {'unit': 'kW', 'Grid-tied inverter': True, 'name': 'GridConsumption Power', 'Energy-storage inverter': True},
            'invBatVolt': {'unit': 'V', 'Grid-tied inverter': True, 'name': 'InvBatVolt', 'Energy-storage inverter': True},
            'invBatCurrent': {'note': 'Positive Discharge, Negative Charge', 'unit': 'A', 'Grid-tied inverter': False, 'name': 'InvBatCurrent', 'Energy-storage inverter': True},
            'invBatPower': {'note': 'Positive Discharge, Negative Charge', 'unit': 'kW', 'Grid-tied inverter': False, 'name': 'invBatPower', 'Energy-storage inverter': True},
            'batChargePower': {'unit': 'kW', 'Grid-tied inverter': False, 'name': 'Charge Power', 'Energy-storage inverter': True},
            'batDischargePower': {'unit': 'kW', 'Grid-tied inverter': False, 'name': 'Discharge Power', 'Energy-storage inverter': True},
            'batVolt': {'unit': 'V', 'Grid-tied inverter': False, 'name': 'BatVolt', 'Energy-storage inverter': True},
            'batCurrent': {'unit': 'A', 'Grid-tied inverter': False, 'name': 'BatCurrent', 'Energy-storage inverter': True},
            'meterPower': {'unit': 'kW', 'Grid-tied inverter': True, 'name': 'MeterPower', 'Energy-storage inverter': True},
            'meterPower2': {'unit': 'kW', 'Grid-tied inverter': True, 'name': 'Meter2Power', 'Energy-storage inverter': True},
            'meterPowerR': {'unit': 'kW', 'Grid-tied inverter': True, 'name': 'MeterRPower', 'Energy-storage inverter': True},
            'meterPowerS': {'unit': 'kW', 'Grid-tied inverter': True, 'name': 'MeterSPower', 'Energy-storage inverter': True},
            'meterPowerT': {'unit': 'kW', 'Grid-tied inverter': True, 'name': 'MeterTPower', 'Energy-storage inverter': True},
            'SoC': {'unit': '%', 'Grid-tied inverter': False, 'name': 'SoC', 'Energy-storage inverter': True},
            'ReactivePower': {'unit': 'kVar', 'Grid-tied inverter': True, 'name': 'ReactivePower', 'Energy-storage inverter': True},
            'PowerFactor': {'Grid-tied inverter': True, 'name': 'PowerFactor', 'Energy-storage inverter': True},
            'generation': {'unit': 'kWh', 'Grid-tied inverter': True, 'name': 'Cumulative power generation', 'Energy-storage inverter': True},
            'ResidualEnergy': {'unit': '0.01kWh', 'Grid-tied inverter': False, 'name': 'Battery Residual Energy', 'Energy-storage inverter': True},
            'runningState': {'Grid-tied inverter': True, 'name': 'Running State', 'Energy-storage inverter': True, 'enum': {'165': 'fault', '166': 'permanent-fault', '167': 'standby', '168': 'upgrading', '169': 'fct', '170': 'illegal', '160': 'self-test', '161': 'waiting', '162': 'checking', '163': 'on-grid', '164': 'off-grid'}},
            'batStatus': {'Grid-tied inverter': False, 'name': 'Battery Status', 'Energy-storage inverter': True},
            'batStatusV2': {'Grid-tied inverter': False, 'name': 'Battery Status Name', 'Energy-storage inverter': True},
            'currentFault': {'Grid-tied inverter': True, 'name': 'The current error code is reported', 'Energy-storage inverter': True},
            'currentFaultCount': {'Grid-tied inverter': True, 'name': 'The number of errors', 'Energy-storage inverter': True},
            'energyThroughput': {'unit': 'Wh', 'Grid-tied inverter': False, 'name': 'Battery throughput', 'Energy-storage inverter': True},
            'SOH': {'unit': '%', 'Grid-tied inverter': False, 'name': 'SOH', 'Energy-storage inverter': True},
            'gridConsumption': {'unit': 'kWh', 'Grid-tied inverter': True, 'name': 'Total grid electricity consumption', 'Energy-storage inverter': True},
            'loads': {'unit': 'kWh', 'Grid-tied inverter': True, 'name': 'Load power consumption', 'Energy-storage inverter': True},
            'feedin': {'unit': 'kWh', 'Grid-tied inverter': True, 'name': 'The total energy of the feeder', 'Energy-storage inverter': True},
            'chargeEnergyToTal': {'unit': 'kWh', 'Grid-tied inverter': False, 'name': 'Total charge energy', 'Energy-storage inverter': True},
            'dischargeEnergyToTal': {'unit': 'kWh', 'Grid-tied inverter': False, 'name': 'Total discharge energy', 'Energy-storage inverter': True}

        """
        GET_AVAILABLE_VARIABLES = "/op/v0/device/variable/get"
        result = await self.request_get(GET_AVAILABLE_VARIABLES)
        available_data = {}
        if result and isinstance(result, list):
            for variable_item in result:
                for variable_id in variable_item:
                    variable = variable_item.get(variable_id, {})
                    name = variable.get("name", {})
                    name = name.get(FOX_LANG, "")
                    variable["name"] = name
                    available_data[variable_id] = variable
            self.available_variables = available_data

    async def get_device_history(self, deviceSN):
        """
        Get device history
        """
        GET_DEVICE_HISTORY = "/op/v0/device/history/query"
        timestamp = round(time.time() * 1000)
        query = {"sn": deviceSN, "begin": timestamp - 1000 * 60 * 60 * 1, "end": timestamp}
        result = await self.request_get(GET_DEVICE_HISTORY, post=True, datain=query)
        if result and isinstance(result, list):
            for item in result:
                if "datas" in item:
                    datas = item["datas"]
                    for data_item in datas:
                        unit = data_item.get("unit", "")
                        name = data_item.get("name", "")
                        variable = data_item.get("variable", "")
                        history = data_item.get("data", [])
                        point = history[-1] if history else {}
                        timestamp = point.get("time", "")
                        value = point.get("value", None)
                        if timestamp and variable and value is not None:
                            if deviceSN not in self.device_values:
                                self.device_values[deviceSN] = {}
                            self.device_values[deviceSN][variable] = {"timestamp": timestamp, "value": value, "unit": unit, "name": name}

    async def get_device_detail(self, deviceSN):
        """
        Get device information

        {
            'deviceType': 'KH8',
            'masterVersion': '1.34',
            'afciVersion': '',
            'hasPV': True,
            'deviceSN':
            '60KE8020479C034',
            'slaveVersion': '1.01',
            'capacity': 8,
            'hasBattery': True,
            'function': {'scheduler': True},

            'hardwareVersion': '--',
            'managerVersion': '1.28',
            'stationName': '2 Dona Fold',
            'moduleSN': '609W6EUF46MB519',
            'batteryList':
                [{'batterySN': '60EP01104APP050', 'model': 'EP11', 'type': 'bcu', 'version': '1.005'},
                 {'batterySN': '60EP01104APP050', 'model': 'EP11', 'type': 'bmu', 'version': '1.05', 'capacity': 10360},
                 {'batterySN': '60EP01104APP050', 'model': 'EP11', 'type': 'ivu', 'version': '0.00'}],
            'productType': 'KH',
            'stationID': '2958ff16-13a5-4ab9-957a-79e938f86a19',
            'status': 1
        }
        """
        GET_DEVICE_INFO = f"/op/v0/device/detail"
        query = {"sn": deviceSN}
        result = await self.request_get(GET_DEVICE_INFO, post=False, datain=query)
        if result:
            self.device_detail[deviceSN] = result

    async def get_device_settings(self, deviceSN):
        """
        Get device settings
        """
        for key in FOX_SETTINGS:
            await self.get_device_setting(deviceSN, key)

    async def get_device_setting(self, deviceSN, key):
        """
        Get device setting
        {'enumList': ['PeakShaving', 'Feedin', 'SelfUse'], 'unit': '', 'precision': 1.0, 'value': 'SelfUse'}
        """
        GET_DEVICE_SETTING = "/op/v0/device/setting/get"
        result = await self.request_get(GET_DEVICE_SETTING, datain={"sn": deviceSN, "key": key}, post=True)
        if result:
            if deviceSN not in self.device_settings:
                self.device_settings[deviceSN] = {}
            print("Device setting for {} = {}".format(deviceSN, result))
            self.device_settings[deviceSN][key] = result
            return result
        else:
            print("Failed to get device setting for {} key {}".format(deviceSN, key))
        return None

    async def set_device_setting(self, deviceSN, key, value):
        """
        Set device setting
        """
        SET_DEVICE_SETTING = "/op/v0/device/setting/set"
        result = await self.request_get(SET_DEVICE_SETTING, datain={"sn": deviceSN, "key": key, "value": value, "lang": FOX_LANG}, post=True)
        if result is None:
            return False
        return True

    async def set_battery_charging_time(self, deviceSN, setting):
        """
        Set battery charging time
        """
        SET_BATTERY_CHARGING_TIME = "/op/v0/device/battery/forceChargeTime/set"
        datain = {"sn": deviceSN}
        datain.update(setting)
        result = await self.request_get(SET_BATTERY_CHARGING_TIME, datain=datain, post=True)
        if result is None:
            return False
        return True

    async def get_battery_charging_time(self, deviceSN):
        """
        {
            'enable2': True,
            'endTime1': {'hour': 23, 'minute': 59},
            'enable1': True,
            'endTime2': {'hour': 5, 'minute': 30},
            'startTime2': {'hour': 0, 'minute': 0},
            'startTime1': {'hour': 23, 'minute': 30}
        }

        """
        GET_BATTERY_CHARGING_TIME = "/op/v0/device/battery/forceChargeTime/get"
        result = await self.request_get(GET_BATTERY_CHARGING_TIME, datain={"sn": deviceSN}, post=False)
        if result:
            self.device_battery_charging_time[deviceSN] = result
            return result
        return {}

    async def compute_schedule(self, deviceSN):
        """
        Work out the current schedule by looking at battery charging times or scheduler settings
        """
        battery_times = self.device_battery_charging_time.get(deviceSN, {})
        scheduler_times = self.device_scheduler.get(deviceSN, {}).get("groups", [])
        device_scheduler_enabled = self.device_scheduler.get(deviceSN, {}).get("enabled", False)

        # First convert battery times into the same format as scheduer times
        # Create an array of 0 - 2 slots containing the battery charge times

        minSocOnGrid = self.device_settings.get(deviceSN, {}).get("MinSocOnGrid", {}).get("value", 10)
        MinSoc = self.device_settings.get(deviceSN, {}).get("MinSoc", {}).get("value", 10)

        battery_slots = []
        for i in range(0, 8):
            if i < len(scheduler_times):
                battery_slots.append(scheduler_times[i].copy())
            else:
                battery_slots.append(
                    {
                        "startHour": 0,
                        "startMinute": 0,
                        "endHour": 0,
                        "endMinute": 0,
                        "enable": 0,
                        "fdPwr": self.fdpwr_max.get(deviceSN, 8000),
                        "workMode": "SelfUse",
                        "fdSoc": 100,
                        "minSocOnGrid": minSocOnGrid,
                    }
                )

        if not device_scheduler_enabled:
            for i in [1, 2]:
                start_time = battery_times.get(f"startTime{i}", {})
                end_time = battery_times.get(f"endTime{i}", {})
                enable = battery_times.get(f"enable{i}", False)
                if start_time and end_time and enable:
                    battery_slots[i - 1] = {
                        "startHour": start_time.get("hour", 0),
                        "startMinute": start_time.get("minute", 0),
                        "endHour": end_time.get("hour", 0),
                        "endMinute": end_time.get("minute", 0),
                        "enable": 1,
                        "fdPwr": 0,
                        "workMode": "ForceCharge",
                        "fdSoc": 100,
                        "minSocOnGrid": minSocOnGrid,
                    }
        self.device_current_schedule[deviceSN] = battery_slots
        return battery_slots

    async def get_device_production(self, deviceSN):
        """
        [
            {'unit': 'kWh', 'values': [0.0, 0.0, 0.0, 0.0, 151.5999999999999, 1079.1000000000004, 979.8999999999996, 871.3999999999987, 0.0, 0.0, 0.0, 0.0], 'variable': 'generation'},
            {'unit': 'kWh', 'values': [0.0, 0.0, 0.0, 0.0, 68.59999999999991, 685.2, 584.0, 534.3000000000002, 0.0, 0.0, 0.0, 0.0], 'variable': 'feedin'},
            {'unit': 'kWh', 'values': [0.0, 0.0, 0.0, 0.0, 52.700000000000045, 300.0999999999999, 295.2999999999997, 174.89999999999986, 0.0, 0.0, 0.0, 0.0], 'variable': 'gridConsumption'},
            {'unit': 'kWh', 'values': [0.0, 0.0, 0.0, 0.0, 36.30000000000007, 149.0, 170.0, 142.39999999999998, 0.0, 0.0, 0.0, 0.0], 'variable': 'chargeEnergyToTal'},
            {'unit': 'kWh', 'values': [0.0, 0.0, 0.0, 0.0, 52.600000000000136, 219.30000000000018, 253.1999999999997, 225.20000000000027, 0.0, 0.0, 0.0, 0.0], 'variable': 'dischargeEnergyToTal'}
        ]
        """
        GET_DEVICE_PRODUCTION = "/op/v0/device/report/query"
        year = datetime.now().year
        variables = ["generation", "feedin", "gridConsumption", "chargeEnergyToTal", "dischargeEnergyToTal"]
        result = await self.request_get(GET_DEVICE_PRODUCTION, datain={"sn": deviceSN, "year": year, "dimension": "year", "variables": variables}, post=True)
        if result:
            self.device_production[deviceSN] = result

    async def get_device_power_generation(self, deviceSN):
        """
        {'month': 867.5999999999995, 'today': 17.699999999999818, 'cumulative': 5765.7}
        """
        GET_DEVICE_POWER = "/op/v0/device/generation"
        result = await self.request_get(GET_DEVICE_POWER, datain={"sn": deviceSN})
        if result:
            self.device_power_generation[deviceSN] = result

    async def set_scheduler(self, deviceSN, groups):
        SET_SCHEDULER = "/op/v1/device/scheduler/enable"
        result = await self.request_get(SET_SCHEDULER, datain={"deviceSN": deviceSN, "groups": groups}, post=True)
        if result:
            self.device_scheduler[deviceSN]["groups"] = groups

    async def get_scheduler(self, deviceSN):
        """
        Get device scheduler
        {
            'enable': 0,
            'groups':
                [
                    {'endHour': 0, 'fdPwr': 0, 'minSocOnGrid': 10, 'workMode': 'Invalid', 'fdSoc': 10, 'enable': 0, 'startHour': 0, 'maxSoc': 100, 'startMinute': 0, 'endMinute': 0},
                    {'endHour': 0, 'fdPwr': 0, 'minSocOnGrid': 10, 'workMode': 'Invalid', 'fdSoc': 10, 'enable': 0, 'startHour': 0, 'maxSoc': 100, 'startMinute': 0, 'endMinute': 0},
                    {'endHour': 0, 'fdPwr': 0, 'minSocOnGrid': 10, 'workMode': 'Invalid', 'fdSoc': 10, 'enable': 0, 'startHour': 0, 'maxSoc': 100, 'startMinute': 0, 'endMinute': 0},
                    {'endHour': 0, 'fdPwr': 0, 'minSocOnGrid': 10, 'workMode': 'Invalid', 'fdSoc': 10, 'enable': 0, 'startHour': 0, 'maxSoc': 100, 'startMinute': 0, 'endMinute': 0},
                    {'endHour': 0, 'fdPwr': 0, 'minSocOnGrid': 10, 'workMode': 'Invalid', 'fdSoc': 10, 'enable': 0, 'startHour': 0, 'maxSoc': 100, 'startMinute': 0, 'endMinute': 0},
                    {'endHour': 0, 'fdPwr': 0, 'minSocOnGrid': 10, 'workMode': 'Invalid', 'fdSoc': 10, 'enable': 0, 'startHour': 0, 'maxSoc': 100, 'startMinute': 0, 'endMinute': 0},
                    {'endHour': 0, 'fdPwr': 0, 'minSocOnGrid': 10, 'workMode': 'Invalid', 'fdSoc': 10, 'enable': 0, 'startHour': 0, 'maxSoc': 100, 'startMinute': 0, 'endMinute': 0},
                    {'endHour': 0, 'fdPwr': 0, 'minSocOnGrid': 10, 'workMode': 'Invalid', 'fdSoc': 10, 'enable': 0, 'startHour': 0, 'maxSoc': 100, 'startMinute': 0, 'endMinute': 0}
                ],
            'properties':
                {
                    'startminute': {'unit': '', 'precision': 1.0, 'range': {'min': 0.0, 'max': 59.0}},
                    'fdpwr': {'unit': 'W', 'precision': 1.0, 'range': {'min': 0.0, 'max': 10500.0}},
                    'endhour': {'unit': '', 'precision': 1.0, 'range': {'min': 0.0, 'max': 23.0}},
                    'endminute': {'unit': '', 'precision': 1.0, 'range': {'min': 0.0, 'max': 59.0}},
                    'fdsoc': {'unit': '%', 'precision': 1.0, 'range': {'min': 10.0, 'max': 100.0}},
                    'starthour': {'unit': '', 'precision': 1.0, 'range': {'min': 0.0, 'max': 23.0}},
                    'workmode': {'enumList': ['ForceDischarge', 'Feedin', 'SelfUse', 'ForceCharge'], 'unit': '', 'precision': 1.0},
                    'minsocongrid': {'unit': '%', 'precision': 1.0, 'range': {'min': 10.0, 'max': 100.0}},
                    'maxsoc': {'unit': '%', 'precision': 1.0, 'range': {'min': 10.0, 'max': 100.0}}
                }
        }
        """
        GET_SCHEDULER = "/op/v1/device/scheduler/get"
        result = await self.request_get(GET_SCHEDULER, datain={"deviceSN": deviceSN}, post=True)
        if result:
            self.device_scheduler[deviceSN] = result
            self.fdpwr_max[deviceSN] = result.get("properties", {}).get("fdpwr", {}).get("range", {}).get("max", 8000)
            self.fdsoc_min[deviceSN] = result.get("properties", {}).get("fdsoc", {}).get("range", {}).get("min", 10)

            return result
        return {}

    async def get_device_list(self):
        """
        [
            {
            'deviceType': 'KH8',
            'hasBattery': True,
            'hasPV': True,
            'stationName':
            '2 Dona Fold',
            'moduleSN': '609W6EUF46MB519',
            'deviceSN': '60KE8020479C034',
            'productType': 'KH',
            'stationID': '2958ff16-13a5-4ab9-957a-79e938f86a19',
            'status': 1
            }
        ]
        """
        GET_DEVICE_LIST = "/op/v0/device/list"
        query = {"pageSize": 100, "currentPage": 1}
        result = await self.request_get(GET_DEVICE_LIST, post=True, datain=query)
        if result:
            devices = result.get("data", [])
            self.device_list = devices

    def get_headers(self, path):
        headers = {}
        token = self.key
        lang = FOX_LANG
        timestamp = str(round(time.time() * 1000))
        headers["token"] = token
        headers["lang"] = lang
        headers["timestamp"] = timestamp
        signature = rf"{path}\r\n{token}\r\n{timestamp}"
        headers["signature"] = hashlib.md5(signature.encode("UTF-8")).hexdigest()
        return headers

    async def request_get(self, path, post=False, datain=None):
        """
        Retry wrapper
        """
        retries = 0
        while retries < 5:
            result = await self.request_get_func(path, post=post, datain=datain)
            if result is not None:
                return result
            retries += 1
        return result

    async def request_get_func(self, path, post=False, datain=None):
        headers = self.get_headers(path)
        url = FOX_DOMAIN + path
        print("Request: path {} post {} datain {} headers {}".format(path, post, datain, headers))
        try:
            if post:
                if datain:
                    response = await asyncio.to_thread(requests.post, url, headers=headers, json=datain, timeout=TIMEOUT)
                else:
                    response = await asyncio.to_thread(requests.post, url, headers=headers, timeout=TIMEOUT)
            else:
                response = await asyncio.to_thread(requests.get, url, headers=headers, params=datain, timeout=TIMEOUT)
        except requests.exceptions.RequestException as e:
            self.log(f"Warn: GECloud: Exception during request to {url}: {e}")
            self.failures_total += 1
            return None

        try:
            data = response.json()
        except requests.exceptions.JSONDecodeError:
            self.log("Warn: GeCloud: Failed to decode response from {}".format(url))
            data = None
        except (requests.Timeout, requests.exceptions.ReadTimeout):
            self.log("Warn: GeCloud: Timeout from {}".format(url))
            data = None
        except (requests.exceptions.RequestException, requests.exceptions.ConnectionError) as e:
            self.log("Warn: GeCloud: Could not connect to {}".format(url))
            data = None

        if response.status_code in [200, 201]:
            if data is None:
                data = {}
            errno = data.get("errno", 0)
            msg = data.get("msg", "")
            if errno != 0:
                self.failures_total += 1
                if errno == 40400:
                    # Rate limiting so wait up to 10 seconds
                    self.log("Fox: Rate limiting detected, waiting...")
                    await asyncio.sleep(random.random() * 10 + 1)
                else:
                    self.log("Warn: Fox: Error {} from {} message {}".format(errno, url, msg))
                return None

            if "result" in data:
                data = data["result"]
                if data is None:
                    data = {}

            self.last_success_timestamp = time.time()
            return data
        else:
            self.failures_total += 1
            if response.status_code == 429:
                # Rate limiting so wait up to 30 seconds
                await asyncio.sleep(random.random() * 30)
        return None

    async def publish_data(self):
        """
        Publish data to HA using dashboard_item
        """

        # Create entity name prefix
        entity_name_sensor = "sensor.predbat_fox"
        entity_name_number = "number.predbat_fox"
        entity_name_select = "select.predbat_fox"
        entity_name_switch = "switch.predbat_fox"
        entity_name_binary_sensor = "binary_sensor.predbat_fox"

        for sn in self.device_values:
            for item_name in self.device_values[sn]:
                item = self.device_values[sn][item_name]
                state = item.get("value", None)
                name = item.get("name", item_name)
                attributes = {
                    "unit_of_measurement": item.get("unit", ""),
                    "friendly_name": f"Fox {sn} {name}",
                }
                entity_id = entity_name_sensor + "_" + sn.lower() + "_" + item_name.lower()
                self.base.dashboard_item(entity_id, state=state, attributes=attributes, app="fox")

        for sn in self.device_settings:
            for setting in self.device_settings[sn]:
                item = self.device_settings[sn][setting]
                state = item.get("value", None)
                unit = item.get("unit", "")
                value_range = item.get("range", {})
                precision = item.get("precision", 1)
                enumList = item.get("enumList", [])

                name = setting
                attributes = {
                    "unit_of_measurement": unit,
                    "friendly_name": f"Fox {sn} {name}",
                }
                if enumList:
                    # Selector
                    attributes["options"] = enumList
                    entity_id = entity_name_select + "_" + sn.lower() + "_" + "setting_" + setting.lower()
                elif value_range:
                    # Number
                    attributes["min"] = value_range.get("min", 0)
                    attributes["max"] = value_range.get("max", 100)
                    attributes["step"] = precision
                    entity_id = entity_name_number + "_" + sn.lower() + "_" + "setting_" + setting.lower()
                else:
                    # Sensor
                    entity_id = entity_name_sensor + "_" + sn.lower() + "_" + "setting_" + setting.lower()
                self.base.dashboard_item(entity_id, state=state, attributes=attributes, app="fox")

        for sn in self.device_current_schedule:
            current_schedule = self.device_current_schedule[sn].copy()
            for n in range(0, 8):
                this_schedule = current_schedule.pop(0) if current_schedule else None
                print("Set schedule {} = {}".format(n, this_schedule))
                if this_schedule:
                    enable = this_schedule.get("enable", False)
                    startHour = this_schedule.get("startHour", 0)
                    endHour = this_schedule.get("endHour", 0)
                    startMinute = this_schedule.get("startMinute", 0)
                    endMinute = this_schedule.get("endMinute", 0)
                    startTime_str = f"{startHour:02}:{startMinute:02}:00"
                    endTime_str = f"{endHour:02}:{endMinute:02}:00"
                    workMode = this_schedule.get("workMode", "SelfUse")
                    fdSoc = this_schedule.get("fdSoc", self.fdsoc_min.get(sn, 10))
                    fdPwr = this_schedule.get("fdPwr", self.fdpwr_max.get(sn, 8000))
                    maxSoc = this_schedule.get("maxSoc", 100)
                    minSocOnGrid = this_schedule.get("minSocOnGrid", self.fdsoc_min.get(sn, 10))
                else:
                    enable = False
                    workMode = "SelfUse"
                    startTime_str = "00:00:00"
                    endTime_str = "00:00:00"
                    fdSoc = self.fdsoc_min.get(sn, 10)
                    fdPwr = self.fdpwr_max.get(sn, 8000)
                    maxSoc = 100
                    minSocOnGrid = self.fdsoc_min.get(sn, 10)

                entity_id_battery_schedule_select = entity_name_select + "_" + sn.lower() + "_battery_schedule"
                entity_id_battery_schedule_switch = entity_name_switch + "_" + sn.lower() + "_battery_schedule"
                entity_id_battery_schedule_number = entity_name_number + "_" + sn.lower() + "_battery_schedule"
                self.base.dashboard_item(entity_id_battery_schedule_select + f"_start{n}", state=startTime_str, attributes={"friendly_name": f"Fox {sn} Battery Schedule Time Start {n}", "options": OPTIONS_TIME_FULL}, app="fox")
                self.base.dashboard_item(entity_id_battery_schedule_select + f"_end{n}", state=endTime_str, attributes={"friendly_name": f"Fox {sn} Battery Schedule Time End {n}", "options": OPTIONS_TIME_FULL}, app="fox")
                self.base.dashboard_item(entity_id_battery_schedule_switch + f"_enable{n}", state="on" if enable else "off", attributes={"friendly_name": f"Fox {sn} Battery Schedule Enable {n}"}, app="fox")
                self.base.dashboard_item(entity_id_battery_schedule_select + f"_workmode{n}", state=workMode, attributes={"friendly_name": f"Fox {sn} Battery Schedule Work Mode {n}", "options": OPTIONS_WORK_MODE}, app="fox")
                self.base.dashboard_item(entity_id_battery_schedule_number + f"_fdsoc{n}", state=fdSoc, attributes={"friendly_name": f"Fox {sn} Battery Schedule Force Discharge SOC {n}", "unit_of_measurement": "%", "min": 10, "max": 100, "step": 1}, app="fox")
                self.base.dashboard_item(entity_id_battery_schedule_number + f"_fdpwr{n}", state=fdPwr, attributes={"friendly_name": f"Fox {sn} Battery Schedule Force Discharge Power {n}", "unit_of_measurement": "W", "min":0, "max": self.fdpwr_max.get(sn, 8000), "step": 100}, app="fox")
                self.base.dashboard_item(entity_id_battery_schedule_number + f"_maxsoc{n}", state=maxSoc, attributes={"friendly_name": f"Fox {sn} Battery Schedule Force Charge Max SoC {n}", "unit_of_measurement": "%", "min": self.fdsoc_min.get(sn, 10), "max": 100, "step": 1}, app="fox")
                self.base.dashboard_item(entity_id_battery_schedule_number + f"_minsocongrid{n}", state=minSocOnGrid, attributes={"friendly_name": f"Fox {sn} Battery Schedule Min SoC On Grid {n}", "unit_of_measurement": "%", "min": self.fdsoc_min.get(sn, 10), "max": 100, "step": 1}, app="fox")  

    async def write_setting_from_event(self, entity_id, value, is_number=False):
        """
        Handle write events
        """
        entity_id = entity_id.replace("number.predbat_fox_", "")
        entity_id = entity_id.replace("select.predbat_fox_", "")
        entity_id = entity_id.replace("setting_", "")
        sn = entity_id.split("_")[0]
        register_lower = entity_id.split("_")[1]
        fox_settings_lower = [s.lower() for s in FOX_SETTINGS]
        serial = None
        for s in self.device_settings:
            if s.lower() == sn.lower():
                serial = s
                break
        if not serial:
            self.log("Warn: Fox: Event, unknown serial number for {}: {}".format(entity_id, sn))
            return
        if register_lower in fox_settings_lower:
            register = FOX_SETTINGS[fox_settings_lower.index(register_lower)]
            if is_number:
                step = self.device_settings[serial][register].get("precision", None)
                if step and step == 1:
                    try:
                        value = int(value)
                    except ValueError:
                        self.log("Warn: Fox: Invalid integer value for {}: {}".format(entity_id, value))
                        return
                else:
                    try:
                        value = float(value)
                    except ValueError:
                        self.log("Warn: Fox: Invalid number value for {}: {}".format(entity_id, value))
                        return
            if await self.set_device_setting(sn, register, value):
                self.device_settings[serial][register]["value"] = value
        else:
            self.log("Warn: Fox: Unknown select event for {}".format(entity_id))
        await self.publish_data()

    async def select_event(self, entity_id, value):
        """
        Handle select events
        """
        if "_setting_" in entity_id:
            await self.write_setting_from_event(entity_id, value)
        elif "_battery_schedule" in entity_id:
            await self.write_battery_schedule_event(entity_id, value)

    async def number_event(self, entity_id, value):
        if "_setting_" in entity_id:
            await self.write_setting_from_event(entity_id, value, is_number=True)

    async def switch_event(self, entity_id, service):
        if "_battery_schedule" in entity_id:
            await self.write_battery_schedule_event(entity_id, service)

    def apply_service_to_toggle(self, current_value, service):
        """
        Apply a toggle service to the current value.
        """
        if service == "turn_on":
            current_value = True
        elif service == "turn_off":
            current_value = False
        elif service == "toggle":
            current_value = not current_value
        return current_value

    def time_string_to_hour_minute(self, value, orig_hour, orig_minute):
        """
        Convert a time string in the format HH:MM to hour and minute integers.
        """
        split_up = value.split(":")
        if len(split_up) < 2:
            return orig_hour, orig_minute

        hour = split_up[0]
        minute = split_up[1]
        try:
            hour = int(hour)
            minute = int(minute)
        except ValueError:
            hour = orig_hour
            minute = orig_minute
        if hour < 0 or hour > 23:
            hour = orig_hour
        if minute < 0 or minute > 59:
            minute = orig_minute
        return hour, minute

    async def write_battery_schedule_event(self, entity_id, value):
        """
        Handle battery schedule events
        """

        entity_id = entity_id.replace("switch.predbat_fox_", "")
        entity_id = entity_id.replace("select.predbat_fox_", "")
        sn = entity_id.split("_")[0]
        serial = None
        for s in self.device_current_schedule:
            if s.lower() == sn.lower():
                serial = s
                break

        if not serial:
            self.log("Warn: Fox: Event, unknown serial number for {}: {}".format(entity_id, sn))
            return

        # ID is last char of entity
        try:
            id = int(entity_id[-1])
        except ValueError:
            self.log("Warn: Fox: Event, invalid ID for {}: {}".format(entity_id, entity_id[-1]))
            return

        current_schedule = self.device_current_schedule.get(serial, []).copy()
        this_schedule = current_schedule[id] if id < len(current_schedule) else {}
        enable = this_schedule.get("enable", False)
        start_time = this_schedule.get("startTime", {"hour": 0, "minute": 0})
        end_time = this_schedule.get("endTime", {"hour": 0, "minute": 0})
        work_mode = this_schedule.get("workMode", "SelfUse")

        if "_battery_schedule_enable" in entity_id:
            this_schedule["enable"] = self.apply_service_to_toggle(enable, value)
        elif "_battery_schedule_start_time" in entity_id:
            hour, minute = self.time_string_to_hour_minute(value, start_time["hour"], start_time["minute"])
            start_time["hour"] = hour
            start_time["minute"] = minute
            this_schedule["startTime"] = start_time
        elif "_battery_schedule_end_time" in entity_id:
            hour, minute = self.time_string_to_hour_minute(value, end_time["hour"], end_time["minute"])
            end_time["hour"] = hour
            end_time["minute"] = minute
            this_schedule["endTime"] = end_time
            this_schedule["fdPwr"] = self.fdpwr_max.get(serial, 8000)
        elif "_battery_schedule_workmode" in entity_id:
            this_schedule["workMode"] = value if value in OPTIONS_WORK_MODE else work_mode
            work_mode = this_schedule["workMode"]
        elif "_battery_schedule_fdsoc" in entity_id:
            this_schedule["fdSoc"] = value
        elif "_battery_schedule_fdpwr" in entity_id:
            this_schedule["fdPwr"] = value
        elif "_battery_schedule_maxsoc" in entity_id:
            this_schedule["maxSoc"] = value
        elif "_battery_schedule_minsocongrid" in entity_id:
            this_schedule["minSocOnGrid"] = value
        else:
            self.log("Warn: Fox: Unknown battery schedule event for {}".format(entity_id))
            return

<<<<<<< HEAD
=======
        this_schedule["minSocOnGrid"] = self.device_settings.get(serial, {}).get("MinSocOnGrid", {}).get("value", 10)
        if work_mode == "ForceDischarge":
            this_schedule["fdPwr"] = self.fdpwr_max.get(serial, 8000)
            this_schedule["fdSoc"] = self.fdsoc_min.get(serial, 10)

>>>>>>> f25699e0
        current_schedule[id] = this_schedule
        device_scheduler_enabled = self.device_scheduler.get(serial, {}).get("enabled", False)
        for n in range(0, 8):
            enabled = current_schedule[n].get("enable", False)
            workMode = current_schedule[n].get("workMode", "SelfUse")
            if n >= 2 and enabled:
                device_scheduler_enabled = True
            if enabled and workMode != "SelfUse":
                device_scheduler_enabled = True

        if device_scheduler_enabled:
            result = await self.set_scheduler(serial, current_schedule)
            if result is not None:
                self.device_current_schedule[serial] = current_schedule
                self.device_scheduler[serial]["enabled"] = device_scheduler_enabled
                await self.publish_data()
        else:
            new_battery_charging_time = self.device_battery_charging_time.get(serial, {}).copy()
            for n in range(0, 2):
                enabled = current_schedule[n].get("enable", False)
                startTime = current_schedule[n].get("startTime", {"hour": 0, "minute": 0})
                endTime = current_schedule[n].get("endTime", {"hour": 0, "minute": 0})
                if n == 0:
                    new_battery_charging_time["startTime1"] = startTime
                    new_battery_charging_time["endTime1"] = endTime
                else:
                    new_battery_charging_time["startTime2"] = startTime
                    new_battery_charging_time["endTime2"] = endTime
                result = await self.set_battery_charging_time(serial, new_battery_charging_time)
                if result is not None:
                    self.device_battery_charging_time[serial] = new_battery_charging_time
                    await self.publish_data()


class MockBase:
    """Mock base class for testing"""

    def __init__(self):
        pass

    def log(self, message):
        print(f"LOG: {message}")

    def dashboard_item(self, *args, **kwargs):
        print(f"DASHBOARD: {args}, {kwargs}")


async def test_fox_api(api_key):
    """
    Run a test
    """
    print(f"Testing Fox API with key: {api_key[:10]}...")

    # Create a mock base object
    mock_base = MockBase()

    sn = "60KE8020479C034"

    # Create FoxAPI instance with a lambda that returns the API key
    fox_api = FoxAPI(api_key, mock_base)
    # await fox_api.start()
    res = await fox_api.get_device_settings(sn)
    res = await fox_api.get_battery_charging_time(sn)
    res = await fox_api.get_scheduler(sn)
    res = await fox_api.compute_schedule(sn)
    res = await fox_api.publish_data()
    print(res)

    """
    groups = res.get('groups', [])
    # {'endHour': 0, 'fdPwr': 0, 'minSocOnGrid': 10, 'workMode': 'Invalid', 'fdSoc': 10, 'enable': 0, 'startHour': 0, 'maxSoc': 100, 'startMinute': 0, 'endMinute': 0},
    new_slot = groups[0].copy()
    new_slot["enable"] = 1
    new_slot["workMode"] = "ForceCharge"
    new_slot["startHour"] = 23
    new_slot["startMinute"] = 30
    new_slot["endHour"] = 23
    new_slot["endMinute"] = 59
    new_slot["fdSoc"] = 100
    new_slot["fdPwr"] = 8000
    new_slot2 = groups[1].copy()
    new_slot2["enable"] = 1
    new_slot2["workMode"] = "ForceCharge"
    new_slot2["startHour"] = 0
    new_slot2["startMinute"] = 00
    new_slot2["endHour"] = 5
    new_slot2["endMinute"] = 29
    new_slot2["fdSoc"] = 100
    new_slot2["fdPwr"] = 8000

    print("Sending: {}".format([new_slot, new_slot2]))
    res = await fox_api.set_scheduler(sn, [new_slot, new_slot2])
    print(res)
    #await fox_api.start()
    """


def main():
    """
    Main function for command line execution
    """
    parser = argparse.ArgumentParser(description="Test Fox API")
    parser.add_argument("--api-key", required=True, help="Fox API key")

    args = parser.parse_args()
    key = args.api_key

    # Run the test
    asyncio.run(test_fox_api(key))


if __name__ == "__main__":
    main()<|MERGE_RESOLUTION|>--- conflicted
+++ resolved
@@ -820,14 +820,6 @@
             self.log("Warn: Fox: Unknown battery schedule event for {}".format(entity_id))
             return
 
-<<<<<<< HEAD
-=======
-        this_schedule["minSocOnGrid"] = self.device_settings.get(serial, {}).get("MinSocOnGrid", {}).get("value", 10)
-        if work_mode == "ForceDischarge":
-            this_schedule["fdPwr"] = self.fdpwr_max.get(serial, 8000)
-            this_schedule["fdSoc"] = self.fdsoc_min.get(serial, 10)
-
->>>>>>> f25699e0
         current_schedule[id] = this_schedule
         device_scheduler_enabled = self.device_scheduler.get(serial, {}).get("enabled", False)
         for n in range(0, 8):
