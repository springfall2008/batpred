--- conflicted
+++ resolved
@@ -459,12 +459,7 @@
         }
         """
         GET_SCHEDULER = "/op/v1/device/scheduler/get"
-<<<<<<< HEAD
         result = await self.request_get(GET_SCHEDULER, datain={'deviceSN': deviceSN}, post=True)
-=======
-        result = await self.request_get(GET_SCHEDULER, datain={"deviceSN": deviceSN}, post=True)
-        print(result)
->>>>>>> 15f1c8a7
         if result:
             self.device_scheduler[deviceSN] = result
             self.fdpwr_max[deviceSN] = result.get('properties', {}).get('fdpwr', {}).get('range', {}).get('max', 8000)
@@ -865,16 +860,11 @@
     sn = "60KE8020479C034"
 
     # Create FoxAPI instance with a lambda that returns the API key
-<<<<<<< HEAD
     fox_api = FoxAPI(api_key, mock_base)    
     #await fox_api.start()
     res = await fox_api.get_device_settings(sn)
-=======
-    fox_api = FoxAPI(api_key, mock_base)
->>>>>>> 15f1c8a7
     res = await fox_api.get_battery_charging_time(sn)
     res = await fox_api.get_scheduler(sn)
-<<<<<<< HEAD
     res = await fox_api.compute_schedule(sn)
     res = await fox_api.publish_data()
     print(res)
@@ -882,10 +872,6 @@
     """
     groups = res.get('groups', [])
     # {'endHour': 0, 'fdPwr': 0, 'minSocOnGrid': 10, 'workMode': 'Invalid', 'fdSoc': 10, 'enable': 0, 'startHour': 0, 'maxSoc': 100, 'startMinute': 0, 'endMinute': 0}, 
-=======
-    groups = res.get("groups", [])
-    # {'endHour': 0, 'fdPwr': 0, 'minSocOnGrid': 10, 'workMode': 'Invalid', 'fdSoc': 10, 'enable': 0, 'startHour': 0, 'maxSoc': 100, 'startMinute': 0, 'endMinute': 0},
->>>>>>> 15f1c8a7
     new_slot = groups[0].copy()
     new_slot["enable"] = 1
     new_slot["workMode"] = "ForceCharge"
@@ -908,12 +894,8 @@
     print("Sending: {}".format([new_slot, new_slot2]))
     res = await fox_api.set_scheduler(sn, [new_slot, new_slot2])
     print(res)
-<<<<<<< HEAD
     #await fox_api.start()
     """
-=======
-    # await fox_api.start()
->>>>>>> 15f1c8a7
 
 
 def main():
