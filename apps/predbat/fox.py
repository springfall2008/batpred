--- conflicted
+++ resolved
@@ -457,11 +457,7 @@
     async def request_get_func(self, path, post=False, datain=None):
         headers = self.get_headers(path)
         url = FOX_DOMAIN + path
-<<<<<<< HEAD
         print("Request: path {} post {} datain {} headers {}".format(path, post, datain, headers))
-=======
-        # print("Request: path {} post {} datain {} headers {}".format(path, post, datain, headers))
->>>>>>> d20958b1
         try:
             if post:
                 if datain:
@@ -738,7 +734,6 @@
     # Create a mock base object
     mock_base = MockBase()
 
-<<<<<<< HEAD
     sn = '60KE8020479C034'
     
     # Create FoxAPI instance with a lambda that returns the API key
@@ -771,12 +766,6 @@
     res = await fox_api.set_scheduler(sn, [new_slot, new_slot2])
     print(res)
     #await fox_api.start()
-=======
-    # Create FoxAPI instance with a lambda that returns the API key
-    fox_api = FoxAPI(api_key, mock_base)
-    res = await fox_api.get_battery_charging_time("60KE8020479C034")
-    # await fox_api.start()
->>>>>>> d20958b1
 
 
 def main():
