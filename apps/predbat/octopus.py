--- conflicted
+++ resolved
@@ -1314,13 +1314,8 @@
             target_soc = weekday_target_soc
         if target_time:
             target_time = target_time[:5]  # Only HH:MM
-<<<<<<< HEAD
-        self.base.dashboard_item(self.get_entity_name("select", "intelligent_target_time"), target_time, attributes={"friendly_name": "Octopus Intelligent Target Time", "icon": "mdi:clock-outline", "options": OPTIONS_TIME}, app="octopus")
-        self.base.dashboard_item(self.get_entity_name("number", "intelligent_target_soc"), target_soc, attributes={"friendly_name": "Octopus Intelligent Target SoC", "icon": "mdi:battery-percent", "min": 0, "max": 100}, app="octopus")
-=======
         self.dashboard_item(self.get_entity_name("select", "intelligent_target_time"), target_time, attributes={"friendly_name": "Octopus Intelligent Target Time", "icon": "mdi:clock-outline", "options": OPTIONS_TIME}, app="octopus")
         self.dashboard_item(self.get_entity_name("number", "intelligent_target_soc"), target_soc, attributes={"friendly_name": "Octopus Intelligent Target SOC", "icon": "mdi:battery-percent", "min": 0, "max": 100}, app="octopus")
->>>>>>> cc9f3185
 
     async def async_get_account(self, account_id):
         """
