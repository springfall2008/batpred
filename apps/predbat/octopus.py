--- conflicted
+++ resolved
@@ -555,7 +555,6 @@
                 self.account_data = data.get("account_data", {})
                 self.saving_sessions = data.get("saving_sessions", {})
                 self.intelligent_device = data.get("intelligent_device", {})
-<<<<<<< HEAD
                 self.graphql_token = data.get("kraken_token")
 
         # Load tariffs from individual shared cache files
@@ -565,7 +564,6 @@
         # Load URL cache from individual shared files
         # URL cache will be checked on-demand via load_url_from_cache()
         self.url_cache = {}
-=======
             if self.tariffs is None:
                 self.tariffs = {}
             if self.account_data is None:
@@ -574,7 +572,6 @@
                 self.saving_sessions = {}
             if self.intelligent_device is None:
                 self.intelligent_device = {}
->>>>>>> d3f2dc11
 
     async def save_octopus_cache(self):
         """
