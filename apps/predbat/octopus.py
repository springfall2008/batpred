--- conflicted
+++ resolved
@@ -1234,11 +1234,7 @@
                                                 found = True
                                                 break
                                         if not found:
-<<<<<<< HEAD
                                             completed.append(completed_dispatch)                                       
-=======
-                                            completed.append(completed_dispatch)
->>>>>>> fc85eec1
 
                                         # Now adjust the start to be only beyond the adjusted end time and scale delta accordingly
                                         start_date_time = completed_end_time
