--- conflicted
+++ resolved
@@ -1578,12 +1578,9 @@
             cached_midnight = self.octopus_url_cache[url].get("midnight_utc")
             pdata = self.octopus_url_cache[url]["data"]
             age = now - stamp
-<<<<<<< HEAD
-            if age.total_seconds() < (30 * 60):
-=======
+
             # Cache is valid if: age < 30 minutes AND midnight_utc hasn't changed (to avoid stale data after midnight)
             if age.total_seconds() < (30 * 60) and cached_midnight == self.midnight_utc:
->>>>>>> 0e28f7bd
                 self.log("Return cached octopus data for {} age {} minutes".format(url, dp1(age.total_seconds() / 60)))
                 return pdata
             elif cached_midnight != self.midnight_utc:
@@ -1743,12 +1740,8 @@
             cached_midnight = self.octopus_url_cache[url].get("midnight_utc")
             pdata = self.octopus_url_cache[url]["data"]
             age = now - stamp
-<<<<<<< HEAD
-            if age.total_seconds() < (30 * 60):
-=======
             # Cache is valid if: age < 30 minutes AND midnight_utc hasn't changed (to avoid stale rates after midnight)
-            if age.total_seconds() < (30 * 60) and cached_midnight == self.midnight_utc:
->>>>>>> 0e28f7bd
+            if age.total_seconds() < (30 * 60) and cached_midnight == self.midnight_utc:n
                 self.log("Return cached octopus data for {} age {} minutes".format(url, dp1(age.total_seconds() / 60)))
                 return pdata
             elif cached_midnight != self.midnight_utc:
