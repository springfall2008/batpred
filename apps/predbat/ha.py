# -----------------------------------------------------------------------------
# Predbat Home Battery System
# Copyright Trefor Southwell 2024 - All Rights Reserved
# This application maybe used for personal use only and not for commercial use
# -----------------------------------------------------------------------------
# fmt off
# pylint: disable=consider-using-f-string
# pylint: disable=line-too-long
# pylint: disable=attribute-defined-outside-init

import os
from datetime import timedelta, datetime, timezone
import asyncio
from aiohttp import ClientSession, WSMsgType
import json
import requests
import traceback
import threading
import time
from utils import str2time
from config import TIME_FORMAT_HA, TIMEOUT, TIME_FORMAT_HA_TZ


class RunThread(threading.Thread):
    def __init__(self, coro):
        self.coro = coro
        self.result = None
        super().__init__()

    def run(self):
        self.result = asyncio.run(self.coro)


def run_async(coro):
    try:
        loop = asyncio.get_running_loop()
    except RuntimeError:
        loop = None
    if loop and loop.is_running():
        thread = RunThread(coro)
        thread.start()
        thread.join()
        return thread.result
    else:
        return asyncio.run(coro)


class HAHistory:
    """
    Home Assistant History Data
    """

    def __init__(self, base):
        self.base = base
        self.log = base.log
        self.history_entities = {}
        self.history_data = {}
        self.api_started = False
        self.api_stop = False
        self.last_success_timestamp = None

    def is_alive(self):
        return self.api_started

    def last_updated_time(self):
        """
        Get the last successful update time
        """
        return self.last_success_timestamp

    def wait_api_started(self):
        """
        Wait for the API to start
        """
        self.log("HAHistory: Waiting for API to start")
        count = 0
        while not self.api_started and count < 240:
            time.sleep(1)
            count += 1
        if not self.api_started:
            self.log("Warn: HAHistory: Failed to start")
            return False
        return True

    def add_entity(self, entity_id, days):
        """
        Add an entity to the history list
        """
        if entity_id in self.history_entities:
            if days > self.history_entities[entity_id]:
                self.history_entities[entity_id] = days
        else:
            self.history_entities[entity_id] = days

    def get_history(self, entity_id, days=30, tracked=True):
        """
        Get history data for an entity
        """
        if self.history_data.get(entity_id, None) and self.history_entities.get(entity_id, 0) >= days:
            return [self.history_data[entity_id]]
        else:
            ha_interface = self.base.components.get_component("ha")
            if not ha_interface:
                self.log("Error: HAHistory: No HAInterface available, cannot fetch history")
                return None
            if tracked:
                self.add_entity(entity_id, days)
                days = self.history_entities[entity_id]
            history_data = ha_interface.get_history(entity_id, datetime.now(timezone.utc), days=days)
            if history_data and len(history_data) > 0:
                history_data = history_data[0]
                if tracked:
                    self.update_entity(entity_id, history_data)
                return [history_data]
        return None

    def prune_history(self, now):
        """
        Prune history data older than required
        """
        for entity_id in list(self.history_data.keys()):
            max_days = self.history_entities.get(entity_id, 30)
            cutoff_time = now - timedelta(days=max_days)
            new_history = []
            keep_all = False
            for entry in self.history_data[entity_id]:
                if keep_all:
                    new_history.append(entry)
                else:
                    last_updated = entry.get("last_updated", None)
                    if last_updated:
                        entry_time = str2time(last_updated)
                        if entry_time >= cutoff_time:
                            new_history.append(entry)
                            # Keep remaining entries now as they are in order
                            keep_all = True
            self.history_data[entity_id] = new_history

    def update_entity(self, entity_id, new_history_data):
        """
        Update history data for an entity
        """
        if not new_history_data:
            return

        FILTER_ATTRIBUTES = ["friendly_name", "unit_of_measurement", "icon", "device_class", "results", "state_class", "entity_id"]
        FILTER_ENTRIES = ["last_changed", "entity_id"]

        # Filter useless data from history data
<<<<<<< HEAD
        for entry in new_history_data:
            if 'attributes' in entry:
=======
        for entry in history_data:
            if "attributes" in entry:
>>>>>>> 6ef55be9
                for attr in FILTER_ATTRIBUTES:
                    entry["attributes"].pop(attr, None)
            for entry_attr in FILTER_ENTRIES:
                entry.pop(entry_attr, None)

        current_history_data = self.history_data.get(entity_id, None)
        last_updated = current_history_data[-1].get("last_updated", None) if current_history_data else None
        if last_updated:
            # Find the last timestamp in the previous history data, data is always in order from oldest to newest
            last_timestamp = str2time(last_updated)
            # Scan new data, using the timestamp only add new entries
            for entry in new_history_data:
                this_updated = entry.get("last_updated", None)
                if this_updated:
                    entry_time = str2time(this_updated)
                    if entry_time > last_timestamp:
                        self.history_data[entity_id].append(entry)
            self.last_success_timestamp = datetime.now(timezone.utc)
        else:
            self.history_data[entity_id] = new_history_data
            self.last_success_timestamp = datetime.now(timezone.utc)

    async def start(self):
        self.log("Info: Starting HAHistory")
        ha_interface = self.base.components.get_component("ha")
        if not ha_interface:
            self.log("Error: HAHistory: No HAInterface available, cannot start history updates")
            return

        self.api_started = True
        seconds = 0
        while not self.api_stop:
            try:
                if seconds % (2 * 60) == 0:
                    # Update history data every 2 minutes
                    now = datetime.now(timezone.utc)
                    for entity_id in self.history_entities:
                        # self.log("HAHistory: Updating history for {}".format(entity_id))
                        if self.history_data.get(entity_id, None):
                            history_data = ha_interface.get_history(entity_id, now, hours=0.5)
                            if history_data and len(history_data) > 0:
                                history_data = history_data[0]
                                self.update_entity(entity_id, history_data)
                        else:
                            history_data = ha_interface.get_history(entity_id, now, days=self.history_entities[entity_id])
                            if history_data and len(history_data) > 0:
                                history_data = history_data[0]
                                self.update_entity(entity_id, history_data)
                if seconds % (60 * 60) == 0:
                    # Prune history data every hour
                    self.log("Info: HAHistory: Pruning history data")
                    now = datetime.now(timezone.utc)
                    self.prune_history(now)

            except Exception as e:
                self.log("Error: HAHistory exception in update loop: {}".format(e))
                self.log("Error: " + traceback.format_exc())
            await asyncio.sleep(5)
            seconds += 5
        self.api_started = False

    async def stop(self):
        self.api_stop = True


class HAInterface:
    """
    Direct interface to Home Assistant
    """

    def is_active(self):
        return self.is_alive()

    def is_alive(self):
        if not self.api_started:
            return False
        if self.ha_key and not self.websocket_active:
            return False
        return True

    def last_updated_time(self):
        """
        Get the last successful update time
        """
        return self.last_success_timestamp

    def wait_api_started(self):
        """
        Wait for the API to start
        """
        self.log("HAInterface: Waiting for API to start")
        count = 0
        while not self.api_started and count < 240:
            time.sleep(1)
            count += 1
        if not self.api_started:
            self.log("Warn: HAInterface: Failed to start")
            return False
        return True

    def __init__(self, ha_url, ha_key, db_enable, db_mirror_ha, db_primary, base):
        """
        Initialize the interface to Home Assistant.
        """
        self.ha_url = ha_url
        self.ha_key = ha_key
        self.db_enable = db_enable
        self.db_mirror_ha = db_mirror_ha
        self.db_primary = db_primary
        self.db_manager = None
        self.db_mirror_list = {}
        self.db = None
        self.db_cursor = None
        self.websocket_active = False
        self.api_errors = 0
        self.stop_thread = False
        self.api_started = False
        self.last_success_timestamp = None

        self.base = base
        self.log = base.log
        self.state_data = {}
        self.slug = None

        if not self.ha_key:
            if not (self.db_enable and self.db_primary):
                self.log("Error: ha_key or SUPERVISOR_TOKEN not found, you must set ha_url/ha_key in apps.yaml")
                raise ValueError
            else:
                self.log("Info: Using SQL Lite database as primary data source, no HA interface available")

        if self.ha_key:
            # Get the current addon info, but suppress warning message if the API call fails as non-HAOS installs won't have supervisor running
            res = self.api_call("/addons/self/info", core=False, silent=True)
            if res:
                # get add-on slug name which is the actual directory name under /addon_configs that /config is mounted to
                self.slug = res["data"]["slug"]
                self.log("Info: Add-on slug is {}".format(self.slug))

            check = self.api_call("/api/services")
            if not check:
                self.log("Warn: Unable to connect directly to Home Assistant at {}, please check your configuration of ha_url/ha_key".format(self.ha_url))
                self.ha_key = None
                raise ValueError

        if self.db_enable:
            # Open the SQL Lite database called predbat.db using the DatabaseManager
            self.db_manager = self.base.components.get_component("db")

        # API Has started
        self.base.ha_interface = self  # Set pointer back to ourselves as other components require this one
        self.api_started = True

    async def start(self):
        if self.ha_key:
            self.log("Info: Starting HA interface")
            self.websocket_active = True
            await self.socketLoop()
        else:
            while not self.stop_thread:
                await asyncio.sleep(1)

    async def stop(self):
        self.stop_thread = True
        self.api_started = False

    def get_slug(self):
        """
        Get the add-on slug.
        """
        return self.slug

    def call_service_websocket_command(self, domain, service, data):
        """
        Call a service via the web socket interface
        """
        return run_async(self.async_call_service_websocket_command(domain, service, data))

    async def async_call_service_websocket_command(self, domain, service, service_data):
        """
        Call a service via the web socket interface
        """
        url = "{}/api/websocket".format(self.ha_url)
        response = None
        # self.log("Info: Web socket service {}/{} socket for url {}".format(domain, service, url))

        return_response = service_data.get("return_response", False)
        if "return_response" in service_data:
            del service_data["return_response"]

        async with ClientSession() as session:
            try:
                async with session.ws_connect(url) as websocket:
                    await websocket.send_json({"type": "auth", "access_token": self.ha_key})
                    id = 1
                    await websocket.send_json({"id": id, "type": "call_service", "domain": domain, "service": service, "service_data": service_data, "return_response": return_response})

                    async for message in websocket:
                        if self.stop_thread:
                            self.log("Info: Web socket stopping")
                            break

                        if message.type == WSMsgType.TEXT:
                            try:
                                data = json.loads(message.data)
                                if data:
                                    message_type = data.get("type", "")
                                    if message_type == "result":
                                        response = data.get("result", {}).get("response", None)
                                        success = data.get("success", False)
                                        self.api_errors = 0

                                        if not success:
                                            self.log("Warn: Service call {}/{} data {} failed with response {}".format(domain, service, service_data, response))
                                        break
                                self.last_success_timestamp = datetime.now(timezone.utc)

                            except Exception as e:
                                self.log("Error: Web Socket exception in update loop: {}".format(e))
                                self.log("Error: " + traceback.format_exc())
                                self.api_errors += 1
                                break

            except Exception as e:
                self.log("Error: Web Socket exception in startup: {}".format(e))
                self.log("Error: " + traceback.format_exc())
                self.api_errors += 1

        if self.api_errors >= 10:
            self.log("Error: Too many API errors, stopping")
            self.base.fatal_error = True

        return response

    async def socketLoop(self):
        """
        Web socket loop for HA interface
        """
        error_count = 0

        while True:
            if self.stop_thread or self.base.fatal_error:
                self.log("Info: Web socket stopping")
                break
            if self.base.hass_api_version >= 2 and error_count >= 10:
                self.log("Error: Web socket failed 10 times, stopping")
                self.fatal_error = True
                break

            url = "{}/api/websocket".format(self.ha_url)
            self.log("Info: Start socket for url {}".format(url))
            async with ClientSession() as session:
                try:
                    async with session.ws_connect(url) as websocket:
                        await websocket.send_json({"type": "auth", "access_token": self.ha_key})
                        sid = 1

                        # Connected okay, reset error count
                        error_count = 0

                        # Subscribe to all state changes
                        await websocket.send_json({"id": sid, "type": "subscribe_events", "event_type": "state_changed"})
                        sid += 1

                        # Listen for services
                        await websocket.send_json({"id": sid, "type": "subscribe_events", "event_type": "call_service"})
                        sid += 1

                        # Get service list
                        # await websocket.send_json({"id": sid, "type": "get_services"})
                        # sid += 1

                        # Fire events to say we have registered services
                        for item in self.base.SERVICE_REGISTER_LIST:
                            await websocket.send_json({"id": sid, "type": "fire_event", "event_type": "service_registered", "event_data": {"service": item["service"], "domain": item["domain"]}})
                            sid += 1

                        self.log("Info: Web Socket active")
                        self.base.update_pending = True  # Force an update when web-socket reconnects

                        async for message in websocket:
                            if self.stop_thread:
                                self.log("Info: Web socket stopping")
                                break

                            if message.type == WSMsgType.TEXT:
                                try:
                                    data = json.loads(message.data)
                                    if data:
                                        message_type = data.get("type", "")
                                        if message_type == "event":
                                            event_info = data.get("event", {})
                                            event_type = event_info.get("event_type", "")
                                            if event_type == "state_changed":
                                                event_data = event_info.get("data", {})
                                                old_state = event_data.get("old_state", {})
                                                new_state = event_data.get("new_state", {})
                                                if new_state:
                                                    entity_id = new_state.get("entity_id", None)
                                                    if entity_id:
                                                        self.update_state_item(new_state, entity_id)
                                                    else:
                                                        self.log("Warn: Web Socket state_changed event has no entity_id {}".format(new_state))
                                                    # Only trigger on value change or you get too many updates
                                                    if not old_state or (new_state.get("state", None) != old_state.get("state", None)):
                                                        await self.base.trigger_watch_list(new_state["entity_id"], event_data.get("attribute", None), event_data.get("old_state", None), new_state)
                                            elif event_type == "call_service":
                                                service_data = event_info.get("data", {})
                                                await self.base.trigger_callback(service_data)
                                            else:
                                                self.log("Info: Web Socket unknown message {}".format(data))
                                        elif message_type == "result":
                                            success = data.get("success", False)
                                            if not success:
                                                self.log("Warn: Web Socket result failed {}".format(data))
                                            # result = data.get("result", {})
                                            # resultid = data.get("id", None)
                                            # if result:
                                            #    self.log("Info: Web Socket result id {} data {}".format(resultid, result))
                                        elif message_type == "auth_required":
                                            pass
                                        elif message_type == "auth_ok":
                                            pass
                                        elif message_type == "auth_invalid":
                                            self.log("Warn: Web Socket auth failed, check your ha_key setting")
                                            self.websocket_active = False
                                            raise Exception("Web Socket auth failed")
                                        else:
                                            self.log("Info: Web Socket unknown message {}".format(data))

                                        self.last_success_timestamp = datetime.now(timezone.utc)

                                except Exception as e:
                                    self.log("Error: Web Socket exception in update loop: {}".format(e))
                                    self.log("Error: " + traceback.format_exc())
                                    error_count += 1
                                    break

                            elif message.type == WSMsgType.CLOSED:
                                error_count += 1
                                break
                            elif message.type == WSMsgType.ERROR:
                                error_count += 1
                                break

                except Exception as e:
                    self.log("Error: Web Socket exception in startup: {}".format(e))
                    self.log("Error: " + traceback.format_exc())
                    error_count += 1

            if not self.stop_thread:
                self.log("Warn: Web Socket closed, will try to reconnect in 5 seconds - error count {}".format(error_count))
                await asyncio.sleep(5)

        if not self.stop_thread:
            self.log("Error: Web Socket failed to reconnect, stopping....")
            self.websocket_active = False
            raise Exception("Web Socket failed to reconnect")

    def get_state(self, entity_id=None, default=None, attribute=None, refresh=False):
        """
        Get state from cached HA data
        """
        if entity_id:
            self.db_mirror_list[entity_id.lower()] = True

        if not entity_id:
            return self.state_data
        elif entity_id.lower() in self.state_data:
            if refresh and not self.ha_key:
                # Only refresh from DB/HA if we are not the primary data source
                self.update_state(entity_id)
            state_info = self.state_data[entity_id.lower()]
            if attribute:
                if attribute in state_info["attributes"]:
                    return state_info["attributes"][attribute]
                else:
                    return default
            else:
                return state_info["state"]
        else:
            return default

    def update_state_db(self, entity_id):
        """
        Update state for entity_id from the SQLLite database
        """
        self.db_mirror_list[entity_id.lower()] = True
        item = self.db_manager.get_state_db(entity_id)
        if item:
            self.update_state_item(item, entity_id, nodb=True)

    def update_state(self, entity_id):
        """
        Update state for entity_id
        """
        self.db_mirror_list[entity_id.lower()] = True

        if self.db_primary and self.db_enable and not self.ha_key:
            self.update_state_db(entity_id)
            return

        if not self.ha_key:
            return

        item = self.api_call("/api/states/{}".format(entity_id))
        if item:
            self.update_state_item(item, entity_id)

    def update_state_item(self, item, entity_id, nodb=False):
        """
        Update state table for item
        """
        entity_id = entity_id.lower()
        attributes = item.get("attributes", {})
        last_changed = item.get("last_changed", item.get("last_updated", None))
        if "state" in item:
            state = item["state"]
            self.state_data[entity_id] = {"state": state, "attributes": attributes, "last_changed": last_changed}
            if not nodb and ((self.db_mirror_ha and (entity_id in self.db_mirror_list)) or self.db_primary):
                # Instead of appending to a local mirror_updates list, call the database manager to schedule the update
                if last_changed:
                    try:
                        last_changed = datetime.strptime(last_changed, TIME_FORMAT_HA_TZ)
                    except (ValueError, TypeError) as e:
                        self.log("Warn: Failed to parse last_changed time {} for entity {} : {}".format(last_changed, entity_id, e))
                        last_changed = datetime.now()

                self.db_manager.set_state_db(entity_id, state, attributes, timestamp=last_changed)

    def update_states_db(self):
        """
        Update the state data from the SQL Lite database
        """
        if not self.db_enable:
            return

        entities = self.db_manager.get_all_entities_db()
        for entity_name in entities:
            self.update_state_db(entity_name)

    def update_states(self):
        """
        Update the state data from Home Assistant.
        """

        if self.db_primary and self.db_enable and not self.ha_key:
            self.update_states_db()
            return

        if not self.ha_key:
            return

        res = self.api_call("/api/states")
        if res:
            self.state_data = {}
            for item in res:
                entity_id = item.get("entity_id", None)
                if entity_id:
                    self.update_state_item(item, entity_id)
                else:
                    self.log("Warn: Failed to update state data from HA, item has no entity_id {}".format(item))
        else:
            self.log("Warn: Failed to update state data from HA")

    def get_history(self, sensor, now, days=30, hours=None, force_db=False):
        """
        Get the history for a sensor from Home Assistant.

        :param sensor: The sensor to get the history for.
        :return: The history for the sensor.
        """
        if not sensor:
            return None

        self.db_mirror_list[sensor.lower()] = True

        if (self.db_primary or force_db) and self.db_enable:
            return self.db_manager.get_history_db(sensor, now, days=days)

        if hours:
            start = now - timedelta(hours=hours)
        else:
            start = now - timedelta(days=days)
        end = now
        res = self.api_call("/api/history/period/{}".format(start.strftime(TIME_FORMAT_HA)), {"filter_entity_id": sensor, "end_time": end.strftime(TIME_FORMAT_HA)})
        return res

    async def set_state_external(self, entity_id, state, attributes={}):
        """
        Used for external changes to Predbat state data
        """
        new_value = state
        new_state = {"entity_id": entity_id, "state": state, "attributes": attributes}
        old_value = self.get_state(entity_id)
        old_state = self.state_data.get(entity_id.lower(), None)

        # See if the modified entity is in the CONFIG_ITEMS list
        for item in self.base.CONFIG_ITEMS:
            if item.get("entity") == entity_id:
                old_value = item.get("value", "")
                step = item.get("step", 1)
                itemtype = item.get("type", "")
                if old_value is None:
                    old_value = item.get("default", "")
                if itemtype == "input_number" and step == 1:
                    old_value = int(old_value)
                if old_value != new_value:
                    service_data = {}
                    service_data["domain"] = itemtype
                    if itemtype == "switch":
                        service_data["service"] = "turn_on" if new_value else "turn_off"
                        service_data["service_data"] = {"entity_id": entity_id}
                    elif itemtype == "input_number":
                        service_data["service"] = "set_value"
                        service_data["service_data"] = {"entity_id": entity_id, "value": new_value}
                    elif itemtype == "select":
                        service_data["service"] = "select_option"
                        service_data["service_data"] = {"entity_id": entity_id, "option": new_value}
                    else:
                        continue

                    await self.base.trigger_callback(service_data)
                    return

        # Call back to Predbat handled entities
        domain = entity_id.split(".")[0] if "." in entity_id else ""
        service_data = {"domain": domain}
        if domain in ["switch", "input_boolean"]:
            # For toggle switches, check if value is 'on' or 'off'
            service_data["service"] = "turn_on" if new_value else "turn_off"
            service_data["service_data"] = {"entity_id": entity_id}
        elif domain in ["number", "input_number"]:
            service_data["service"] = "set_value"
            service_data["service_data"] = {"entity_id": entity_id, "value": new_value}
        elif domain in ["select", "input_select"]:
            service_data["service"] = "select_option"
            service_data["service_data"] = {"entity_id": entity_id, "option": new_value}
        else:
            service_data = None
        if service_data:
            await self.base.trigger_callback(service_data)
            return

        # If its not found then its a sensor and we can set the state directly
        self.set_state(entity_id, state, attributes)

        # Only trigger on value change or you get too many updates
        if (old_value is None) or (new_value != old_value):
            await self.base.trigger_watch_list(entity_id, attributes, old_state, new_state)

    def set_state(self, entity_id, state, attributes={}):
        """
        Set the state of an entity in Home Assistant.
        """
        self.db_mirror_list[entity_id] = True

        if self.db_mirror_ha or self.db_primary:
            item = self.db_manager.set_state_db(entity_id, state, attributes)
            # Locally cache state until DB update happens
            self.update_state_item(item, entity_id, nodb=True)

        if self.ha_key:
            data = {"state": state}
            if attributes:
                data["attributes"] = attributes
                data["unrecorded_attributes"] = ["results"]
            self.api_call("/api/states/{}".format(entity_id), data, post=True)
            self.update_state(entity_id)

    def call_service(self, service, **kwargs):
        """
        Call a service in Home Assistant via Websocket
        or loopback to Predbat in standalone mode
        """
        data = {}
        for key in kwargs:
            data[key] = kwargs[key]
        domain, service = service.split("/")
        if self.websocket_active:
            return self.call_service_websocket_command(domain, service, data)
        else:
            # Loopback with no home assistant
            data_frame = {"domain": domain, "service": service, "service_data": data}
            return run_async(self.base.trigger_callback(data_frame))

    def api_call(self, endpoint, data_in=None, post=False, core=True, silent=False):
        """
        Make an API call to Home Assistant.

        :param endpoint: The API endpoint to call.
        :param data_in: The data to send in the body of the request.
        :param post: True if this is a POST request, False for GET.
        :param core: True is this is a call to HA Core, False if it is a Supervisor call
        :param silent: True if warning message from the API call is to be suppressed
        :return: The response from the API.
        """
        if core:
            url = self.ha_url + endpoint
            key = self.ha_key
        else:
            # make an API call to the Supervisor using the supervisor token
            url = "http://supervisor" + endpoint
            key = os.environ.get("SUPERVISOR_TOKEN", None)

        if key is None:
            return None

        headers = {
            "Authorization": "Bearer " + key,
            "Content-Type": "application/json",
            "Accept": "application/json",
        }
        if post:
            if data_in:
                response = requests.post(url, headers=headers, json=data_in, timeout=TIMEOUT)
            else:
                response = requests.post(url, headers=headers, timeout=TIMEOUT)
        else:
            if data_in:
                response = requests.get(url, headers=headers, params=data_in, timeout=TIMEOUT)
            else:
                response = requests.get(url, headers=headers, timeout=TIMEOUT)
        try:
            data = response.json()
            self.api_errors = 0
        except requests.exceptions.JSONDecodeError:
            if not silent:  # suppress warning message for call to get slug id from supervisor because in docker installs this will always error (no supervisor)
                self.log("Warn: Failed to decode response {} from {}".format(response, url))
                self.api_errors += 1

            data = None
        except (requests.Timeout, requests.exceptions.ReadTimeout):
            self.log("Warn: Timeout from {}".format(url))
            self.api_errors += 1
            data = None

        if self.api_errors >= 10:
            self.log("Error: Too many API errors, stopping")
            self.base.fatal_error = True

        return data<|MERGE_RESOLUTION|>--- conflicted
+++ resolved
@@ -147,13 +147,8 @@
         FILTER_ENTRIES = ["last_changed", "entity_id"]
 
         # Filter useless data from history data
-<<<<<<< HEAD
         for entry in new_history_data:
-            if 'attributes' in entry:
-=======
-        for entry in history_data:
             if "attributes" in entry:
->>>>>>> 6ef55be9
                 for attr in FILTER_ATTRIBUTES:
                     entry["attributes"].pop(attr, None)
             for entry_attr in FILTER_ENTRIES:
