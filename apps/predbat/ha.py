# -----------------------------------------------------------------------------
# Predbat Home Battery System
# Copyright Trefor Southwell 2024 - All Rights Reserved
# This application maybe used for personal use only and not for commercial use
# -----------------------------------------------------------------------------
# fmt off
# pylint: disable=consider-using-f-string
# pylint: disable=line-too-long
# pylint: disable=attribute-defined-outside-init

import os
from datetime import timedelta
from datetime import datetime
import asyncio
from aiohttp import ClientSession, WSMsgType
import json
import requests
import traceback
import threading
import time
from config import TIME_FORMAT_HA, TIMEOUT, TIME_FORMAT_HA_TZ
from history_cache import HistoryCache


class RunThread(threading.Thread):
    def __init__(self, coro):
        self.coro = coro
        self.result = None
        super().__init__()

    def run(self):
        self.result = asyncio.run(self.coro)


def run_async(coro):
    try:
        loop = asyncio.get_running_loop()
    except RuntimeError:
        loop = None
    if loop and loop.is_running():
        thread = RunThread(coro)
        thread.start()
        thread.join()
        return thread.result
    else:
        return asyncio.run(coro)


class HAInterface:
    """
    Direct interface to Home Assistant
    """

    def is_active(self):
        return self.is_alive()

    def is_alive(self):
        if not self.api_started:
            return False
        if self.ha_key and not self.websocket_active:
            return False
        return True

    def wait_api_started(self):
        """
        Wait for the API to start
        """
        self.log("HAInterface: Waiting for API to start")
        count = 0
        while not self.api_started and count < 240:
            time.sleep(1)
            count += 1
        if not self.api_started:
            self.log("Warn: HAInterface: Failed to start")
            return False
        return True

    def __init__(self, ha_url, ha_key, db_enable, db_mirror_ha, db_primary, base):
        """
        Initialize the interface to Home Assistant.
        """
        self.ha_url = ha_url
        self.ha_key = ha_key
        self.db_enable = db_enable
        self.db_mirror_ha = db_mirror_ha
        self.db_primary = db_primary
        self.db_manager = None
        self.db_mirror_list = {}
        self.db = None
        self.db_cursor = None
        self.websocket_active = False
        self.api_errors = 0
        self.stop_thread = False
        self.api_started = False

        self.base = base
        self.log = base.log
        self.state_data = {}
        self.slug = None

<<<<<<< HEAD
        # Initialize history cache
        self.history_cache = HistoryCache()
=======
        print("HA URL", self.ha_url)
        print("HA KEY", self.ha_key)
>>>>>>> 5ae1a4bf

        if not self.ha_key:
            if not (self.db_enable and self.db_primary):
                self.log("Error: ha_key or SUPERVISOR_TOKEN not found, you must set ha_url/ha_key in apps.yaml")
                raise ValueError
            else:
                self.log("Info: Using SQL Lite database as primary data source, no HA interface available")

        if self.ha_key:
            # Get the current addon info, but suppress warning message if the API call fails as non-HAOS installs won't have supervisor running
            res = self.api_call("/addons/self/info", core=False, silent=True)
            if res:
                # get add-on slug name which is the actual directory name under /addon_configs that /config is mounted to
                self.slug = res["data"]["slug"]
                self.log("Info: Add-on slug is {}".format(self.slug))

            check = self.api_call("/api/services")
            if not check:
                self.log("Warn: Unable to connect directly to Home Assistant at {}, please check your configuration of ha_url/ha_key".format(self.ha_url))
                self.ha_key = None
                raise ValueError

        if self.db_enable:
            # Open the SQL Lite database called predbat.db using the DatabaseManager
            self.db_manager = self.base.components.get_component("db")

        # API Has started
        self.base.ha_interface = self  # Set pointer back to ourselves as other components require this one
        self.api_started = True

    def configure_history_cache(self, enabled: bool):
        """Configure the history cache"""
        self.history_cache.configure(enabled)

    async def start(self):
        if self.ha_key:
            self.log("Info: Starting HA interface")
            self.websocket_active = True
            await self.socketLoop()
        else:
            while not self.stop_thread:
                await asyncio.sleep(1)

    async def stop(self):
        self.stop_thread = True
        self.api_started = False

    def get_slug(self):
        """
        Get the add-on slug.
        """
        return self.slug

    def call_service_websocket_command(self, domain, service, data):
        """
        Call a service via the web socket interface
        """
        return run_async(self.async_call_service_websocket_command(domain, service, data))

    async def async_call_service_websocket_command(self, domain, service, service_data):
        """
        Call a service via the web socket interface
        """
        url = "{}/api/websocket".format(self.ha_url)
        response = None
        # self.log("Info: Web socket service {}/{} socket for url {}".format(domain, service, url))

        return_response = service_data.get("return_response", False)
        if "return_response" in service_data:
            del service_data["return_response"]

        async with ClientSession() as session:
            try:
                async with session.ws_connect(url) as websocket:
                    await websocket.send_json({"type": "auth", "access_token": self.ha_key})
                    id = 1
                    await websocket.send_json({"id": id, "type": "call_service", "domain": domain, "service": service, "service_data": service_data, "return_response": return_response})

                    async for message in websocket:
                        if self.stop_thread:
                            self.log("Info: Web socket stopping")
                            break

                        if message.type == WSMsgType.TEXT:
                            try:
                                data = json.loads(message.data)
                                if data:
                                    message_type = data.get("type", "")
                                    if message_type == "result":
                                        response = data.get("result", {}).get("response", None)
                                        success = data.get("success", False)
                                        self.api_errors = 0

                                        if not success:
                                            self.log("Warn: Service call {}/{} data {} failed with response {}".format(domain, service, service_data, response))
                                        break

                            except Exception as e:
                                self.log("Error: Web Socket exception in update loop: {}".format(e))
                                self.log("Error: " + traceback.format_exc())
                                self.api_errors += 1
                                break

            except Exception as e:
                self.log("Error: Web Socket exception in startup: {}".format(e))
                self.log("Error: " + traceback.format_exc())
                self.api_errors += 1

        if self.api_errors >= 10:
            self.log("Error: Too many API errors, stopping")
            self.base.fatal_error = True

        return response

    async def socketLoop(self):
        """
        Web socket loop for HA interface
        """
        error_count = 0

        while True:
            if self.stop_thread or self.base.fatal_error:
                self.log("Info: Web socket stopping")
                break
            if self.base.hass_api_version >= 2 and error_count >= 10:
                self.log("Error: Web socket failed 10 times, stopping")
                self.fatal_error = True
                break

            url = "{}/api/websocket".format(self.ha_url)
            self.log("Info: Start socket for url {}".format(url))
            async with ClientSession() as session:
                try:
                    async with session.ws_connect(url) as websocket:
                        await websocket.send_json({"type": "auth", "access_token": self.ha_key})
                        sid = 1

                        # Connected okay, reset error count
                        error_count = 0

                        # Subscribe to all state changes
                        await websocket.send_json({"id": sid, "type": "subscribe_events", "event_type": "state_changed"})
                        sid += 1

                        # Listen for services
                        await websocket.send_json({"id": sid, "type": "subscribe_events", "event_type": "call_service"})
                        sid += 1

                        # Get service list
                        # await websocket.send_json({"id": sid, "type": "get_services"})
                        # sid += 1

                        # Fire events to say we have registered services
                        for item in self.base.SERVICE_REGISTER_LIST:
                            await websocket.send_json({"id": sid, "type": "fire_event", "event_type": "service_registered", "event_data": {"service": item["service"], "domain": item["domain"]}})
                            sid += 1

                        self.log("Info: Web Socket active")
                        self.base.update_pending = True  # Force an update when web-socket reconnects

                        async for message in websocket:
                            if self.stop_thread:
                                self.log("Info: Web socket stopping")
                                break

                            if message.type == WSMsgType.TEXT:
                                try:
                                    data = json.loads(message.data)
                                    if data:
                                        message_type = data.get("type", "")
                                        if message_type == "event":
                                            event_info = data.get("event", {})
                                            event_type = event_info.get("event_type", "")
                                            if event_type == "state_changed":
                                                event_data = event_info.get("data", {})
                                                old_state = event_data.get("old_state", {})
                                                new_state = event_data.get("new_state", {})
                                                if new_state:
                                                    entity_id = new_state.get("entity_id", None)
                                                    if entity_id:
                                                        self.update_state_item(new_state, entity_id)
                                                    else:
                                                        self.log("Warn: Web Socket state_changed event has no entity_id {}".format(new_state))
                                                    # Only trigger on value change or you get too many updates
                                                    if not old_state or (new_state.get("state", None) != old_state.get("state", None)):
                                                        await self.base.trigger_watch_list(new_state["entity_id"], event_data.get("attribute", None), event_data.get("old_state", None), new_state)
                                            elif event_type == "call_service":
                                                service_data = event_info.get("data", {})
                                                await self.base.trigger_callback(service_data)
                                            else:
                                                self.log("Info: Web Socket unknown message {}".format(data))
                                        elif message_type == "result":
                                            success = data.get("success", False)
                                            if not success:
                                                self.log("Warn: Web Socket result failed {}".format(data))
                                            # result = data.get("result", {})
                                            # resultid = data.get("id", None)
                                            # if result:
                                            #    self.log("Info: Web Socket result id {} data {}".format(resultid, result))
                                        elif message_type == "auth_required":
                                            pass
                                        elif message_type == "auth_ok":
                                            pass
                                        elif message_type == "auth_invalid":
                                            self.log("Warn: Web Socket auth failed, check your ha_key setting")
                                            self.websocket_active = False
                                            raise Exception("Web Socket auth failed")
                                        else:
                                            self.log("Info: Web Socket unknown message {}".format(data))
                                except Exception as e:
                                    self.log("Error: Web Socket exception in update loop: {}".format(e))
                                    self.log("Error: " + traceback.format_exc())
                                    error_count += 1
                                    break

                            elif message.type == WSMsgType.CLOSED:
                                error_count += 1
                                break
                            elif message.type == WSMsgType.ERROR:
                                error_count += 1
                                break

                except Exception as e:
                    self.log("Error: Web Socket exception in startup: {}".format(e))
                    self.log("Error: " + traceback.format_exc())
                    error_count += 1

            if not self.stop_thread:
                self.log("Warn: Web Socket closed, will try to reconnect in 5 seconds - error count {}".format(error_count))
                await asyncio.sleep(5)

        if not self.stop_thread:
            self.log("Error: Web Socket failed to reconnect, stopping....")
            self.websocket_active = False
            raise Exception("Web Socket failed to reconnect")

    def get_state(self, entity_id=None, default=None, attribute=None, refresh=False):
        """
        Get state from cached HA data (or from AppDaemon if used)
        """
        if entity_id:
            self.db_mirror_list[entity_id.lower()] = True

        if not entity_id:
            return self.state_data
        elif entity_id.lower() in self.state_data:
            if refresh and not self.ha_key:
                # Only refresh from DB/HA if we are not the primary data source
                self.update_state(entity_id)
            state_info = self.state_data[entity_id.lower()]
            if attribute:
                if attribute in state_info["attributes"]:
                    return state_info["attributes"][attribute]
                else:
                    return default
            else:
                return state_info["state"]
        else:
            return default

    def update_state_db(self, entity_id):
        """
        Update state for entity_id from the SQLLite database
        """
        self.db_mirror_list[entity_id.lower()] = True
        item = self.db_manager.get_state_db(entity_id)
        if item:
            self.update_state_item(item, entity_id, nodb=True)

    def update_state(self, entity_id):
        """
        Update state for entity_id
        """
        self.db_mirror_list[entity_id.lower()] = True

        if self.db_primary and self.db_enable and not self.ha_key:
            self.update_state_db(entity_id)
            return

        if not self.ha_key:
            return

        item = self.api_call("/api/states/{}".format(entity_id))
        if item:
            self.update_state_item(item, entity_id)

    def update_state_item(self, item, entity_id, nodb=False):
        """
        Update state table for item
        """
        entity_id = entity_id.lower()
        attributes = item.get("attributes", {})
        last_changed = item.get("last_changed", item.get("last_updated", None))
        if "state" in item:
            state = item["state"]
            self.state_data[entity_id] = {"state": state, "attributes": attributes, "last_changed": last_changed}
            if not nodb and ((self.db_mirror_ha and (entity_id in self.db_mirror_list)) or self.db_primary):
                # Instead of appending to a local mirror_updates list, call the database manager to schedule the update
                if last_changed:
                    try:
                        last_changed = datetime.strptime(last_changed, TIME_FORMAT_HA_TZ)
                    except (ValueError, TypeError) as e:
                        self.log("Warn: Failed to parse last_changed time {} for entity {} : {}".format(last_changed, entity_id, e))
                        last_changed = datetime.now()

                self.db_manager.set_state_db(entity_id, state, attributes, timestamp=last_changed)

    def update_states_db(self):
        """
        Update the state data from the SQL Lite database
        """
        if not self.db_enable:
            return

        entities = self.db_manager.get_all_entities_db()
        for entity_name in entities:
            self.update_state_db(entity_name)

    def update_states(self):
        """
        Update the state data from Home Assistant.
        """

        if self.db_primary and self.db_enable and not self.ha_key:
            self.update_states_db()
            return

        if not self.ha_key:
            return

        res = self.api_call("/api/states")
        if res:
            self.state_data = {}
            for item in res:
                entity_id = item.get("entity_id", None)
                if entity_id:
                    self.update_state_item(item, entity_id)
                else:
                    self.log("Warn: Failed to update state data from HA, item has no entity_id {}".format(item))
        else:
            self.log("Warn: Failed to update state data from HA")

    def get_history(self, sensor, now, days=30, force_db=False):
        """
        Get the history for a sensor from Home Assistant.

        :param sensor: The sensor to get the history for.
        :param now: The current time.
        :param days: The number of days to look back.
        :param force_db: Whether to force using the database.
        :return: The history for the sensor.
        """
        if not sensor:
            return None

        self.db_mirror_list[sensor.lower()] = True

        if (self.db_primary or force_db) and self.db_enable:
            return self.db_manager.get_history_db(sensor, now, days=days)

        start = now - timedelta(days=days)
        end = now

        def fetch_data(start, end):
            self.log(f"Requesting history for {sensor} from Home Assistant from {start} to {end}")
            res = self.api_call("/api/history/period/{}".format(start.strftime(TIME_FORMAT_HA)), {"filter_entity_id": sensor, "end_time": end.strftime(TIME_FORMAT_HA)})
            return res[0] if res and isinstance(res, list) and len(res) > 0 else []

        result = self.history_cache.get_or_fetch(sensor, start, end, fetch_data)
        return [result] if result else []

    async def set_state_external(self, entity_id, state, attributes={}):
        """
        Used for external changes to Predbat state data
        """
        new_value = state
        new_state = {"entity_id": entity_id, "state": state, "attributes": attributes}
        old_value = self.get_state(entity_id)
        old_state = self.state_data.get(entity_id.lower(), None)
        found = False

        # See if the modified entity is in the CONFIG_ITEMS list
        for item in self.base.CONFIG_ITEMS:
            if item.get("entity") == entity_id:
                old_value = item.get("value", "")
                step = item.get("step", 1)
                itemtype = item.get("type", "")
                if old_value is None:
                    old_value = item.get("default", "")
                if itemtype == "input_number" and step == 1:
                    old_value = int(old_value)
                if old_value != new_value:
                    service_data = {}
                    service_data["domain"] = itemtype
                    if itemtype == "switch":
                        service_data["service"] = "turn_on" if new_value else "turn_off"
                        service_data["service_data"] = {"entity_id": entity_id}
                    elif itemtype == "input_number":
                        service_data["service"] = "set_value"
                        service_data["service_data"] = {"entity_id": entity_id, "value": new_value}
                    elif itemtype == "select":
                        service_data["service"] = "select_option"
                        service_data["service_data"] = {"entity_id": entity_id, "option": new_value}
                    else:
                        continue

                    await self.base.trigger_callback(service_data)
                    return

        if not found:
            # If its not found then its a sensor and we can set the state directly
            self.set_state(entity_id, state, attributes)

            # Only trigger on value change or you get too many updates
            if (old_value is None) or (new_value != old_value):
                await self.trigger_watch_list(entity_id, attributes, old_state, new_state)

    def set_state(self, entity_id, state, attributes={}):
        """
        Set the state of an entity in Home Assistant.
        """
        self.db_mirror_list[entity_id] = True

        if self.db_mirror_ha or self.db_primary:
            item = self.db_manager.set_state_db(entity_id, state, attributes)
            # Locally cache state until DB update happens
            self.update_state_item(item, entity_id, nodb=True)

        if self.ha_key:
            data = {"state": state}
            if attributes:
                data["attributes"] = attributes
                data["unrecorded_attributes"] = ["results"]
            self.api_call("/api/states/{}".format(entity_id), data, post=True)
            self.update_state(entity_id)

    def call_service(self, service, **kwargs):
        """
        Call a service in Home Assistant via Websocket
        or loopback to Predbat in standalone mode
        """
        data = {}
        for key in kwargs:
            data[key] = kwargs[key]
        domain, service = service.split("/")
        if self.websocket_active:
            return self.call_service_websocket_command(domain, service, data)
        else:
            # Loopback with no home assistant
            data_frame = {"domain": domain, "service": service, "service_data": data}
            return run_async(self.base.trigger_callback(data_frame))

    def api_call(self, endpoint, data_in=None, post=False, core=True, silent=False):
        """
        Make an API call to Home Assistant.

        :param endpoint: The API endpoint to call.
        :param data_in: The data to send in the body of the request.
        :param post: True if this is a POST request, False for GET.
        :param core: True is this is a call to HA Core, False if it is a Supervisor call
        :param silent: True if warning message from the API call is to be suppressed
        :return: The response from the API.
        """
        if core:
            url = self.ha_url + endpoint
            key = self.ha_key
        else:
            # make an API call to the Supervisor using the supervisor token
            url = "http://supervisor" + endpoint
            key = os.environ.get("SUPERVISOR_TOKEN", None)

        if key is None:
            return None

        headers = {
            "Authorization": "Bearer " + key,
            "Content-Type": "application/json",
            "Accept": "application/json",
        }
        if post:
            if data_in:
                response = requests.post(url, headers=headers, json=data_in, timeout=TIMEOUT)
            else:
                response = requests.post(url, headers=headers, timeout=TIMEOUT)
        else:
            if data_in:
                response = requests.get(url, headers=headers, params=data_in, timeout=TIMEOUT)
            else:
                response = requests.get(url, headers=headers, timeout=TIMEOUT)
        try:
            data = response.json()
            self.api_errors = 0
        except requests.exceptions.JSONDecodeError:
            if not silent:  # suppress warning message for call to get slug id from supervisor because in docker installs this will always error (no supervisor)
                self.log("Warn: Failed to decode response {} from {}".format(response, url))
                self.api_errors += 1

            data = None
        except (requests.Timeout, requests.exceptions.ReadTimeout):
            self.log("Warn: Timeout from {}".format(url))
            self.api_errors += 1
            data = None

        if self.api_errors >= 10:
            self.log("Error: Too many API errors, stopping")
            self.base.fatal_error = True

        return data<|MERGE_RESOLUTION|>--- conflicted
+++ resolved
@@ -98,13 +98,10 @@
         self.state_data = {}
         self.slug = None
 
-<<<<<<< HEAD
         # Initialize history cache
         self.history_cache = HistoryCache()
-=======
         print("HA URL", self.ha_url)
         print("HA KEY", self.ha_key)
->>>>>>> 5ae1a4bf
 
         if not self.ha_key:
             if not (self.db_enable and self.db_primary):
