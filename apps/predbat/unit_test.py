# -----------------------------------------------------------------------------
# Predbat Home Battery System
# Copyright Trefor Southwell 2025 - All Rights Reserved
# This application maybe used for personal use only and not for commercial use
# -----------------------------------------------------------------------------
# fmt off
# pylint: disable=consider-using-f-string
# pylint: disable=line-too-long
# pylint: disable=attribute-defined-outside-init

import os
import time
import sys
import glob
import argparse

from predbat import PredBat
from octopus import OctopusAPI
from tests.test_infra import TestHAInterface
from tests.test_compute_metric import run_compute_metric_tests
from tests.test_perf import run_perf_test
from tests.test_model import run_model_tests
from tests.test_execute import run_execute_tests
from tests.test_octopus_slots import run_load_octopus_slots_tests
from tests.test_fetch_config_options import test_fetch_config_options
from tests.test_multi_inverter import run_inverter_multi_tests
from tests.test_window2minutes import test_window2minutes
from tests.test_history_attribute import test_history_attribute
from tests.test_inverter import run_inverter_tests
from tests.test_basic_rates import test_basic_rates
from tests.test_find_charge_curve import run_find_charge_curve_tests
from tests.test_optimise_all_windows import run_optimise_all_windows_tests
from tests.test_nordpool import run_nordpool_test
from tests.test_car_charging_smart import run_car_charging_smart_tests
from tests.test_plugin_startup import test_plugin_startup_order
from tests.test_optimise_levels import run_optimise_levels_tests
from tests.test_energydataservice import test_energydataservice
from tests.test_iboost import run_iboost_smart_tests
from tests.test_alert_feed import test_alert_feed
from tests.test_single_debug import run_single_debug
from tests.test_saving_session import test_saving_session, test_saving_session_null_octopoints
from tests.test_ge_cloud import (
    run_test_ge_cloud,
    test_async_get_inverter_data_success,
    test_async_get_inverter_data_auth_error,
    test_async_get_inverter_data_rate_limit,
    test_async_get_inverter_data_timeout,
    test_async_get_inverter_data_json_error,
    test_async_get_inverter_data_retry,
    test_async_get_inverter_data_post,
    test_async_get_devices_with_ems,
    test_async_get_devices_with_gateway,
    test_async_get_devices_with_batteries,
    test_async_get_devices_empty,
    test_async_get_evc_devices,
    test_async_get_smart_devices,
    test_async_get_evc_commands,
    test_async_get_evc_device_data,
    test_async_get_evc_device,
    test_async_send_evc_command,
    test_async_get_smart_device,
    test_async_get_evc_sessions,
    test_run_method,
    test_async_automatic_config,
    test_enable_default_options,
    test_async_get_inverter_status,
    test_async_get_inverter_meter,
    test_async_get_device_info,
    test_async_get_inverter_settings_success,
    test_async_get_inverter_settings_partial_failure,
    test_async_read_inverter_setting_success,
    test_async_read_inverter_setting_error_codes,
    test_async_write_inverter_setting_success,
    test_async_write_inverter_setting_failure,
    test_switch_event,
    test_number_event,
    test_select_event,
    test_publish_status,
    test_publish_meter,
    test_publish_info,
    test_publish_registers,
    test_publish_evc_data,
    test_download_ge_data_single_day,
    test_download_ge_data_multi_day,
    test_download_ge_data_pagination,
    test_get_ge_url_cache_hit,
    test_get_ge_url_cache_miss,
    test_clean_ge_url_cache,
    test_load_save_ge_cache,
    test_load_ge_cache_corrupt_file,
    test_regname_to_ha,
    test_get_data,
)
from tests.test_axle import (
    test_axle_initialization,
    test_axle_fetch_with_active_event,
    test_axle_fetch_with_future_event,
    test_axle_fetch_with_past_event,
    test_axle_fetch_no_event,
    test_axle_http_error,
    test_axle_request_exception,
    test_axle_retry_success_after_failure,
    test_axle_json_parse_error,
    test_axle_datetime_parsing_variations,
    test_axle_run_method,
    test_axle_history_loading,
    test_axle_history_cleanup,
    test_axle_fetch_sessions,
    test_axle_load_slot_export,
    test_axle_active_function,
)
from tests.test_db_manager import (
    test_db_manager_set_get_state,
    test_db_manager_entities_and_history,
    test_db_manager_error_handling,
    test_db_manager_persistence,
    test_db_manager_commit_throttling,
)
from tests.test_hahistory import run_hahistory_tests
from tests.test_hainterface_state import run_hainterface_state_tests
from tests.test_hainterface_api import run_hainterface_api_tests
from tests.test_hainterface_service import run_hainterface_service_tests
from tests.test_hainterface_lifecycle import run_hainterface_lifecycle_tests
from tests.test_hainterface_websocket import run_hainterface_websocket_tests
from tests.test_web_if import run_test_web_if
from tests.test_window import run_window_sort_tests, run_intersect_window_tests
from tests.test_find_charge_rate import test_find_charge_rate, test_find_charge_rate_string_temperature, test_find_charge_rate_string_charge_curve
from tests.test_manual_api import run_test_manual_api
from tests.test_manual_soc import run_test_manual_soc
from tests.test_manual_times import run_test_manual_times
from tests.test_manual_select import run_test_manual_select
from tests.test_minute_data import test_minute_data
from tests.test_minute_data_state import test_minute_data_state
from tests.test_format_time_ago import test_format_time_ago
from tests.test_override_time import test_get_override_time_from_string
from tests.test_units import run_test_units
from tests.test_previous_days_modal import test_previous_days_modal_filter
from tests.test_octopus_free import test_octopus_free
from tests.test_prune_today import test_prune_today
from tests.test_cumulative import test_get_now_from_cumulative
from tests.test_octopus_url import (
    test_download_octopus_url_wrapper,
    test_async_get_day_night_rates_wrapper,
    test_get_saving_session_data,
    test_async_intelligent_update_sensor_wrapper,
    test_async_find_tariffs_wrapper,
    test_edf_freephase_dynamic_url_wrapper,
)
from tests.test_octopus_cache import test_octopus_cache_wrapper
from tests.test_octopus_events import test_octopus_events_wrapper
from tests.test_octopus_refresh_token import test_octopus_refresh_token_wrapper
from tests.test_octopus_misc import test_octopus_misc_wrapper
from tests.test_octopus_read_response import test_octopus_read_response_wrapper
from tests.test_octopus_rate_limit import test_octopus_rate_limit_wrapper
from tests.test_octopus_fetch_previous_dispatch import test_octopus_fetch_previous_dispatch_wrapper
from tests.test_fetch_octopus_rates import test_fetch_octopus_rates
from tests.test_fetch_tariffs import test_fetch_tariffs
from tests.test_fetch_url_cached import test_fetch_url_cached
from tests.test_load_free_slot import test_load_free_slot
from tests.test_add_now_to_octopus_slot import test_add_now_to_octopus_slot
from tests.test_dynamic_load import test_dynamic_load_car_slot_cancellation
from tests.test_fox_api import run_fox_api_tests
from tests.test_solcast import run_solcast_tests
from tests.test_rate_add_io_slots import run_rate_add_io_slots_tests
from tests.test_battery_curve_keys import run_battery_curve_keys_tests
from tests.test_balance_inverters import run_balance_inverters_tests
from tests.test_octopus_download_rates import test_octopus_download_rates_wrapper
from tests.test_integer_config import test_integer_config_entities, test_expose_config_preserves_integer
from tests.test_carbon import (
    test_carbon_initialization,
    test_fetch_carbon_data_success,
    test_fetch_carbon_data_http_error,
    test_fetch_carbon_data_timeout,
    test_fetch_carbon_data_json_error,
    test_fetch_carbon_data_empty,
    test_fetch_carbon_data_cache_skip,
    test_fetch_carbon_data_cache_refresh,
    test_publish_carbon_data_current,
    test_publish_carbon_data_forecast,
    test_publish_carbon_data_unknown,
    test_postcode_stripping,
    test_multiple_date_fetches,
    test_time_format_conversion,
    test_timezone_handling,
    test_json_data_collection,
    test_failure_counter,
    test_run_first_call,
    test_run_15min_interval,
    test_automatic_config_flow,
)
from tests.test_download import (
    test_get_github_directory_listing_success,
    test_get_github_directory_listing_failure,
    test_get_github_directory_listing_exception,
    test_compute_file_sha1,
    test_compute_file_sha1_missing_file,
    test_check_install_with_valid_manifest,
    test_check_install_missing_file,
    test_check_install_zero_byte_file,
    test_check_install_size_mismatch,
    test_check_install_sha_mismatch,
    test_check_install_no_manifest_downloads,
    test_predbat_update_download_success,
    test_predbat_update_download_api_failure,
    test_predbat_update_download_file_failure,
    test_download_predbat_file_success,
    test_download_predbat_file_failure,
    test_download_predbat_file_no_filename,
    test_predbat_update_move_success,
    test_predbat_update_move_empty_files,
    test_predbat_update_move_none_files,
    test_predbat_update_move_invalid_version,
)
from tests.test_ohme import (
    test_ohme_time_next_occurs_today,
    test_ohme_time_next_occurs_tomorrow,
    test_ohme_slot_list_empty,
    test_ohme_slot_list_single,
    test_ohme_slot_list_merged,
    test_ohme_vehicle_to_name_custom,
    test_ohme_vehicle_to_name_model,
    test_ohme_client_status_charging,
    test_ohme_client_status_unplugged,
    test_ohme_client_status_pending_approval,
    test_ohme_client_mode_smart_charge,
    test_ohme_client_mode_max_charge,
    test_ohme_client_power,
    test_ohme_client_target_soc_in_progress,
    test_ohme_client_target_soc_paused,
    test_ohme_client_target_time,
    test_ohme_client_slots,
    test_ohme_client_vehicles,
    test_ohme_client_current_vehicle,
    test_ohme_client_async_pause_charge,
    test_ohme_client_async_resume_charge,
    test_ohme_client_async_approve_charge,
    test_ohme_client_async_max_charge_enable,
    test_ohme_client_async_max_charge_disable,
    test_ohme_client_async_set_target,
    test_ohme_client_async_get_charge_session,
    test_ohme_client_async_update_device_info,
    test_ohme_client_async_login_success,
    test_ohme_client_async_refresh_session_no_token,
    test_ohme_client_async_refresh_session_recent_token,
    test_ohme_client_async_refresh_session_expired_token,
    test_ohme_client_async_refresh_session_failure,
    test_ohme_client_make_request_get_success,
    test_ohme_client_make_request_put_success,
    test_ohme_client_make_request_post_json,
    test_ohme_client_make_request_post_skip_json,
    test_ohme_client_make_request_api_error,
    test_ohme_client_make_request_creates_session,
    test_ohme_client_async_get_charge_session_retry,
    test_ohme_client_async_set_mode_max_charge,
    test_ohme_client_async_set_mode_smart_charge,
    test_ohme_client_async_set_mode_paused,
    test_ohme_client_async_set_mode_string,
    test_ohme_client_async_set_vehicle_found,
    test_ohme_client_async_set_vehicle_not_found,
    test_ohme_client_async_update_schedule_all_params,
    test_ohme_client_async_update_schedule_partial_params,
    test_ohme_client_async_update_schedule_no_rule,
    test_ohme_publish_data,
    test_ohme_publish_data_disconnected,
    test_ohme_run_first_call,
    test_ohme_run_periodic_30min,
    test_ohme_run_periodic_120s,
    test_ohme_run_no_periodic,
    test_ohme_run_with_queued_events,
    test_ohme_run_event_handler_exception,
    test_ohme_run_first_with_octopus_intelligent,
    test_ohme_select_event_handler_target_time,
    test_ohme_select_event_handler_invalid_time,
    test_ohme_number_event_handler_target_soc,
    test_ohme_number_event_handler_target_soc_invalid,
    test_ohme_number_event_handler_preconditioning,
    test_ohme_number_event_handler_preconditioning_off,
    test_ohme_number_event_handler_preconditioning_invalid,
    test_ohme_switch_event_handler_max_charge_on,
    test_ohme_switch_event_handler_max_charge_off,
    test_ohme_switch_event_handler_approve_charge,
    test_ohme_switch_event_handler_approve_charge_wrong_status,
)


# Mock the components and plugin system

KEEP_SCALE = 0.5


def run_test_octopus_api(my_predbat, octopus_api, octopus_account):
    """
    Run the Octopus API tests
    """
    print("Test Octopus API")
    failed = False

    octopus_api = OctopusAPI(octopus_api, octopus_account, my_predbat)
    my_predbat.create_task(octopus_api.start())
    octopus_api.wait_api_started()

    planned_dispatches = octopus_api.get_intelligent_planned_dispatches()
    completed_dispatches = octopus_api.get_intelligent_completed_dispatches()
    vehicle = octopus_api.get_intelligent_vehicle()
    available_events, joined_events = octopus_api.get_saving_session_data()
    print("Planned dispatches: {}".format(planned_dispatches))
    print("Completed dispatches: {}".format(completed_dispatches))
    print("Vehicle: {}".format(vehicle))
    print("Saving session available {}".format(available_events))
    print("Saving session joined {}".format(joined_events))
    octopus_api.join_saving_session_event("EVENT_3_210125")
    time.sleep(10)
    octopus_api.stop()
    time.sleep(1)

    failed = 1
    return failed


def run_debug_cases(my_predbat):
    """
    Run debug case files from the cases directory
    """
    failed = False
    print("**** Running debug case files ****")

    # Scan .yaml files in cases directory
    for filename in glob.glob("cases/*.yaml"):
        basename = os.path.basename(filename)
        pathname = os.path.dirname(filename)
        test_failed = run_single_debug(basename, my_predbat, filename, pathname + "/" + basename + ".expected.json")
        if test_failed:
            print(f"**** Debug case {basename}: FAILED ****")
            failed = True
            break
        else:
            print(f"**** Debug case {basename}: PASSED ****")

    return failed


def create_predbat():
    my_predbat = PredBat()
    my_predbat.states = {}
    my_predbat.reset()
    my_predbat.update_time()
    my_predbat.ha_interface = TestHAInterface()
    my_predbat.ha_interface.history_enable = False
    my_predbat.auto_config()
    my_predbat.load_user_config()
    my_predbat.fetch_config_options()
    my_predbat.forecast_minutes = 24 * 60
    my_predbat.ha_interface.history_enable = True
    my_predbat.expose_config("plan_debug", True)
    return my_predbat


def main():
    # Test registry - table of all available tests
    # Format: (name, function, description, slow)
    TEST_REGISTRY = [
        ("perf", run_perf_test, "Performance tests", False),
        ("model", run_model_tests, "Model tests", False),
        ("inverter", run_inverter_tests, "Inverter tests", False),
        ("execute", run_execute_tests, "Execute tests", False),
        ("basic_rates", test_basic_rates, "Basic rates tests", False),
        ("window_sort", run_window_sort_tests, "Window sort tests", False),
        ("window2minutes", test_window2minutes, "Window to minutes tests", False),
        ("compute_metric", run_compute_metric_tests, "Compute metric tests", False),
        ("minute_data", test_minute_data, "Minute data tests", False),
        ("get_now_cumulative", test_get_now_from_cumulative, "Get now from cumulative tests", False),
        ("prune_today", test_prune_today, "Prune today tests", False),
        ("history_attribute", test_history_attribute, "History attribute tests", False),
        ("minute_data_state", test_minute_data_state, "Minute data state tests", False),
        ("format_time_ago", test_format_time_ago, "Format time ago tests", False),
        ("override_time", test_get_override_time_from_string, "Override time from string tests", False),
        ("previous_days_modal", test_previous_days_modal_filter, "Previous days modal filter tests", False),
        ("octopus_url", test_download_octopus_url_wrapper, "Octopus URL download tests", False),
        ("day_night_rates", test_async_get_day_night_rates_wrapper, "Octopus day/night rates tests", False),
        ("saving_sessions", test_get_saving_session_data, "Octopus saving sessions tests", False),
        ("intelligent_dispatch", test_async_intelligent_update_sensor_wrapper, "Octopus intelligent dispatch tests", False),
        ("find_tariffs", test_async_find_tariffs_wrapper, "Octopus find tariffs tests", False),
        ("edf_freephase_dynamic", test_edf_freephase_dynamic_url_wrapper, "EDF FreePhase Dynamic tariff tests", False),
        ("octopus_cache", test_octopus_cache_wrapper, "Octopus cache save/load tests", False),
        ("octopus_events", test_octopus_events_wrapper, "Octopus event handler tests", False),
        ("octopus_refresh_token", test_octopus_refresh_token_wrapper, "Octopus refresh token tests", False),
        ("octopus_misc", test_octopus_misc_wrapper, "Octopus misc API tests (set intelligent schedule, join saving sessions)", False),
        ("octopus_read_response", test_octopus_read_response_wrapper, "Octopus read response tests", False),
        ("octopus_rate_limit", test_octopus_rate_limit_wrapper, "Octopus API rate limit tests", False),
        ("octopus_fetch_previous_dispatch", test_octopus_fetch_previous_dispatch_wrapper, "Octopus fetch previous dispatch tests", False),
        ("download_octopus_rates", test_octopus_download_rates_wrapper, "Test download octopus rates", False),
        ("fetch_octopus_rates", test_fetch_octopus_rates, "Fetch Octopus rates tests", False),
        ("fetch_tariffs", test_fetch_tariffs, "Fetch tariffs tests", False),
        ("fetch_url_cached", test_fetch_url_cached, "Fetch URL cached tests", False),
        ("fetch_config_options", test_fetch_config_options, "Fetch config options tests", False),
        ("load_free_slot", test_load_free_slot, "Load free slot tests", False),
        ("add_now_to_octopus_slot", test_add_now_to_octopus_slot, "Add now to Octopus slot tests", False),
        ("plugin_startup", test_plugin_startup_order, "Plugin startup order tests", False),
        ("dynamic_load_car", test_dynamic_load_car_slot_cancellation, "Dynamic load car slot cancellation tests", False),
        ("units", run_test_units, "Unit tests", False),
        ("manual_api", run_test_manual_api, "Manual API tests", False),
        ("manual_soc", run_test_manual_soc, "Manual SOC target tests", False),
        ("manual_times", run_test_manual_times, "Manual times tests", False),
        ("manual_select", run_test_manual_select, "Manual select tests", False),
        ("web_if", run_test_web_if, "Web interface tests", False),
        ("nordpool", run_nordpool_test, "Nordpool tests", False),
        ("octopus_slots", run_load_octopus_slots_tests, "Load Octopus slots tests", False),
        ("rate_add_io_slots", run_rate_add_io_slots_tests, "Rate add IO slots tests", False),
        ("find_charge_rate", test_find_charge_rate, "Find charge rate tests", False),
        ("find_charge_rate_string_temp", test_find_charge_rate_string_temperature, "Find charge rate string temperature", False),
        ("find_charge_rate_string_curve", test_find_charge_rate_string_charge_curve, "Find charge rate string charge curve", False),
        ("find_charge_curve", run_find_charge_curve_tests, "Find charge curve tests", False),
        ("energydataservice", test_energydataservice, "Energy data service tests", False),
        ("saving_session", test_saving_session, "Saving session tests", False),
        ("saving_session_null", test_saving_session_null_octopoints, "Saving session null octopoints test (issue #3079)", False),
        ("alert_feed", test_alert_feed, "Alert feed tests", False),
        ("fox_api", run_fox_api_tests, "Fox API tests", False),
        ("solcast", run_solcast_tests, "Solcast API tests", False),
        ("iboost_smart", run_iboost_smart_tests, "iBoost smart tests", False),
        ("car_charging_smart", run_car_charging_smart_tests, "Car charging smart tests", False),
        ("intersect_window", run_intersect_window_tests, "Intersect window tests", False),
        ("inverter_multi", run_inverter_multi_tests, "Inverter multi tests", False),
        ("octopus_free", test_octopus_free, "Octopus free electricity tests", False),
        ("battery_curve_keys", run_battery_curve_keys_tests, "Battery curve keys tests", False),
        ("balance_inverters", run_balance_inverters_tests, "Balance inverters tests", False),
        # GE Cloud unit tests
        ("ge_api_success", test_async_get_inverter_data_success, "GE Cloud API success", False),
        ("ge_api_auth_error", test_async_get_inverter_data_auth_error, "GE Cloud API auth error", False),
        ("ge_api_rate_limit", test_async_get_inverter_data_rate_limit, "GE Cloud API rate limit", False),
        ("ge_api_timeout", test_async_get_inverter_data_timeout, "GE Cloud API timeout", False),
        ("ge_api_json_error", test_async_get_inverter_data_json_error, "GE Cloud API JSON error", False),
        ("ge_api_retry", test_async_get_inverter_data_retry, "GE Cloud API retry logic", False),
        ("ge_api_post", test_async_get_inverter_data_post, "GE Cloud API POST with/without datain", False),
        ("ge_devices_ems", test_async_get_devices_with_ems, "GE Cloud devices with EMS", False),
        ("ge_devices_gateway", test_async_get_devices_with_gateway, "GE Cloud devices with Gateway", False),
        ("ge_devices_batteries", test_async_get_devices_with_batteries, "GE Cloud devices with batteries", False),
        ("ge_devices_empty", test_async_get_devices_empty, "GE Cloud empty devices", False),
        ("ge_evc_devices", test_async_get_evc_devices, "GE Cloud EV charger devices", False),
        ("ge_smart_devices", test_async_get_smart_devices, "GE Cloud smart devices", False),
        ("ge_evc_commands", test_async_get_evc_commands, "GE Cloud EV charger commands", False),
        ("ge_evc_device_data", test_async_get_evc_device_data, "GE Cloud EV charger device data", False),
        ("ge_evc_device", test_async_get_evc_device, "GE Cloud EV charger device", False),
        ("ge_send_evc_command", test_async_send_evc_command, "GE Cloud send EV charger command", False),
        ("ge_smart_device", test_async_get_smart_device, "GE Cloud smart device", False),
        ("ge_evc_sessions", test_async_get_evc_sessions, "GE Cloud EV charger sessions", False),
        ("ge_run_method", test_run_method, "GE Cloud run method", False),
        ("ge_automatic_config", test_async_automatic_config, "GE Cloud automatic config", False),
        ("ge_enable_defaults", test_enable_default_options, "GE Cloud enable default options", False),
        ("ge_inverter_status", test_async_get_inverter_status, "GE Cloud inverter status", False),
        ("ge_inverter_meter", test_async_get_inverter_meter, "GE Cloud inverter meter", False),
        ("ge_device_info", test_async_get_device_info, "GE Cloud device info", False),
        ("ge_settings_success", test_async_get_inverter_settings_success, "GE Cloud settings fetch", False),
        ("ge_settings_partial", test_async_get_inverter_settings_partial_failure, "GE Cloud settings partial failure", False),
        ("ge_read_setting", test_async_read_inverter_setting_success, "GE Cloud read setting", False),
        ("ge_read_errors", test_async_read_inverter_setting_error_codes, "GE Cloud read error codes", False),
        ("ge_write_success", test_async_write_inverter_setting_success, "GE Cloud write setting", False),
        ("ge_write_failure", test_async_write_inverter_setting_failure, "GE Cloud write failure", False),
        ("ge_switch_event", test_switch_event, "GE Cloud switch event", False),
        ("ge_number_event", test_number_event, "GE Cloud number event", False),
        ("ge_select_event", test_select_event, "GE Cloud select event", False),
        ("ge_publish_status", test_publish_status, "GE Cloud publish status", False),
        ("ge_publish_meter", test_publish_meter, "GE Cloud publish meter", False),
        ("ge_publish_info", test_publish_info, "GE Cloud publish info", False),
        ("ge_publish_registers", test_publish_registers, "GE Cloud publish registers", False),
        ("ge_publish_evc_data", test_publish_evc_data, "GE Cloud publish EVC data", False),
        ("ge_download_single", test_download_ge_data_single_day, "GE Cloud download single day", False),
        ("ge_download_multi", test_download_ge_data_multi_day, "GE Cloud download multi-day", False),
        ("ge_download_pagination", test_download_ge_data_pagination, "GE Cloud download pagination", False),
        ("ge_cache_hit", test_get_ge_url_cache_hit, "GE Cloud cache hit", False),
        ("ge_cache_miss", test_get_ge_url_cache_miss, "GE Cloud cache miss", False),
        ("ge_cache_clean", test_clean_ge_url_cache, "GE Cloud cache cleanup", False),
        ("ge_cache_persist", test_load_save_ge_cache, "GE Cloud cache persistence", False),
        ("ge_cache_corrupt", test_load_ge_cache_corrupt_file, "GE Cloud cache corrupt file", False),
        ("ge_regname_to_ha", test_regname_to_ha, "GE Cloud regname to HA", False),
        ("ge_get_data", test_get_data, "GE Cloud get data", False),
        ("integer_config", test_integer_config_entities, "Integer config entities tests", False),
        ("expose_config_integer", test_expose_config_preserves_integer, "Expose config preserves integer tests", False),
        # Download tests
        ("download_github_listing_success", test_get_github_directory_listing_success, "GitHub directory listing success", False),
        ("download_github_listing_failure", test_get_github_directory_listing_failure, "GitHub directory listing failure", False),
        ("download_github_listing_exception", test_get_github_directory_listing_exception, "GitHub directory listing exception", False),
        ("download_compute_sha1", test_compute_file_sha1, "Compute file SHA1", False),
        ("download_compute_sha1_missing", test_compute_file_sha1_missing_file, "Compute SHA1 missing file", False),
        ("download_check_install_valid", test_check_install_with_valid_manifest, "Check install with valid manifest", False),
        ("download_check_install_missing", test_check_install_missing_file, "Check install missing file", False),
        ("download_check_install_zero", test_check_install_zero_byte_file, "Check install zero byte file", False),
        ("download_check_install_size_mismatch", test_check_install_size_mismatch, "Check install size mismatch", False),
        ("download_check_install_sha_mismatch", test_check_install_sha_mismatch, "Check install SHA mismatch", False),
        ("download_check_install_no_manifest", test_check_install_no_manifest_downloads, "Check install downloads manifest", False),
        ("download_update_success", test_predbat_update_download_success, "Update download success", False),
        ("download_update_api_failure", test_predbat_update_download_api_failure, "Update download API failure", False),
        ("download_update_file_failure", test_predbat_update_download_file_failure, "Update download file failure", False),
        ("download_file_success", test_download_predbat_file_success, "Download file success", False),
        ("download_file_failure", test_download_predbat_file_failure, "Download file failure", False),
        ("download_file_no_filename", test_download_predbat_file_no_filename, "Download file no filename", False),
        ("download_move_success", test_predbat_update_move_success, "Move files success", False),
        ("download_move_empty", test_predbat_update_move_empty_files, "Move files empty list", False),
        ("download_move_none", test_predbat_update_move_none_files, "Move files none list", False),
        ("download_move_invalid_version", test_predbat_update_move_invalid_version, "Move files invalid version", False),
        # Axle Energy VPP unit tests
        ("axle_init", test_axle_initialization, "Axle Energy initialization", False),
        ("axle_active_event", test_axle_fetch_with_active_event, "Axle Energy active event", False),
        ("axle_future_event", test_axle_fetch_with_future_event, "Axle Energy future event", False),
        ("axle_past_event", test_axle_fetch_with_past_event, "Axle Energy past event", False),
        ("axle_no_event", test_axle_fetch_no_event, "Axle Energy no event", False),
        ("axle_http_error", test_axle_http_error, "Axle Energy HTTP error", False),
        ("axle_request_error", test_axle_request_exception, "Axle Energy request exception", False),
        ("axle_retry_success", test_axle_retry_success_after_failure, "Axle Energy retry success", False),
        ("axle_json_error", test_axle_json_parse_error, "Axle Energy JSON parse error", False),
        ("axle_datetime_parsing", test_axle_datetime_parsing_variations, "Axle Energy datetime parsing", False),
        ("axle_run_method", test_axle_run_method, "Axle Energy run method", False),
        ("axle_history_loading", test_axle_history_loading, "Axle Energy history loading", False),
        ("axle_history_cleanup", test_axle_history_cleanup, "Axle Energy history cleanup", False),
        ("axle_fetch_sessions", test_axle_fetch_sessions, "Axle Energy fetch sessions", False),
        ("axle_load_slot", test_axle_load_slot_export, "Axle Energy load slot export", False),
        ("axle_active", test_axle_active_function, "Axle Energy active check", False),
        # Database Manager unit tests
        ("db_manager_set_get", test_db_manager_set_get_state, "DatabaseManager set/get state operations", False),
        ("db_manager_entities_history", test_db_manager_entities_and_history, "DatabaseManager entities and history", False),
        ("db_manager_errors", test_db_manager_error_handling, "DatabaseManager error handling", False),
        ("db_manager_persistence", test_db_manager_persistence, "DatabaseManager data persistence across restarts", False),
        ("db_manager_commit_throttle", test_db_manager_commit_throttling, "DatabaseManager commit throttling (5 second interval)", False),
        # HAHistory component tests
        ("hahistory", run_hahistory_tests, "HAHistory component tests", False),
        # HAInterface state management tests
        ("hainterface_state", run_hainterface_state_tests, "HAInterface state management tests", False),
        # HAInterface API tests
        ("hainterface_api", run_hainterface_api_tests, "HAInterface API tests", False),
        # HAInterface service tests
        ("hainterface_service", run_hainterface_service_tests, "HAInterface service tests", False),
        # HAInterface lifecycle tests
        ("hainterface_lifecycle", run_hainterface_lifecycle_tests, "HAInterface lifecycle tests", False),
        # HAInterface websocket tests
        ("hainterface_websocket", run_hainterface_websocket_tests, "HAInterface websocket tests", False),
        # Carbon Intensity API unit tests
        ("carbon_init", test_carbon_initialization, "Carbon API initialization", False),
        ("carbon_fetch_success", test_fetch_carbon_data_success, "Carbon API fetch success", False),
        ("carbon_http_error", test_fetch_carbon_data_http_error, "Carbon API HTTP error handling", False),
        ("carbon_timeout", test_fetch_carbon_data_timeout, "Carbon API timeout handling", False),
        ("carbon_json_error", test_fetch_carbon_data_json_error, "Carbon API JSON parsing error", False),
        ("carbon_empty_data", test_fetch_carbon_data_empty, "Carbon API empty data response", False),
        ("carbon_cache_skip", test_fetch_carbon_data_cache_skip, "Carbon API cache skip (<4 hours)", False),
        ("carbon_cache_refresh", test_fetch_carbon_data_cache_refresh, "Carbon API cache refresh (>4 hours)", False),
        ("carbon_publish_current", test_publish_carbon_data_current, "Carbon API publish current intensity", False),
        ("carbon_publish_forecast", test_publish_carbon_data_forecast, "Carbon API publish forecast", False),
        ("carbon_publish_unknown", test_publish_carbon_data_unknown, "Carbon API publish unknown state", False),
        ("carbon_postcode_strip", test_postcode_stripping, "Carbon API postcode stripping", False),
        ("carbon_multiple_dates", test_multiple_date_fetches, "Carbon API multiple date fetches", False),
        ("carbon_time_format", test_time_format_conversion, "Carbon API time format conversion", False),
        ("carbon_timezone", test_timezone_handling, "Carbon API timezone handling", False),
        ("carbon_data_merge", test_json_data_collection, "Carbon API data collection from multiple dates", False),
        ("carbon_failure_count", test_failure_counter, "Carbon API failure counter", False),
        ("carbon_run_first", test_run_first_call, "Carbon API run() first call", False),
        ("carbon_run_interval", test_run_15min_interval, "Carbon API run() 15-minute interval", False),
        ("carbon_auto_config", test_automatic_config_flow, "Carbon API automatic config flow", False),
        # Ohme EV charger API unit tests
        ("ohme_time_next_today", test_ohme_time_next_occurs_today, "Ohme time_next_occurs today", False),
        ("ohme_time_next_tomorrow", test_ohme_time_next_occurs_tomorrow, "Ohme time_next_occurs tomorrow", False),
        ("ohme_slot_list_empty", test_ohme_slot_list_empty, "Ohme slot_list empty", False),
        ("ohme_slot_list_single", test_ohme_slot_list_single, "Ohme slot_list single", False),
        ("ohme_slot_list_merged", test_ohme_slot_list_merged, "Ohme slot_list merged", False),
        ("ohme_vehicle_name_custom", test_ohme_vehicle_to_name_custom, "Ohme vehicle_to_name custom", False),
        ("ohme_vehicle_name_model", test_ohme_vehicle_to_name_model, "Ohme vehicle_to_name model", False),
        ("ohme_status_charging", test_ohme_client_status_charging, "Ohme status CHARGING", False),
        ("ohme_status_unplugged", test_ohme_client_status_unplugged, "Ohme status UNPLUGGED", False),
        ("ohme_status_pending", test_ohme_client_status_pending_approval, "Ohme status PENDING_APPROVAL", False),
        ("ohme_mode_smart", test_ohme_client_mode_smart_charge, "Ohme mode SMART_CHARGE", False),
        ("ohme_mode_max", test_ohme_client_mode_max_charge, "Ohme mode MAX_CHARGE", False),
        ("ohme_power", test_ohme_client_power, "Ohme power property", False),
        ("ohme_target_soc_progress", test_ohme_client_target_soc_in_progress, "Ohme target_soc in progress", False),
        ("ohme_target_soc_paused", test_ohme_client_target_soc_paused, "Ohme target_soc paused", False),
        ("ohme_target_time", test_ohme_client_target_time, "Ohme target_time", False),
        ("ohme_slots", test_ohme_client_slots, "Ohme slots property", False),
        ("ohme_vehicles", test_ohme_client_vehicles, "Ohme vehicles property", False),
        ("ohme_current_vehicle", test_ohme_client_current_vehicle, "Ohme current_vehicle", False),
        ("ohme_pause_charge", test_ohme_client_async_pause_charge, "Ohme async_pause_charge", False),
        ("ohme_resume_charge", test_ohme_client_async_resume_charge, "Ohme async_resume_charge", False),
        ("ohme_approve_charge", test_ohme_client_async_approve_charge, "Ohme async_approve_charge", False),
        ("ohme_max_charge_enable", test_ohme_client_async_max_charge_enable, "Ohme max_charge enable", False),
        ("ohme_max_charge_disable", test_ohme_client_async_max_charge_disable, "Ohme max_charge disable", False),
        ("ohme_set_target", test_ohme_client_async_set_target, "Ohme async_set_target", False),
        ("ohme_get_session", test_ohme_client_async_get_charge_session, "Ohme async_get_charge_session", False),
        ("ohme_update_device", test_ohme_client_async_update_device_info, "Ohme async_update_device_info", False),
        ("ohme_login_success", test_ohme_client_async_login_success, "Ohme login success", False),
        ("ohme_refresh_no_token", test_ohme_client_async_refresh_session_no_token, "Ohme refresh session no token", False),
        ("ohme_refresh_recent", test_ohme_client_async_refresh_session_recent_token, "Ohme refresh session recent token", False),
        ("ohme_refresh_expired", test_ohme_client_async_refresh_session_expired_token, "Ohme refresh session expired", False),
        ("ohme_refresh_failure", test_ohme_client_async_refresh_session_failure, "Ohme refresh session failure", False),
        ("ohme_make_request_get", test_ohme_client_make_request_get_success, "Ohme _make_request GET", False),
        ("ohme_make_request_put", test_ohme_client_make_request_put_success, "Ohme _make_request PUT", False),
        ("ohme_make_request_post_json", test_ohme_client_make_request_post_json, "Ohme _make_request POST JSON", False),
        ("ohme_make_request_post_text", test_ohme_client_make_request_post_skip_json, "Ohme _make_request POST text", False),
        ("ohme_make_request_error", test_ohme_client_make_request_api_error, "Ohme _make_request API error", False),
        ("ohme_make_request_session", test_ohme_client_make_request_creates_session, "Ohme _make_request creates session", False),
        ("ohme_session_retry", test_ohme_client_async_get_charge_session_retry, "Ohme session retry on CALCULATING", False),
        ("ohme_set_mode_max", test_ohme_client_async_set_mode_max_charge, "Ohme async_set_mode MAX_CHARGE", False),
        ("ohme_set_mode_smart", test_ohme_client_async_set_mode_smart_charge, "Ohme async_set_mode SMART_CHARGE", False),
        ("ohme_set_mode_paused", test_ohme_client_async_set_mode_paused, "Ohme async_set_mode PAUSED", False),
        ("ohme_set_mode_string", test_ohme_client_async_set_mode_string, "Ohme async_set_mode string", False),
        ("ohme_set_vehicle_found", test_ohme_client_async_set_vehicle_found, "Ohme async_set_vehicle found", False),
        ("ohme_set_vehicle_not_found", test_ohme_client_async_set_vehicle_not_found, "Ohme async_set_vehicle not found", False),
        ("ohme_update_schedule_all", test_ohme_client_async_update_schedule_all_params, "Ohme async_update_schedule all params", False),
        ("ohme_update_schedule_partial", test_ohme_client_async_update_schedule_partial_params, "Ohme async_update_schedule partial", False),
        ("ohme_update_schedule_no_rule", test_ohme_client_async_update_schedule_no_rule, "Ohme async_update_schedule no rule", False),
        ("ohme_publish_data", test_ohme_publish_data, "Ohme publish_data", False),
        ("ohme_publish_disconnected", test_ohme_publish_data_disconnected, "Ohme publish_data disconnected", False),
        ("ohme_run_first", test_ohme_run_first_call, "Ohme run first call", False),
        ("ohme_run_30min", test_ohme_run_periodic_30min, "Ohme run 30min periodic", False),
        ("ohme_run_120s", test_ohme_run_periodic_120s, "Ohme run 120s periodic", False),
        ("ohme_run_no_periodic", test_ohme_run_no_periodic, "Ohme run no periodic", False),
        ("ohme_run_queued_events", test_ohme_run_with_queued_events, "Ohme run with queued events", False),
        ("ohme_run_exception", test_ohme_run_event_handler_exception, "Ohme run event handler exception", False),
        ("ohme_run_octopus", test_ohme_run_first_with_octopus_intelligent, "Ohme run with octopus intelligent", False),
        ("ohme_select_target_time", test_ohme_select_event_handler_target_time, "Ohme select_event_handler target_time", False),
        ("ohme_select_invalid_time", test_ohme_select_event_handler_invalid_time, "Ohme select_event_handler invalid time", False),
        ("ohme_number_target_soc", test_ohme_number_event_handler_target_soc, "Ohme number_event_handler target_soc", False),
        ("ohme_number_target_soc_invalid", test_ohme_number_event_handler_target_soc_invalid, "Ohme number_event_handler invalid SoC", False),
        ("ohme_number_preconditioning", test_ohme_number_event_handler_preconditioning, "Ohme number_event_handler preconditioning", False),
        ("ohme_number_preconditioning_off", test_ohme_number_event_handler_preconditioning_off, "Ohme number_event_handler preconditioning off", False),
        ("ohme_number_preconditioning_invalid", test_ohme_number_event_handler_preconditioning_invalid, "Ohme number_event_handler invalid preconditioning", False),
        ("ohme_switch_max_charge_on", test_ohme_switch_event_handler_max_charge_on, "Ohme switch_event_handler max_charge on", False),
        ("ohme_switch_max_charge_off", test_ohme_switch_event_handler_max_charge_off, "Ohme switch_event_handler max_charge off", False),
        ("ohme_switch_approve_charge", test_ohme_switch_event_handler_approve_charge, "Ohme switch_event_handler approve_charge", False),
        ("ohme_switch_approve_wrong_status", test_ohme_switch_event_handler_approve_charge_wrong_status, "Ohme switch_event_handler approve wrong status", False),
<<<<<<< HEAD
        ("optimise_levels", run_optimise_levels_tests, "Optimise levels tests", False),
=======
        ("optimise_levels", run_optimise_levels_tests, "Optimise levels tests", True),
>>>>>>> f246c6f3
        ("optimise_windows", run_optimise_all_windows_tests, "Optimise all windows tests", True),
        ("debug_cases", run_debug_cases, "Debug case file tests", True),
    ]

    # Parse command line arguments
    parser = argparse.ArgumentParser(description="Predbat unit tests")
    parser.add_argument("--debug_file", action="store", help="Enable debug output")
    parser.add_argument("--full_debug", action="store_true", help="Enable full debug output")
    parser.add_argument("--compare", action="store_true", help="Run compare")
    parser.add_argument("--gecloud", action="store_true", help="Run tests for GivEnergy Cloud")
    parser.add_argument("--octopus_api", action="store", help="Run Octopus API tests with given token")
    parser.add_argument("--octopus_account", action="store", help="Octopus API account ID")
    parser.add_argument("--test", "-t", action="append", help="Run specific test(s) by name (can be used multiple times, use --list to see available tests)")
    parser.add_argument("--keyword", "-k", action="store", help="Run tests matching keyword pattern (e.g., -k carbon_ runs all carbon tests)")
    parser.add_argument("--list", "-l", action="store_true", help="List all available tests")
    parser.add_argument("--quick", "-q", action="store_true", help="Skip slow tests (optimise_levels, optimise_windows, debug_cases)")
    args = parser.parse_args()

    # List available tests
    if args.list:
        print("Available tests:")
        print("-" * 70)
        for name, _, desc, slow in TEST_REGISTRY:
            slow_marker = " [slow]" if slow else ""
            print(f"  {name:25s} - {desc}{slow_marker}")
        print("-" * 70)
        print("\nUsage: python unit_test.py --test <test_name>")
        print("       python unit_test.py --test basic_rates")
        print("       python unit_test.py --test basic_rates --test units  # Multiple tests")
        print("       python unit_test.py -k carbon_  # Run all tests matching 'carbon_'")
        print("       python unit_test.py --quick  # Skip slow tests")
        sys.exit(0)

    print("**** Starting Predbat tests ****")
    my_predbat = create_predbat()
    print("**** Testing Predbat ****")
    failed = False

    if args.debug_file:
        run_single_debug(args.debug_file, my_predbat, args.debug_file, compare=args.compare, debug=args.full_debug)
        sys.exit(0)

    if not failed and args.gecloud:
        failed |= run_test_ge_cloud(my_predbat)
        return failed

    if not failed and args.octopus_api:
        failed |= run_test_octopus_api(my_predbat, args.octopus_api, args.octopus_account)
        return failed

    # Collect tests to run based on arguments
    tests_to_run = []

    if args.keyword:
        # Run tests matching keyword pattern
        keyword = args.keyword
        tests_to_run = [(name, func, desc, slow) for name, func, desc, slow in TEST_REGISTRY if keyword in name]
        if not tests_to_run:
            print(f"ERROR: No tests found matching keyword '{keyword}'")
            sys.exit(1)
    elif args.test:
        # Run specific tests by name
        for test_name in args.test:
            test_found = False
            for name, func, desc, slow in TEST_REGISTRY:
                if name == test_name:
                    tests_to_run.append((name, func, desc, slow))
                    test_found = True
                    break
            if not test_found:
                print(f"ERROR: Test '{test_name}' not found. Use --list to see available tests.")
                sys.exit(1)
    else:
        # Run all tests from the registry
        tests_to_run = TEST_REGISTRY

    print(f"**** Running {len(tests_to_run)} test(s) ****")
    # Single loop to run all collected tests
    total_time = 0
    skipped_count = 0
    for name, func, desc, slow in tests_to_run:
        if args.quick and slow:
            print(f"**** Skipping: {name} (slow) ****")
            skipped_count += 1
            continue

        # Show descriptive message for keyword/specific tests, simple for full suite
        if args.keyword or args.test:
            print(f"**** Running test: {name} - {desc} ****")
        else:
            print(f"**** Running: {name} ****")

        start_time = time.time()
        test_failed = func(my_predbat)
        elapsed = time.time() - start_time
        total_time += elapsed

        if test_failed:
            if args.keyword or args.test:
                print(f"**** ERROR: Test {name} FAILED in {elapsed:.2f}s ****")
            else:
                print(f"**** {name}: FAILED in {elapsed:.2f}s ****")
            failed = True
            break
        else:
            if args.keyword or args.test:
                print(f"**** Test {name} PASSED in {elapsed:.2f}s ****")
            else:
                print(f"**** {name}: PASSED in {elapsed:.2f}s ****")

    # Report results
    if failed:
        print(f"**** ERROR: Some tests failed (total time: {total_time:.2f}s) ****")
        sys.exit(1)

    if skipped_count > 0:
        print(f"**** All tests passed ({skipped_count} slow tests skipped, total time: {total_time:.2f}s) ****")
    else:
        print(f"**** All tests passed (total time: {total_time:.2f}s) ****")
    sys.exit(0)


if __name__ == "__main__":
    main()<|MERGE_RESOLUTION|>--- conflicted
+++ resolved
@@ -622,11 +622,7 @@
         ("ohme_switch_max_charge_off", test_ohme_switch_event_handler_max_charge_off, "Ohme switch_event_handler max_charge off", False),
         ("ohme_switch_approve_charge", test_ohme_switch_event_handler_approve_charge, "Ohme switch_event_handler approve_charge", False),
         ("ohme_switch_approve_wrong_status", test_ohme_switch_event_handler_approve_charge_wrong_status, "Ohme switch_event_handler approve wrong status", False),
-<<<<<<< HEAD
         ("optimise_levels", run_optimise_levels_tests, "Optimise levels tests", False),
-=======
-        ("optimise_levels", run_optimise_levels_tests, "Optimise levels tests", True),
->>>>>>> f246c6f3
         ("optimise_windows", run_optimise_all_windows_tests, "Optimise all windows tests", True),
         ("debug_cases", run_debug_cases, "Debug case file tests", True),
     ]
