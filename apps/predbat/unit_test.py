--- conflicted
+++ resolved
@@ -6188,11 +6188,7 @@
         0.1,
         0,
         assert_final_metric=import_rate,
-<<<<<<< HEAD
-        assert_final_soc=5-23*0.1,
-=======
         assert_final_soc=5 - 23 * 0.1,
->>>>>>> 7ba37c46
         with_battery=True,
         battery_size=10,
         charge_window_best=[{"start": my_predbat.minutes_now + 60, "end": my_predbat.minutes_now + 120, "average": import_rate}],
@@ -6203,22 +6199,14 @@
     )
     if failed:
         return failed
-<<<<<<< HEAD
-    
-=======
-
->>>>>>> 7ba37c46
+
     failed |= simple_scenario(
         "hold_during discharge2",
         my_predbat,
         0.1,
         0,
         assert_final_metric=import_rate,
-<<<<<<< HEAD
-        assert_final_soc=5-23*0.1/0.8,
-=======
         assert_final_soc=5 - 23 * 0.1 / 0.8,
->>>>>>> 7ba37c46
         with_battery=True,
         battery_size=10,
         charge_window_best=[{"start": my_predbat.minutes_now + 60, "end": my_predbat.minutes_now + 120, "average": import_rate}],
@@ -6230,11 +6218,7 @@
     )
     if failed:
         return failed
-<<<<<<< HEAD
-    
-=======
-
->>>>>>> 7ba37c46
+
     failed |= simple_scenario(
         "hold_during discharge_pv1",
         my_predbat,
@@ -6259,11 +6243,7 @@
         0.1,
         0.2,
         assert_final_metric=0,
-<<<<<<< HEAD
-        assert_final_soc=5 + 0.1 *24,
-=======
         assert_final_soc=5 + 0.1 * 24,
->>>>>>> 7ba37c46
         with_battery=True,
         battery_size=10,
         charge_window_best=[{"start": my_predbat.minutes_now + 60, "end": my_predbat.minutes_now + 120, "average": import_rate}],
@@ -6281,11 +6261,7 @@
         0.1,
         0.2,
         assert_final_metric=0,
-<<<<<<< HEAD
-        assert_final_soc=5 + 0.1*24, # For AC Coupled PV arrives as AC
-=======
         assert_final_soc=5 + 0.1 * 24,  # For AC Coupled PV arrives as AC
->>>>>>> 7ba37c46
         with_battery=True,
         battery_size=10,
         charge_window_best=[{"start": my_predbat.minutes_now + 60, "end": my_predbat.minutes_now + 120, "average": import_rate}],
@@ -6305,11 +6281,7 @@
         0.1,
         0.2,
         assert_final_metric=0,
-<<<<<<< HEAD
-        assert_final_soc=5 + ((0.2 * 0.8) - 0.1) *24, # For DC Coupled PV arrives as DC
-=======
         assert_final_soc=5 + ((0.2 * 0.8) - 0.1) * 24,  # For DC Coupled PV arrives as DC
->>>>>>> 7ba37c46
         with_battery=True,
         battery_size=10,
         charge_window_best=[{"start": my_predbat.minutes_now + 60, "end": my_predbat.minutes_now + 120, "average": import_rate}],
@@ -6323,10 +6295,6 @@
     if failed:
         return failed
 
-<<<<<<< HEAD
-
-=======
->>>>>>> 7ba37c46
     failed |= simple_scenario(
         "load_bat_dc_pv",
         my_predbat,
