# -----------------------------------------------------------------------------
# Predbat Home Battery System
# Copyright Trefor Southwell 2024 - All Rights Reserved
# This application maybe used for personal use only and not for commercial use
# -----------------------------------------------------------------------------
# fmt off
# pylint: disable=consider-using-f-string
# pylint: disable=line-too-long
# pylint: disable=attribute-defined-outside-init
#
# Helper functions for web pages

<<<<<<< HEAD
def get_apps_js(all_states_json):
    text = (
            f"""
<script>
// Global object to track pending changes
let pendingChanges = {{}};

// All Home Assistant states for entity dropdown
const allStates = """
            + all_states_json
            + """;
function showMessage(message, type) {
    const container = document.getElementById('messageContainer');
    container.className = 'message-container message-' + type;
    container.textContent = message;
    container.style.display = 'block';

    // Auto-hide success messages after 5 seconds
    if (type === 'success') {
        setTimeout(() => {
            container.style.display = 'none';
        }, 5000);
    }
}

function updateChangeCounter() {
    const changeCount = Object.keys(pendingChanges).length;
    const changeCountElement = document.getElementById('changeCount');
    const saveButton = document.getElementById('saveAllButton');
    const discardButton = document.getElementById('discardAllButton');

    if (changeCount === 0) {
        changeCountElement.textContent = 'No unsaved changes';
        saveButton.disabled = true;
        discardButton.disabled = true;
    } else {
        changeCountElement.textContent = `${changeCount} unsaved change${changeCount > 1 ? 's' : ''}`;
        saveButton.disabled = false;
        discardButton.disabled = false;
    }
}

function markRowAsChanged(rowId) {
    const row = document.getElementById('row_' + rowId);
    row.classList.add('row-changed');
}

function unmarkRowAsChanged(rowId) {
    const row = document.getElementById('row_' + rowId);
    row.classList.remove('row-changed');
}

function toggleValue(rowId) {
    const row = document.getElementById('row_' + rowId);
    const argName = row.dataset.argName;
    const toggleButton = row.querySelector('.toggle-button');
    const currentValue = toggleButton.dataset.value === 'true';
    const newValue = !currentValue;

    // Track the change locally
    pendingChanges[argName] = {
        rowId: rowId,
        originalValue: row.dataset.originalValue,
        newValue: newValue.toString(),
        type: 'boolean'
    };

    // Update the toggle button state visually
    toggleButton.dataset.value = newValue.toString();
    if (newValue) {
        toggleButton.classList.add('active');
    } else {
        toggleButton.classList.remove('active');
    }

    // Update the value display
    const valueCell = document.getElementById('value_' + rowId);
    valueCell.innerHTML = newValue.toString();

    // Mark row as changed and update counter
    markRowAsChanged(rowId);
    updateChangeCounter();
}

function editValue(rowId) {
    const row = document.getElementById('row_' + rowId);
    const valueCell = document.getElementById('value_' + rowId);
    const argName = row.dataset.argName;
    const originalValue = row.dataset.originalValue;

    // Check if there's a pending change, use that value instead of original
    const currentValue = pendingChanges[argName] ? pendingChanges[argName].newValue : originalValue;

    // Check if this is an entity string (contains dots)
    if (currentValue && currentValue.match(/^[a-zA-Z]+\\.\\S+/)) {
        // Show entity dropdown
        showEntityDropdown(rowId, currentValue);
    } else {
        // Show regular text input for non-entity values
        valueCell.innerHTML = `
            <input type="text" class="edit-input" id="input_${rowId}" value="${currentValue}">
            <button class="save-button" onclick="saveValue(${rowId})">Apply</button>
            <button class="cancel-button" onclick="cancelEdit(${rowId})">Cancel</button>
        `;

        // Focus the input field
        document.getElementById('input_' + rowId).focus();
    }
}

function getDisplayValueEntity(entityId) {
    // Get the state of the entity from allStates
    if (typeIsEntity(entityId) && allStates[entityId])
    {
        const entityState = allStates[entityId];
        const state = entityState.state || '';
        const unit = entityState.unit_of_measurement || '';
        return `${entityId} = ${state} ${unit}`;
    }
    return entityId; // Fallback to just the entity ID if no state found
}

function cancelEdit(rowId) {
    const row = document.getElementById('row_' + rowId);
    const valueCell = document.getElementById('value_' + rowId);
    const argName = row.dataset.argName;

    // Check if there's a pending change for this row
    if (pendingChanges[argName]) {
        // Show the pending value - need to check if it's an entity
        const pendingValue = pendingChanges[argName].newValue;
        valueCell.innerHTML = getDisplayValueEntity(pendingValue);
    } else {
        // Show the original value - need to check if it's an entity
        const originalValue = row.dataset.originalValue;
        valueCell.innerHTML = getDisplayValueEntity(originalValue);
    }
}

function typeIsEntity(value) {
    if (value.match(/^[a-zA-Z]+\\.\\S+/) && !typeIsNumerical(value))
    {
        return true; // This looks like an entity ID (contains dots but is not a number)
    }
    return false; // Not an entity ID
}

function typeIsNumerical(value) {
    // Check if the string value can be number (integer or float)

    // Check if the value is a valid number
    if (!/^-?\\d*\\.?\\d+$/.test(value)) {
        return false; // Not a valid numerical format
    }

    try {
        if (value.includes('.')) {
            value = parseFloat(value);
            console.log("Parsed as float:", value);
        } else {
            value = parseInt(value);
            console.log("Parsed as integer:", value);
        }
    } catch (e) {
        return false; // Not a numerical value
    }
    return !isNaN(value); // Check if it's a valid number
}

function determineValueType(value) {
    let valueType = 'string';
    if (typeIsEntity(value)) {
        valueType = 'entity';
    } else if (typeIsNumerical(value)) {
        valueType = 'numerical';
    }
    return valueType;
}

function saveValue(rowId) {
    const row = document.getElementById('row_' + rowId);
    const input = document.getElementById('input_' + rowId);
    const argName = row.dataset.argName;
    const newValue = input.value.trim();
    const originalValue = row.dataset.originalValue;

    // Validate the input
    if (newValue === '') {
        showMessage('Value cannot be empty', 'error');
        return;
    }

    // Determine if this is an entity or numerical value
    let valueType = determineValueType(originalValue);
    if (valueType === 'numerical' && newValue !== originalValue) {
        if (!typeIsNumerical(newValue)) {
            showMessage('Invalid number format', 'error');
            return;
        }
    }

    // Track the change locally
    if (newValue !== originalValue) {
        pendingChanges[argName] = {
            rowId: rowId,
            originalValue: originalValue,
            newValue: newValue,
            type: valueType
        };
        markRowAsChanged(rowId);
    } else {
        // If value is same as original, remove from pending changes
        if (pendingChanges[argName]) {
            delete pendingChanges[argName];
            unmarkRowAsChanged(rowId);
        }
    }

    // Update the display value
    const valueCell = document.getElementById('value_' + rowId);
    valueCell.innerHTML = getDisplayValueEntity(newValue);

    updateChangeCounter();
}

// Entity dropdown functions for editing entity strings
function showEntityDropdown(rowId, currentValue) {
    const valueCell = document.getElementById('value_' + rowId);

    // Create the dropdown container
    valueCell.innerHTML = `
        <div class="entity-dropdown-container">
            <input type="text" class="entity-search-input" id="entity_search_${rowId}"
                   placeholder="Type to filter entities..." autocomplete="off">
            <div class="entity-dropdown" id="entity_dropdown_${rowId}"></div>
            <div style="margin-top: 5px;">
                <button class="save-button" onclick="saveEntityValue(${rowId})">Apply</button>
                <button class="cancel-button" onclick="cancelEdit(${rowId})">Cancel</button>
            </div>
        </div>
    `;

    // Set up search functionality first
    setupEntitySearch(rowId, currentValue);

    // If current value is an entity, populate with it as initial filter
    if (currentValue && typeIsEntity(currentValue)) {
        populateEntityDropdown(rowId, currentValue, currentValue);
    } else {
        populateEntityDropdown(rowId, currentValue);
    }

    // Focus the search input and select all text for easy replacement
    const searchInput = document.getElementById('entity_search_' + rowId);
    searchInput.focus();
    searchInput.select();
}

function populateEntityDropdown(rowId, currentValue, filterText = '') {
    const dropdown = document.getElementById('entity_dropdown_' + rowId);
    const searchInput = document.getElementById('entity_search_' + rowId);

    if (!dropdown) return;

    dropdown.innerHTML = '';

    // Get all entity IDs and filter them
    const entities = Object.keys(allStates);
    const filteredEntities = entities.filter(entityId =>
        entityId.toLowerCase().includes(filterText.toLowerCase())
    ).sort();

    // Limit results to prevent performance issues
    const maxResults = 100;
    const limitedEntities = filteredEntities.slice(0, maxResults);

    if (limitedEntities.length === 0) {
        dropdown.innerHTML = '<div class="entity-option">No entities found</div>';
        return;
    }

    limitedEntities.forEach(entityId => {
        const entityState = allStates[entityId];
        const entityValue = entityState && entityState.state ? entityState.state : 'unknown';
        const unit_of_measurement = entityState && entityState.unit_of_measurement ? entityState.unit_of_measurement : '';

        const option = document.createElement('div');
        option.className = 'entity-option';
        option.dataset.entityId = entityId;

        // Highlight current selection (only if search input is empty or matches exactly)
        if (entityId === currentValue && (!filterText || filterText === entityId)) {
            option.classList.add('selected');
        }

        option.innerHTML = `
            <div class="entity-name">${entityId}</div>
            <div class="entity-value">${entityValue}${unit_of_measurement}</div>
        `;

        option.addEventListener('click', () => {
            // Clear previous selections
            dropdown.querySelectorAll('.entity-option').forEach(opt => opt.classList.remove('selected'));
            // Select this option
            option.classList.add('selected');
            searchInput.value = entityId;
        });

        dropdown.appendChild(option);
    });

    if (filteredEntities.length > maxResults) {
        const moreOption = document.createElement('div');
        moreOption.className = 'entity-option';
        moreOption.style.fontStyle = 'italic';
        moreOption.innerHTML = `<div class="entity-name">... and ${filteredEntities.length - maxResults} more (refine search)</div>`;
        dropdown.appendChild(moreOption);
    }
}

function setupEntitySearch(rowId, currentValue) {
    const searchInput = document.getElementById('entity_search_' + rowId);

    if (!searchInput) return;

    // Set initial value if it's an entity
    if (currentValue && currentValue.includes('.')) {
        searchInput.value = currentValue;
    }

    // Handle search input
    searchInput.addEventListener('input', (e) => {
        const filterText = e.target.value;
        populateEntityDropdown(rowId, currentValue, filterText);
    });

    // Handle keyboard navigation
    searchInput.addEventListener('keydown', (e) => {
        const dropdown = document.getElementById('entity_dropdown_' + rowId);
        const options = dropdown.querySelectorAll('.entity-option[data-entity-id]');
        const selected = dropdown.querySelector('.entity-option.selected');

        let newSelection = null;

        if (e.key === 'ArrowDown') {
            e.preventDefault();
            if (selected) {
                newSelection = selected.nextElementSibling;
                if (!newSelection || !newSelection.dataset.entityId) {
                    newSelection = options[0];
                }
            } else {
                newSelection = options[0];
            }
        } else if (e.key === 'ArrowUp') {
            e.preventDefault();
            if (selected) {
                newSelection = selected.previousElementSibling;
                if (!newSelection || !newSelection.dataset.entityId) {
                    newSelection = options[options.length - 1];
                }
            } else {
                newSelection = options[options.length - 1];
            }
        } else if (e.key === 'Enter') {
            e.preventDefault();
            if (selected && selected.dataset.entityId) {
                searchInput.value = selected.dataset.entityId;
            }
            saveEntityValue(rowId);
            return;
        } else if (e.key === 'Escape') {
            e.preventDefault();
            cancelEdit(rowId);
            return;
        }

        if (newSelection) {
            // Clear previous selections
            options.forEach(opt => opt.classList.remove('selected'));
            // Select new option
            newSelection.classList.add('selected');
            // Only update input value on Enter, not on arrow key navigation
            // searchInput.value = newSelection.dataset.entityId;
            // Scroll into view if needed
            newSelection.scrollIntoView({ block: 'nearest' });
        }
    });
}

function saveEntityValue(rowId) {
    const row = document.getElementById('row_' + rowId);
    const searchInput = document.getElementById('entity_search_' + rowId);
    const argName = row.dataset.argName;
    const newValue = searchInput.value.trim();
    const originalValue = row.dataset.originalValue;

    // Validate the input
    if (newValue === '') {
        showMessage('Entity value cannot be empty', 'error');
        return;
    }

    // Validate that it's a valid entity ID (contains at least one dot)
    if (!typeIsEntity(newValue)) {
        showMessage('Please select a valid entity ID', 'error');
        return;
    }

    // New value without text after dollar (if existing)
    const newValueBase = newValue.split('$')[0].trim();

    // Check if entity exists in allStates
    if (!allStates[newValueBase]) {
        if (!confirm(`Entity "${newValueBase}" was not found in Home Assistant. Do you want to use it anyway?`)) {
            return;
        }
    }

    // Track the change locally
    if (newValue !== originalValue) {
        pendingChanges[argName] = {
            rowId: rowId,
            originalValue: originalValue,
            newValue: newValue,
            type: 'entity'
        }
        markRowAsChanged(rowId);
    } else {
        // If value is same as original, remove from pending changes
        if (pendingChanges[argName]) {
            delete pendingChanges[argName];
            unmarkRowAsChanged(rowId);
        }
    }

    // Update the display value - show entity's current state value, not just the entity ID
    const valueCell = document.getElementById('value_' + rowId);

    // Get the entity's current state value for display
    valueCell.innerHTML = getDisplayValueEntity(newValue);
    updateChangeCounter();
}

// Nested entity dropdown functions for editing entity strings within lists/dictionaries
function showNestedEntityDropdown(rowId, currentValue) {
    const valueCell = document.getElementById('nested_value_' + rowId);

    // Create the dropdown container
    valueCell.innerHTML = `
        : <div class="entity-dropdown-container" style="min-width: 450px;">
            <input type="text" class="entity-search-input" id="nested_entity_search_${rowId}"
                   placeholder="Type to filter entities..." autocomplete="off" style="min-width: 400px;">
            <div class="entity-dropdown" id="nested_entity_dropdown_${rowId}" style="min-width: 400px;"></div>
            <div style="margin-top: 5px;">
                <button class="save-button" onclick="saveNestedEntityValue(${rowId})">Apply</button>
                <button class="cancel-button" onclick="cancelNestedEdit(${rowId})">Cancel</button>
            </div>
        </div>
    `;

    // Set up search functionality first
    setupNestedEntitySearch(rowId, currentValue);

    // If current value is an entity, populate with it as initial filter
    if (currentValue && currentValue.includes('.')) {
        populateNestedEntityDropdown(rowId, currentValue, currentValue);
    } else {
        populateNestedEntityDropdown(rowId, currentValue);
    }

    // Focus the search input and select all text for easy replacement
    const searchInput = document.getElementById('nested_entity_search_' + rowId);
    searchInput.focus();
    searchInput.select();
}

function populateNestedEntityDropdown(rowId, currentValue, filterText = '') {
    const dropdown = document.getElementById('nested_entity_dropdown_' + rowId);
    const searchInput = document.getElementById('nested_entity_search_' + rowId);

    if (!dropdown) return;

    dropdown.innerHTML = '';

    // Get all entity IDs and filter them
    const entities = Object.keys(allStates);
    const filteredEntities = entities.filter(entityId =>
        entityId.toLowerCase().includes(filterText.toLowerCase())
    ).sort();

    // Limit results to prevent performance issues
    const maxResults = 100;
    const limitedEntities = filteredEntities.slice(0, maxResults);

    if (limitedEntities.length === 0) {
        dropdown.innerHTML = '<div class="entity-option">No entities found</div>';
        return;
    }

    limitedEntities.forEach(entityId => {
        const entityState = allStates[entityId];
        const entityValue = entityState && entityState.state ? entityState.state : 'unknown';
        const unit_of_measurement = entityState && entityState.unit_of_measurement ? entityState.unit_of_measurement : '';

        const option = document.createElement('div');
        option.className = 'entity-option';
        option.dataset.entityId = entityId;

        // Highlight current selection (only if search input is empty or matches exactly)
        if (entityId === currentValue && (!filterText || filterText === entityId)) {
            option.classList.add('selected');
        }

        option.innerHTML = `
            <div class="entity-name">${entityId}</div>
            <div class="entity-value">${entityValue}${unit_of_measurement}</div>
        `;

        option.addEventListener('click', () => {
            // Clear previous selections
            dropdown.querySelectorAll('.entity-option').forEach(opt => opt.classList.remove('selected'));
            // Select this option
            option.classList.add('selected');
            searchInput.value = entityId;
        });

        dropdown.appendChild(option);
    });

    if (filteredEntities.length > maxResults) {
        const moreOption = document.createElement('div');
        moreOption.className = 'entity-option';
        moreOption.style.fontStyle = 'italic';
        moreOption.innerHTML = `<div class="entity-name">... and ${filteredEntities.length - maxResults} more (refine search)</div>`;
        dropdown.appendChild(moreOption);
    }
}

function setupNestedEntitySearch(rowId, currentValue) {
    const searchInput = document.getElementById('nested_entity_search_' + rowId);

    if (!searchInput) return;

    // Set initial value if it's an entity
    if (currentValue && currentValue.includes('.')) {
        searchInput.value = currentValue;
    }

    // Handle search input
    searchInput.addEventListener('input', (e) => {
        const filterText = e.target.value;
        populateNestedEntityDropdown(rowId, currentValue, filterText);
    });

    // Handle keyboard navigation
    searchInput.addEventListener('keydown', (e) => {
        const dropdown = document.getElementById('nested_entity_dropdown_' + rowId);
        const options = dropdown.querySelectorAll('.entity-option[data-entity-id]');
        const selected = dropdown.querySelector('.entity-option.selected');

        let newSelection = null;

        if (e.key === 'ArrowDown') {
            e.preventDefault();
            if (selected) {
                newSelection = selected.nextElementSibling;
                if (!newSelection || !newSelection.dataset.entityId) {
                    newSelection = options[0];
                }
            } else {
                newSelection = options[0];
            }
        } else if (e.key === 'ArrowUp') {
            e.preventDefault();
            if (selected) {
                newSelection = selected.previousElementSibling;
                if (!newSelection || !newSelection.dataset.entityId) {
                    newSelection = options[options.length - 1];
                }
            } else {
                newSelection = options[options.length - 1];
            }
        } else if (e.key === 'Enter') {
            e.preventDefault();
            if (selected && selected.dataset.entityId) {
                searchInput.value = selected.dataset.entityId;
            }
            saveNestedEntityValue(rowId);
            return;
        } else if (e.key === 'Escape') {
            e.preventDefault();
            cancelNestedEdit(rowId);
            return;
        }

        if (newSelection) {
            // Clear previous selections
            options.forEach(opt => opt.classList.remove('selected'));
            // Select new option
            newSelection.classList.add('selected');
            // Scroll into view if needed
            newSelection.scrollIntoView({ block: 'nearest' });
        }
    });
}

function saveNestedEntityValue(rowId) {
    const row = document.getElementById('nested_row_' + rowId);
    const searchInput = document.getElementById('nested_entity_search_' + rowId);
    const nestedPath = row.dataset.nestedPath;
    const newValue = searchInput.value.trim();
    const originalValue = row.dataset.nestedOriginal;

    // Validate the input
    if (newValue === '') {
        showMessage('Entity value cannot be empty', 'error');
        return;
    }

    // Validate that it's a valid entity ID (contains at least one dot)
    if (!newValue.includes('.')) {
        showMessage('Please select a valid entity ID', 'error');
        return;
    }

    // New value without text after dollar (if existing)
    const newValueBase = newValue.split('$')[0].trim();

    // Check if entity exists in allStates
    if (!allStates[newValueBase]) {
        if (!confirm(`Entity "${newValueBase}" was not found in Home Assistant. Do you want to use it anyway?`)) {
            return;
        }
    }

    // Track the change locally
    if (newValue !== originalValue) {
        pendingChanges[nestedPath] = {
            rowId: rowId,
            originalValue: originalValue,
            newValue: newValue,
            type: 'entity',
            isNested: true,
            path: nestedPath
        };
        markNestedRowAsChanged(rowId);
    } else {
        // If value is same as original, remove from pending changes
        if (pendingChanges[nestedPath]) {
            delete pendingChanges[nestedPath];
            unmarkNestedRowAsChanged(rowId);
        }
    }

    // Update the display value - show entity's current state value, not just the entity ID
    const valueCell = document.getElementById('nested_value_' + rowId);

    // Get the entity's current state value for display
    valueCell.innerHTML = getDisplayValueEntity(newValue);

    updateChangeCounter();
}

function showConfirmationDialog() {
    const changeCount = Object.keys(pendingChanges).length;

    // Create the overlay
    const overlay = document.createElement('div');
    overlay.className = 'confirmation-overlay';
    overlay.innerHTML = `
        <div class="confirmation-dialog">
            <h3>⚠️ Confirm Save Changes</h3>
            <p>You are about to save <strong>${changeCount}</strong> change${changeCount > 1 ? 's' : ''} to apps.yaml.</p>
            <p><strong>Warning:</strong> This will restart Predbat to apply the changes.</p>
            <div class="confirmation-buttons">
                <button class="cancel-button-dialog" onclick="hideConfirmationDialog()">Cancel</button>
                <button class="confirm-button" onclick="confirmSaveChanges()">Save & Restart</button>
            </div>
        </div>
    `;

    document.body.appendChild(overlay);
}

function hideConfirmationDialog() {
    const overlay = document.querySelector('.confirmation-overlay');
    if (overlay) {
        overlay.remove();
    }
}

async function confirmSaveChanges() {
    hideConfirmationDialog();

    // Disable save buttons
    document.getElementById('saveAllButton').disabled = true;
    document.getElementById('discardAllButton').disabled = true;

    showMessage('Saving changes...', 'success');

    // Send all changes to the server
    try {
        const formData = new FormData();
        formData.append('changes', JSON.stringify(pendingChanges));

        const response = await fetch('./apps', {
            method: 'POST',
            body: formData
        });

        const result = await response.json();

        if (result.success) {
            showMessage(result.message + ' - Page will reload...', 'success');

            // Clear pending changes
            pendingChanges = {};
            updateChangeCounter();

            // Reload the page after a short delay
            setTimeout(() => {
                window.location.reload();
            }, 2000);
        } else {
            showMessage(result.message, 'error');
            // Re-enable buttons
            document.getElementById('saveAllButton').disabled = false;
            document.getElementById('discardAllButton').disabled = false;
        }
    } catch (error) {
        showMessage('Error saving changes: ' + error.message, 'error');
        // Re-enable buttons
        document.getElementById('saveAllButton').disabled = false;
        document.getElementById('discardAllButton').disabled = false;
    }
}

function saveAllChanges() {
    if (Object.keys(pendingChanges).length === 0) {
        showMessage('No changes to save', 'error');
        return;
    }

    showConfirmationDialog();
}

// Functions for handling nested dictionary values
function toggleNestedValue(rowId) {
    const row = document.getElementById('nested_row_' + rowId);
    const nestedPath = row.dataset.nestedPath;
    const toggleButton = row.querySelector('.toggle-button');
    const currentValue = toggleButton.dataset.value === 'true';
    const newValue = !currentValue;

    // Track the change locally
    pendingChanges[nestedPath] = {
        rowId: rowId,
        originalValue: row.dataset.nestedOriginal,
        newValue: newValue.toString(),
        type: 'boolean',
        isNested: true,
        path: nestedPath
    };

    // Update the toggle button state visually
    toggleButton.dataset.value = newValue.toString();
    if (newValue) {
        toggleButton.classList.add('active');
    } else {
        toggleButton.classList.remove('active');
    }

    // Update the value display
    const valueCell = document.getElementById('nested_value_' + rowId);
    valueCell.innerHTML = newValue.toString();

    // Mark row as changed and update counter
    markNestedRowAsChanged(rowId);
    updateChangeCounter();
}

function editNestedValue(rowId) {
    const row = document.getElementById('nested_row_' + rowId);
    const valueCell = document.getElementById('nested_value_' + rowId);
    const nestedPath = row.dataset.nestedPath;
    const originalValue = row.dataset.nestedOriginal;

    // Check if there's a pending change, use that value instead of original
    const currentValue = pendingChanges[nestedPath] ? pendingChanges[nestedPath].newValue : originalValue;

    // Check if this is an entity string (contains dots)
    if (currentValue && currentValue.match(/^[a-zA-Z]+\\.\\S+/)) {
        // Show entity dropdown for nested values
        showNestedEntityDropdown(rowId, currentValue);
    } else {
        // Replace the value cell content with an input field for non-entity values
        valueCell.innerHTML = `
            : <input type="text" class="edit-input" id="nested_input_${rowId}" value="${currentValue}">
            <button class="save-button" onclick="saveNestedValue(${rowId})">Apply</button>
            <button class="cancel-button" onclick="cancelNestedEdit(${rowId})">Cancel</button>
        `;

        // Focus the input field
        document.getElementById('nested_input_' + rowId).focus();
    }
}

function cancelNestedEdit(rowId) {
    const row = document.getElementById('nested_row_' + rowId);
    const valueCell = document.getElementById('nested_value_' + rowId);
    const nestedPath = row.dataset.nestedPath;

    // Check if there's a pending change for this nested value
    if (pendingChanges[nestedPath]) {
        // Show the pending value
        valueCell.innerHTML = getDisplayValueEntity(pendingChanges[nestedPath].newValue);
    } else {
        // Show the original value
        const originalValue = row.dataset.nestedOriginal;
        valueCell.innerHTML = getDisplayValueEntity(originalValue);
    }
}

function saveNestedValue(rowId) {
    const row = document.getElementById('nested_row_' + rowId);
    const input = document.getElementById('nested_input_' + rowId);
    const nestedPath = row.dataset.nestedPath;
    const newValue = input.value.trim();
    const originalValue = row.dataset.nestedOriginal;

    // Validate the input
    if (newValue === '') {
        showMessage('Value cannot be empty', 'error');
        return;
    }

    // Determine the value type and validate accordingly
    let valueType = determineValueType(originalValue);
    if (valueType === 'numerical' && newValue !== originalValue) {
        if (!typeIsNumerical(newValue)) {
            showMessage('Invalid number format', 'error');
            return;
        }
    }

    // Track the change locally
    if (newValue !== originalValue) {
        pendingChanges[nestedPath] = {
            rowId: rowId,
            originalValue: originalValue,
            newValue: newValue,
            type: valueType,
            isNested: true,
            path: nestedPath
        };
        markNestedRowAsChanged(rowId);
    } else {
        // If value is same as original, remove from pending changes
        if (pendingChanges[nestedPath]) {
            delete pendingChanges[nestedPath];
            unmarkNestedRowAsChanged(rowId);
        }
    }

    // Update the display value
    const valueCell = document.getElementById('nested_value_' + rowId);
    valueCell.innerHTML = getDisplayValueEntity(newValue);

    updateChangeCounter();
}

function markNestedRowAsChanged(rowId) {
    const row = document.getElementById('nested_row_' + rowId);
    row.classList.add('row-changed');
}

function unmarkNestedRowAsChanged(rowId) {
    const row = document.getElementById('nested_row_' + rowId);
    row.classList.remove('row-changed');
}

// Update the discardAllChanges function to handle nested values
function discardAllChanges() {
    // Reset all changed rows to their original values
    for (const pathOrArgName in pendingChanges) {
        const change = pendingChanges[pathOrArgName];

        if (change.isNested) {
            // Handle nested values
            const row = document.getElementById('nested_row_' + change.rowId);
            const valueCell = document.getElementById('nested_value_' + change.rowId);

            if (change.type === 'boolean') {
                // Reset toggle button
                const toggleButton = row.querySelector('.toggle-button');
                const originalValue = change.originalValue === 'True';
                toggleButton.dataset.value = change.originalValue.toLowerCase();
                if (originalValue) {
                    toggleButton.classList.add('active');
                } else {
                    toggleButton.classList.remove('active');
                }
                valueCell.innerHTML = getDisplayValueEntity(change.originalValue);
            } else {
                // Reset numerical value
                valueCell.innerHTML = getDisplayValueEntity(change.originalValue);
            }

            unmarkNestedRowAsChanged(change.rowId);
        } else {
            // Handle top-level values (existing logic)
            const row = document.getElementById('row_' + change.rowId);
            const valueCell = document.getElementById('value_' + change.rowId);

            if (change.type === 'boolean') {
                // Reset toggle button
                const toggleButton = row.querySelector('.toggle-button');
                const originalValue = change.originalValue === 'True';
                toggleButton.dataset.value = change.originalValue.toLowerCase();
                if (originalValue) {
                    toggleButton.classList.add('active');
                } else {
                    toggleButton.classList.remove('active');
                }
                valueCell.innerHTML = getDisplayValueEntity(change.originalValue);
            } else {
                // Reset numerical or entity value
                valueCell.innerHTML = getDisplayValueEntity(change.originalValue);
            }

            unmarkRowAsChanged(change.rowId);
        }
    }

    // Clear all pending changes
    pendingChanges = {};
    updateChangeCounter();
    showMessage('All changes discarded', 'success');
}
</script>
"""
        )
    return text
    
=======
>>>>>>> cabf7d2f

def get_html_config_css():
    text = """
        <style>
        .filter-container {
            margin: 20px 0;
            display: flex;
            align-items: center;
        }
        .filter-input {
            padding: 8px 12px;
            border: 1px solid #ccc;
            border-radius: 4px;
            font-size: 16px;
            width: 300px;
            margin-left: 10px;
        }
        body.dark-mode .filter-input {
            background-color: #333;
            color: #e0e0e0;
            border-color: #555;
        }
        </style>
        <script>
        // Save and restore filter value between page loads
        function saveFilterValue() {
            localStorage.setItem('configFilterValue', document.getElementById('configFilter').value);
        }

        function restoreFilterValue() {
            const savedFilter = localStorage.getItem('configFilterValue');
            if (savedFilter) {
                document.getElementById('configFilter').value = savedFilter;
                filterConfig();
            }
        }

        function filterConfig() {
            const filterValue = document.getElementById('configFilter').value.toLowerCase();
            const rows = document.querySelectorAll('#configTable tr');

            // Save filter value for persistence
            saveFilterValue();

            // Skip header row
            for(let i = 1; i < rows.length; i++) {
                const row = rows[i];
                const nameCell = row.querySelector('td:nth-child(2)');
                const entityCell = row.querySelector('td:nth-child(3)');

                if (!nameCell || !entityCell) continue;

                const nameText = nameCell.textContent.toLowerCase();
                const entityText = entityCell.textContent.toLowerCase();

                if (nameText.includes(filterValue) || entityText.includes(filterValue)) {
                    row.style.display = '';
                } else {
                    row.style.display = 'none';
                }
            }
        }

        // Register event to restore filter value after page load
        document.addEventListener('DOMContentLoaded', restoreFilterValue);
        </script>
    """
    return text


def get_apps_css():
    text = """
<style>
.edit-button {
    background-color: #4CAF50;
    color: white;
    border: none;
    padding: 4px 8px;
    text-align: center;
    text-decoration: none;
    display: inline-block;
    font-size: 12px;
    margin: 2px 2px;
    cursor: pointer;
    border-radius: 3px;
}

.edit-button:hover {
    background-color: #45a049;
}

.edit-input {
    width: 300px;
    padding: 4px;
    border: 1px solid #ddd;
    border-radius: 3px;
    font-size: 12px;
}

.save-button, .cancel-button {
    background-color: #2196F3;
    color: white;
    border: none;
    padding: 4px 8px;
    text-align: center;
    text-decoration: none;
    display: inline-block;
    font-size: 12px;
    margin: 2px 2px;
    cursor: pointer;
    border-radius: 3px;
}

.cancel-button {
    background-color: #f44336;
}

.save-button:hover {
    background-color: #0b7dda;
}

.cancel-button:hover {
    background-color: #da190b;
}

.message-container {
    padding: 10px;
    margin: 10px 0;
    border-radius: 4px;
    display: none;
}

.message-success {
    background-color: #d4edda;
    color: #155724;
    border: 1px solid #c3e6cb;
}

.message-error {
    background-color: #f8d7da;
    color: #721c24;
    border: 1px solid #f5c6cb;
}

/* Dark mode styles */
body.dark-mode .edit-button {
    background-color: #4CAF50;
    color: white;
}

body.dark-mode .edit-button:hover {
    background-color: #45a049;
}

body.dark-mode .edit-input {
    background-color: #2d2d2d;
    color: #e0e0e0;
    border: 1px solid #555;
}

body.dark-mode .save-button {
    background-color: #2196F3;
    color: white;
}

body.dark-mode .cancel-button {
    background-color: #f44336;
    color: white;
}

body.dark-mode .message-success {
    background-color: #1e3f20;
    color: #7bc97d;
    border: 1px solid #2d5a2f;
}

body.dark-mode .message-error {
    background-color: #3f1e1e;
    color: #f5c6cb;
    border: 1px solid #5a2d2d;
}

/* Toggle button styles */
.toggle-button {
    position: relative;
    display: inline-block;
    width: 60px;
    height: 24px;
    background-color: #ccc;
    border-radius: 12px;
    cursor: pointer;
    transition: background-color 0.3s;
    border: none;
    outline: none;
}

.toggle-button.active {
    background-color: #f44336;
}

.toggle-button::before {
    content: '';
    position: absolute;
    top: 2px;
    left: 2px;
    width: 20px;
    height: 20px;
    background-color: white;
    border-radius: 50%;
    transition: transform 0.3s;
    box-shadow: 0 2px 4px rgba(0,0,0,0.2);
}

.toggle-button.active::before {
    transform: translateX(36px);
}

.toggle-button:hover {
    opacity: 0.8;
}

/* Dark mode toggle styles */
body.dark-mode .toggle-button {
    background-color: #555 !important;
}

body.dark-mode .toggle-button.active {
    background-color: #f44336 !important;
}

body.dark-mode .toggle-button::before {
    background-color: #e0e0e0 !important;
}

/* Save controls styles */
.save-controls {
    background-color: #f8f9fa;
    border: 1px solid #dee2e6;
    border-radius: 8px;
    padding: 15px;
    margin: 10px 0;
    display: flex;
    justify-content: space-between;
    align-items: center;
    flex-wrap: wrap;
    gap: 10px;
}

.save-status {
    display: flex;
    align-items: center;
    font-weight: bold;
    color: #495057;
}

.save-all-button {
    background-color: #28a745;
    color: white;
    border: none;
    padding: 10px 20px;
    border-radius: 5px;
    cursor: pointer;
    font-size: 14px;
    font-weight: bold;
    transition: background-color 0.3s;
}

.save-all-button:hover:not(:disabled) {
    background-color: #218838;
}

.save-all-button:disabled {
    background-color: #6c757d;
    cursor: not-allowed;
}

.discard-all-button {
    background-color: #dc3545;
    color: white;
    border: none;
    padding: 10px 20px;
    border-radius: 5px;
    cursor: pointer;
    font-size: 14px;
    font-weight: bold;
    transition: background-color 0.3s;
}

.discard-all-button:hover:not(:disabled) {
    background-color: #c82333;
}

.discard-all-button:disabled {
    background-color: #6c757d;
    cursor: not-allowed;
}

/* Highlight changed rows */
.row-changed {
    background-color: #fff3cd !important;
    border-left: 4px solid #ffc107 !important;
}

/* Dark mode save controls styles */
body.dark-mode .save-controls {
    background-color: #2d2d2d;
    border: 1px solid #404040;
}

body.dark-mode .save-status {
    color: #e0e0e0;
}

body.dark-mode .row-changed {
    background-color: #3d3d1d !important;
    border-left: 4px solid #ffc107 !important;
}

/* Confirmation dialog styles */
.confirmation-overlay {
    position: fixed;
    top: 0;
    left: 0;
    width: 100%;
    height: 100%;
    background-color: rgba(0, 0, 0, 0.5);
    display: flex;
    justify-content: center;
    align-items: center;
    z-index: 9999;
}

.confirmation-dialog {
    background-color: white;
    border-radius: 8px;
    padding: 25px;
    max-width: 600px;
    width: 95%;
    max-height: 90vh;
    overflow-y: auto;
    box-shadow: 0 4px 20px rgba(0, 0, 0, 0.3);
    word-wrap: break-word;
}

.confirmation-dialog h3 {
    margin-top: 0;
    color: #dc3545;
    font-size: 18px;
    word-wrap: break-word;
}

.confirmation-dialog p {
    margin: 15px 0;
    line-height: 1.6;
    word-wrap: break-word;
    overflow-wrap: break-word;
}

.confirmation-buttons {
    display: flex;
    gap: 10px;
    justify-content: flex-end;
    margin-top: 20px;
}

.confirm-button, .cancel-button-dialog {
    padding: 10px 20px;
    border: none;
    border-radius: 5px;
    cursor: pointer;
    font-size: 14px;
    font-weight: bold;
}

.confirm-button {
    background-color: #dc3545;
    color: white;
}

.confirm-button:hover {
    background-color: #c82333;
}

.cancel-button-dialog {
    background-color: #6c757d;
    color: white;
}

.cancel-button-dialog:hover {
    background-color: #545b62;
}

/* Dark mode confirmation dialog */
body.dark-mode .confirmation-dialog {
    background-color: #2d2d2d;
    color: #e0e0e0;
}

body.dark-mode .confirmation-dialog h3 {
    color: #ff6b6b;
}

/* Entity dropdown styles */
.entity-dropdown-container {
    position: relative;
    width: 100%;
    min-width: 400px;
}

.entity-search-input {
    width: 100%;
    min-width: 400px;
    padding: 8px;
    border: 1px solid #ddd;
    border-radius: 4px;
    font-size: 14px;
    box-sizing: border-box;
}

.entity-dropdown {
    position: absolute;
    top: 100%;
    left: 0;
    right: 0;
    min-width: 400px;
    background: white;
    border: 1px solid #ddd;
    border-top: none;
    max-height: 200px;
    overflow-y: auto;
    z-index: 1000;
    box-shadow: 0 2px 4px rgba(0,0,0,0.1);
}

.entity-option {
    padding: 8px;
    cursor: pointer;
    border-bottom: 1px solid #eee;
    display: flex;
    justify-content: space-between;
    align-items: center;
}

.entity-option:hover,
.entity-option.selected {
    background-color: #f0f0f0;
}

.entity-name {
    font-weight: bold;
    flex: 1;
    margin-right: 10px;
    word-break: break-all;
}

.entity-value {
    color: #666;
    font-size: 12px;
    flex-shrink: 0;
    max-width: 150px;
    overflow: hidden;
    text-overflow: ellipsis;
    white-space: nowrap;
}

/* Dark mode entity dropdown styles */
body.dark-mode .entity-search-input {
    background-color: #444;
    color: #fff;
    border: 1px solid #666;
}

body.dark-mode .entity-dropdown {
    background: #333;
    border: 1px solid #666;
    color: #fff;
}

body.dark-mode .entity-option {
    border-bottom: 1px solid #555;
}

body.dark-mode .entity-option:hover,
body.dark-mode .entity-option.selected {
    background-color: #555;
}

body.dark-mode .entity-value {
    color: #ccc;
}
</style>
"""
    return text


def get_charts_css():
    text = """
<style>
.charts-menu {
tabindex="0"  <!-- Make the menu focusable -->
    background-color: #ffffff;
    overflow-x: auto; /* Enable horizontal scrolling */
    white-space: nowrap; /* Prevent menu items from wrapping */
    display: flex;
    align-items: center;
    margin-bottom: 6px;
    border-bottom: 1px solid #ddd;
    padding: 4px 0;
    -webkit-overflow-scrolling: touch; /* Smooth scrolling on iOS */
    scrollbar-width: thin; /* Firefox */
    scrollbar-color: #4CAF50 #f0f0f0; /* Firefox */
}

.charts-menu h3 {
    margin: 0 10px;
    flex-shrink: 0; /* Prevent shrinking */
    white-space: nowrap; /* Prevent text wrapping */
}

.charts-menu a {
    color: #333;
    text-align: center;
    padding: 4px 12px;
    text-decoration: none;
    font-size: 14px;
    border-radius: 4px;
    margin: 0 2px;
    flex-shrink: 0; /* Prevent items from shrinking */
    white-space: nowrap;
    display: inline-block;
}

.charts-menu a:hover {
    background-color: #f0f0f0;
    color: #4CAF50;
}

.charts-menu a.active {
    background-color: #4CAF50;
    color: white;
}

/* Dark mode charts menu styles */
body.dark-mode .charts-menu {
    background-color: #1e1e1e;
    border-bottom: 1px solid #333;
    scrollbar-color: #4CAF50 #333; /* Firefox */
}

body.dark-mode .charts-menu h3 {
    color: #e0e0e0;
}

body.dark-mode .charts-menu a {
    color: white;
}

body.dark-mode .charts-menu a:hover {
    background-color: #2c652f;
    color: white;
}

body.dark-mode .charts-menu a.active {
    background-color: #4CAF50;
    color: white;
}
</style>
<script>
// Initialize the charts menu scrolling functionality
document.addEventListener("DOMContentLoaded", function() {
    // Scroll active item into view
    setTimeout(function() {
        const activeItem = document.querySelector('.charts-menu a.active');
        if (activeItem) {
            const menuBar = document.querySelector('.charts-menu');
            const activeItemLeft = activeItem.offsetLeft;
            const menuBarWidth = menuBar.clientWidth;
            menuBar.scrollLeft = activeItemLeft - menuBarWidth / 2 + activeItem.clientWidth / 2;
        }
    }, 100);
});
</script>
"""
    return text


def get_log_css():
    text = """
<style>
.log-menu {
    background-color: #ffffff;
    overflow: hidden;
    display: flex;
    align-items: center;
    margin-bottom: 6px;
    border-bottom: 1px solid #ddd;
    padding: 4px 0;
}

.log-menu a {
    color: #333;
    text-align: center;
    padding: 4px 12px;
    text-decoration: none;
    font-size: 14px;
    border-radius: 4px;
    margin: 0 2px;
}

.log-menu a:hover {
    background-color: #f0f0f0;
    color: #4CAF50;
}

.log-menu a.active {
    background-color: #4CAF50;
    color: white;
}

/* Dark mode log menu styles */
body.dark-mode .log-menu {
    background-color: #1e1e1e;
    border-bottom: 1px solid #333;
}

body.dark-mode .log-menu a {
    color: white;
}

body.dark-mode .log-menu a:hover {
    background-color: #2c652f;
    color: white;
}

body.dark-mode .log-menu a.active {
    background-color: #4CAF50;
    color: white;
}
</style>
"""
    return text


def get_editor_css():
    text = """
<style>
.editor-container {
    position: fixed;
    top: 70px; /* Account for fixed header */
    left: 0;
    right: 0;
    bottom: 0;
    display: flex;
    flex-direction: column;
    background-color: inherit;
    z-index: 10;
}

.editor-header {
    flex-shrink: 0;
    padding: 10px 15px;
    margin: 0;
    background-color: inherit;
}

.editor-form {
    flex: 1;
    display: flex;
    flex-direction: column;
    padding: 0 15px 15px 15px;
    min-height: 0; /* Important for flex children */
    overflow: hidden; /* Prevent form from overflowing */
}

.editor-textarea {
    flex: 1;
    font-family: 'Courier New', monospace;
    font-size: 14px;
    line-height: 1.4;
    padding: 10px;
    border: 2px solid #4CAF50;
    border-radius: 4px;
    resize: none;
    background-color: #ffffff;
    color: #333;
    white-space: pre;
    overflow-wrap: normal;
    overflow: auto;
    min-height: 0; /* Important for flex children */
    width: 100%;
    box-sizing: border-box;
}

.editor-controls {
    flex-shrink: 0;
    margin-top: 10px;
    display: flex;
    gap: 10px;
    align-items: center;
    flex-wrap: wrap;
    padding: 10px 0;
}

.save-button {
    background-color: #4CAF50;
    color: white;
    border: none;
    padding: 12px 24px;
    font-size: 16px;
    border-radius: 4px;
    cursor: pointer;
    font-weight: bold;
}

.save-button:hover {
    background-color: #45a049;
}

.save-button:disabled {
    background-color: #cccccc !important;
    color: #888888 !important;
    cursor: not-allowed !important;
    position: relative !important;
    border: 2px solid #bbbbbb !important;
}

.revert-button {
    background-color: #f44336;
    color: white;
    border: none;
    padding: 12px 24px;
    font-size: 16px;
    border-radius: 4px;
    cursor: pointer;
    font-weight: bold;
}

.revert-button:hover {
    background-color: #d32f2f;
}

.revert-button:disabled {
    background-color: #cccccc !important;
    color: #888888 !important;
    cursor: not-allowed !important;
    position: relative !important;
    border: 2px solid #bbbbbb !important;
}

.message {
    padding: 10px;
    border-radius: 4px;
    margin: 10px 0;
    display: none;
}

.success {
    background-color: #d4edda;
    color: #155724;
    border: 1px solid #c3e6cb;
}

.error {
    background-color: #f8d7da;
    color: #721c24;
    border: 1px solid #f5c6cb;
}

/* CodeMirror specific styles */
.CodeMirror {
    height: auto;
    flex: 1;
    font-family: 'Courier New', monospace;
    font-size: 14px;
    border: 2px solid #4CAF50;
    border-radius: 4px;
    background-color: #ffffff !important; /* Force white background */
}

/* Selection style */
.CodeMirror-selected {
    background-color: #b5d5ff !important;
}

/* Dark mode selection style */
body.dark-mode .CodeMirror-selected {
    background-color: #3a3d41 !important;
}

.CodeMirror-gutters {
    background-color: #f8f8f8;
    border-right: 1px solid #ddd;
}

.CodeMirror-linenumber {
    color: #999;
}

/* Dark mode styles */
body.dark-mode .editor-textarea {
    background-color: #2d2d2d;
    color: #f0f0f0;
    border-color: #4CAF50;
}

body.dark-mode .CodeMirror {
    border-color: #4CAF50;
    background-color: #2d2d2d !important; /* Force dark background */
    color: #f0f0f0 !important; /* Force light text */
}

body.dark-mode .CodeMirror-gutters {
    background-color: #2d2d2d;
    border-right: 1px solid #444;
}

body.dark-mode .CodeMirror-linenumber {
    color: #777;
}

/* Dark mode syntax highlighting adjustments */
body.dark-mode .cm-s-default .cm-string {
    color: #ce9178 !important;
}

body.dark-mode .cm-s-default .cm-number {
    color: #b5cea8 !important;
}

body.dark-mode .cm-s-default .cm-keyword {
    color: #569cd6 !important;
}

body.dark-mode .cm-s-default .cm-property {
    color: #9cdcfe !important;
}

body.dark-mode .cm-s-default .cm-atom {
    color: #d19a66 !important;
}

body.dark-mode .cm-s-default .cm-comment {
    color: #6a9955 !important;
}

body.dark-mode .cm-s-default .cm-meta {
    color: #dcdcaa !important;
}

body.dark-mode .cm-s-default .cm-tag {
    color: #569cd6 !important;
}

body.dark-mode .cm-s-default .cm-attribute {
    color: #9cdcfe !important;
}

body.dark-mode .cm-s-default .cm-variable {
    color: #9cdcfe !important;
}

body.dark-mode .cm-s-default .cm-variable-2 {
    color: #4ec9b0 !important;
}

body.dark-mode .cm-s-default .cm-def {
    color: #dcdcaa !important;
}

body.dark-mode .CodeMirror-cursor {
    border-left: 1px solid #f0f0f0 !important;
}

/* Lint markers for both light and dark mode */
.CodeMirror-lint-marker-error, .CodeMirror-lint-message-error {
    background-image: url('data:image/svg+xml;base64,PHN2ZyB4bWxucz0iaHR0cDovL3d3dy53My5vcmcvMjAwMC9zdmciIHZpZXdCb3g9IjAgMCAyNCAyNCIgd2lkdGg9IjE2IiBoZWlnaHQ9IjE2IiBmaWxsPSJyZWQiPjxwYXRoIGQ9Ik0xMS45OTMgMi4wMDFhMTAgMTAgMCAwMC03LjA3MyAyLjkyOEExMCAxMCAwIDAwMS45OTIgMTIuMDAxYTEwIDEwIDAgMDAyLjkyOCA3LjA3MiAxMCAxMCAwIDAwNy4wNzMgMi45MjkgMTAgMTAgMCAwMDcuMDczLTIuOTMgMTAgMTAgMCAwMDIuOTI4LTcuMDcxIDEwIDEwIDAgMDAtMi45MjgtNy4wNzIgMTAgMTAgMCAwMC03LjA3My0yLjkyOHptMCA0bC4yMzIuMDAzYy41MjUuMDEzLjk5NC4zMzQgMS4yLjgyNWwuMDQuMTAzTDE2LjM0NSAxNWExLjUgMS41IDAgMDEtMi44NS45NDVsLS4wMzItLjFMMTIgMTIuNzYzIDguNTM3IDE1LjgybC0uMDk2LjA4YTEuNSAxLjUgMCAwMS0xLjgxLjEwNmwtLjEwMi0uMDgxYTEuNSAxLjUgMCAwMS0uMTA4LTEuODA2bC4wOC0uMTA0TDkuNCA3Ljk0NWwuMDgxLS4xMjVjLjIzMS0uMzE2LjYxNi0uNTE2IDEuMDM3LS4wMTZsLjA5Mi4wODMuMDc4LjA5My4wOTcuMTM2LjA0OC4wODUuMTYuMDMyeloiLz48L3N2Zz4=');
    background-position: center;
    background-repeat: no-repeat;
}

.CodeMirror-lint-tooltip {
    border: 1px solid #ccc;
    border-radius: 4px;
    background-color: white;
    z-index: 10000;
    max-width: 600px;
    overflow: hidden;
    white-space: pre-wrap;
    padding: 8px;
    box-shadow: 0 2px 10px rgba(0, 0, 0, 0.2);
    color: #333;
}

body.dark-mode .CodeMirror-lint-tooltip {
    background-color: #2d2d2d;
    color: #f0f0f0;
    border-color: #444;
}

.CodeMirror-lint-marker-error:hover {
    cursor: pointer;
}

.CodeMirror-lint-line-error {
    background-color: rgba(255, 0, 0, 0.1);
}

body.dark-mode .CodeMirror-lint-line-error {
    background-color: rgba(255, 0, 0, 0.2);
}

body.dark-mode .message.success {
    background-color: #1e3f20;
    color: #7bc97d;
    border-color: #2d5a2f;
}

body.dark-mode .message.error {
    background-color: #3f1e1e;
    color: #f5c6cb;
    border-color: #5a2d2d;
}

body.dark-mode .save-button:disabled {
    background-color: #444444 !important;
    color: #777777 !important;
    border: 2px solid #555555 !important;
}

body.dark-mode .revert-button {
    background-color: #c62828;
    color: white;
    border: none;
}

body.dark-mode .revert-button:hover {
    background-color: #b71c1c;
}

body.dark-mode .revert-button:disabled {
    background-color: #444444 !important;
    color: #777777 !important;
    border: 2px solid #555555 !important;
}
</style>"""
    return text


def get_editor_js():
    text = """
<script>
let isSubmitting = false;
let editor; // CodeMirror instance

document.getElementById('editorForm').addEventListener('submit', function(e) {
    e.preventDefault(); // Always prevent default initially

    if (isSubmitting) {
        return;
    }

    // Get the current content and validate it
    const content = editor ? editor.getValue() : document.getElementById('appsContent').value;
    let hasYamlError = false;

    try {
        // Only validate if content exists and isn't empty
        if (content && content.trim()) {
            jsyaml.load(content);
        }
    } catch (e) {
        console.log('YAML validation error during form submit:', e.message);
        hasYamlError = true;
    }

    // Safety check - don't allow submission if there are YAML errors
    if (hasYamlError) {
        showMessage("Cannot save while there are YAML syntax errors. Please fix the errors first.", "error");
        return;
    }

    // Show confirmation popup
    const confirmed = confirm("Warning: Saving changes will restart Predbat. Are you sure you want to continue?");

    if (!confirmed) {
        return; // User cancelled the save
    }

    // Update the hidden textarea with CodeMirror content before submission
    if (editor) {
        document.getElementById('appsContent').value = editor.getValue();
    }

    isSubmitting = true;
    const saveButton = document.getElementById('saveButton');
    const saveStatus = document.getElementById('saveStatus');

    saveButton.disabled = true;
    saveButton.textContent = 'Saving...';
    saveStatus.textContent = 'Please wait...';

    // Clear stored content as we're saving now
    localStorage.removeItem('appsYamlContent');

    // Submit the form programmatically
    this.submit();
});

// Show messages
function showMessage(message, type = 'success') {
    const messageContainer = document.getElementById('messageContainer');
    const messageDiv = document.createElement('div');
    messageDiv.className = `message ${type}`;
    messageDiv.style.display = 'block';
    messageDiv.textContent = message;

    messageContainer.innerHTML = '';
    messageContainer.appendChild(messageDiv);

    // Auto-hide success messages after 5 seconds
    if (type === 'success') {
        setTimeout(() => {
            messageDiv.style.display = 'none';
        }, 5000);
    }
}

// Function to update button states based on content changes and validation
function updateButtonStates(saveButton, revertButton, content, hasError = false) {
    if (!saveButton && !revertButton) return;

    const isDarkMode = document.body.classList.contains('dark-mode');
    const hasChanged = content !== window.originalContent;

    // Update Save button
    if (saveButton) {
        // First set the disabled property, which is crucial for behavior
        const shouldDisableSave = hasError || !hasChanged;
        saveButton.disabled = shouldDisableSave;

        // Update tooltip
        if (hasError) {
            saveButton.title = 'Fix YAML errors before saving';
        } else {
            saveButton.title = hasChanged ? 'Save changes' : 'No changes to save';
        }

        // Apply styling - ensure disabled style gets applied correctly
        if (shouldDisableSave) {
            // Disabled styling
            saveButton.style.backgroundColor = isDarkMode ? '#444444' : '#cccccc';
            saveButton.style.color = isDarkMode ? '#777777' : '#888888';
            saveButton.style.border = `2px solid ${isDarkMode ? '#555555' : '#bbbbbb'}`;
        } else {
            // Enabled styling
            saveButton.style.backgroundColor = '#4CAF50';
            saveButton.style.color = 'white';
            saveButton.style.border = 'none';
        }
    }

    // Update Revert button - always enable if content changed, regardless of errors
    if (revertButton) {
        // First set the disabled property
        const shouldDisableRevert = !hasChanged;
        revertButton.disabled = shouldDisableRevert;
        revertButton.title = hasChanged ? 'Discard changes and reload from disk' : 'No changes to revert';

        // Apply styling - ensure disabled style gets applied correctly
        if (shouldDisableRevert) {
            // Disabled styling
            revertButton.style.backgroundColor = isDarkMode ? '#444444' : '#cccccc';
            revertButton.style.color = isDarkMode ? '#777777' : '#888888';
            revertButton.style.border = `2px solid ${isDarkMode ? '#555555' : '#bbbbbb'}`;
        } else {
            // Enabled styling
            revertButton.style.backgroundColor = '#4CAF50';
            revertButton.style.color = 'white';
            revertButton.style.border = 'none';
        }
    }
}

// Custom YAML linter using js-yaml
CodeMirror.registerHelper("lint", "yaml", function(text) {
    const found = [];
    if (!text.trim()) {
        return found; // Return empty array for empty text to avoid false errors
    }

    try {
        jsyaml.load(text);
    } catch (e) {
        // Convert js-yaml error to CodeMirror lint format
        const line = e.mark && e.mark.line ? e.mark.line : 0;
        const ch = e.mark && e.mark.column ? e.mark.column : 0;
        found.push({
            from: CodeMirror.Pos(line, ch),
            to: CodeMirror.Pos(line, ch + 1),
            message: e.message,
            severity: "error"
        });
    }

    // Return the array of found issues
    return found;
});

// Initialize CodeMirror and handle dark mode
function initializeCodeMirror() {
    const textarea = document.getElementById('appsContent');

    if (!textarea) return;

    const isDarkMode = document.body.classList.contains('dark-mode');

    // Check if we have unsaved content in localStorage
    const savedContent = localStorage.getItem('appsYamlContent');

    // Store the original content for change comparison
    window.originalContent = textarea.value;

    // If we have saved content and the textarea is empty or the saved content differs from current
    if (savedContent && (!textarea.value.trim() || savedContent !== textarea.value)) {
        // Always load the saved content automatically
        textarea.value = savedContent;
        console.log('Automatically restored content from localStorage');
    }

    // Create CodeMirror instance
    editor = CodeMirror.fromTextArea(textarea, {
        mode: 'yaml',
        theme: isDarkMode ? 'monokai' : 'default', // Use default theme for light mode (pure white background)
        lineNumbers: true,
        indentUnit: 2,
        smartIndent: true,
        tabSize: 2,
        indentWithTabs: false,
        lineWrapping: false,
        gutters: ['CodeMirror-linenumbers', 'CodeMirror-lint-markers'],
        lint: {
            getAnnotations: CodeMirror.helpers.lint.yaml,
            lintOnChange: true,
            delay: 300 // Reduced delay for faster feedback
        },
        autofocus: true,
        extraKeys: {
            'Tab': function(cm) {
                if (cm.somethingSelected()) {
                    cm.indentSelection('add');
                } else {
                    cm.replaceSelection('  ', 'end', '+input');
                }
            },
            'Ctrl-Space': 'autocomplete'
        }
    });

    // Manually validate YAML when editor is ready
    editor.on('change', function() {
        // Get the content and buttons
        const content = editor.getValue();
        const saveButton = document.getElementById('saveButton');
        const revertButton = document.getElementById('revertButton');
        let isValid = true;

        try {
            // Parse YAML to check for errors
            if (content.trim()) {
                jsyaml.load(content);
            }
        } catch (e) {
            isValid = false;
            console.log('YAML validation error in change handler:', e.message);
        }

        // Update button states based on YAML validation result
        updateButtonStates(saveButton, revertButton, content, !isValid);
        console.log('Button states updated by change handler, YAML valid:', isValid);

        // Save content to localStorage whenever it changes
        localStorage.setItem('appsYamlContent', content);
        console.log('Content saved to localStorage');
    });

    // Make CodeMirror fill the available space
    editor.setSize('100%', '100%');

    // Add custom CSS to make CodeMirror fill its container properly
    const cmElement = editor.getWrapperElement();
    cmElement.style.flex = '1';
    cmElement.style.minHeight = '0';
    cmElement.style.height = 'auto';

    // Set up the lint status display
    const lintStatusEl = document.getElementById('lintStatus');
    if (lintStatusEl) {
        // Update lint status when linting is done
        editor.on('lint', (errors) => {
            console.log('Lint event fired:', errors ? errors.length : 0, 'errors found');
            const saveButton = document.getElementById('saveButton');

            // Make a direct validation attempt as backup
            let isValid = true;
            try {
                const content = editor.getValue();
                if (content && content.trim()) {
                    jsyaml.load(content);
                }
            } catch (e) {
                console.log('Manual YAML validation error during lint event:', e.message);
                isValid = false;
            }

            const content = editor.getValue();
            const revertButton = document.getElementById('revertButton');
            const hasErrors = (errors && errors.length > 0) || !isValid;

            if (hasErrors) {
                lintStatusEl.innerHTML = `<div style="color: #d32f2f; padding: 5px; border-radius: 4px; background-color: ${isDarkMode ? '#3f1e1e' : '#fff0f0'}; border: 1px solid #d32f2f;">
                    <strong>⚠️ Found ${errors ? errors.length : 'syntax'} YAML ${errors && errors.length === 1 ? 'error' : 'errors'}</strong>
                    <p style="margin: 5px 0 0 0; font-size: 14px;">Hover over the red markers in the editor gutter to see details.</p>
                </div>`;

                // Update button states with error flag
                updateButtonStates(saveButton, revertButton, content, true);
                console.log('Button states updated by lint event (with errors)');
            } else {
                // Clear the lint status when syntax is valid
                lintStatusEl.innerHTML = '';

                // Update button states with no error flag
                updateButtonStates(saveButton, revertButton, content, false);
                console.log('Button states updated by lint event (no errors)');
            }
        });

        // Initial lint after a short delay to ensure editor is fully loaded
        setTimeout(() => {
            // Perform the lint
            editor.performLint();

            // Manually check and enable the button if there are no errors
            // This is a fallback in case the lint event doesn't fire correctly
            setTimeout(() => {
                const saveButton = document.getElementById('saveButton');
                const revertButton = document.getElementById('revertButton');
                try {
                    const content = editor.getValue();
                    let isValidYaml = true;

                    // Only validate if we have content
                    if (content && content.trim()) {
                        try {
                            jsyaml.load(content);
                        } catch (e) {
                            isValidYaml = false;
                            console.log('YAML validation error in initialization:', e.message);
                        }

                        // Update button states based on content validity
                        updateButtonStates(saveButton, revertButton, content, !isValidYaml);
                        console.log('Button states updated by initial validation');

                        // Also clear the lint status if it exists and YAML is valid
                        if (lintStatusEl && isValidYaml) {
                            lintStatusEl.innerHTML = '';
                        }
                    } else {
                        // Empty content is considered valid
                        updateButtonStates(saveButton, revertButton, content, false);
                        console.log('Button states updated for empty content');
                    }
                } catch (e) {
                    // Something went wrong, keep the save button disabled but enable revert if changed
                    console.log('Error during initialization button state update:', e.message);

                    const content = editor.getValue();
                    updateButtonStates(saveButton, revertButton, content, true);
                }
            }, 300);
        }, 800);
    }

    // Apply dark mode if needed
    if (isDarkMode) {
        // Make sure the CodeMirror editor has proper dark mode styling
        const cmElement = editor.getWrapperElement();
        cmElement.style.backgroundColor = '#2d2d2d';

        // Style the gutters
        const gutters = document.querySelectorAll('.CodeMirror-gutters');
        gutters.forEach(gutter => {
            gutter.style.backgroundColor = '#2d2d2d';
            gutter.style.borderRight = '1px solid #444';
        });

        // Force a refresh to ensure all styles are applied properly
        editor.refresh();
    }
}

// Handle page load
document.addEventListener('DOMContentLoaded', function() {
    const textarea = document.getElementById('appsContent');
    if (textarea && textarea.value.trim() === '') {
        textarea.placeholder = 'apps.yaml content could not be loaded';
    }

    // Initialize CodeMirror
    initializeCodeMirror();

    // Handle Revert button click
    document.getElementById('revertButton').addEventListener('click', function() {
        if (confirm('This will discard all your unsaved changes and reload the file from disk. Are you sure?')) {
            // Remove saved content from localStorage
            localStorage.removeItem('appsYamlContent');

            // Reload the page to get fresh content from disk
            window.location.reload();
        }
    });

    // Add a direct listener to ensure the button gets enabled
    // This is a final fallback in case other methods fail
    setTimeout(() => {
        const saveButton = document.getElementById('saveButton');
        const revertButton = document.getElementById('revertButton');

        if (editor) {
            // Force a final validation check
            try {
                const content = editor.getValue();
                const hasChanged = content !== window.originalContent;

                // Check YAML validity
                let isValid = true;
                if (content && content.trim()) {
                    try {
                        jsyaml.load(content);
                    } catch (e) {
                        isValid = false;
                        console.log('YAML validation error in DOMContentLoaded final check:', e.message);
                    }
                }

                // Update buttons states consistently
                updateButtonStates(saveButton, revertButton, content, !isValid);
                console.log('Button states updated by DOMContentLoaded final check, YAML valid:', isValid);

            } catch (e) {
                console.log('YAML validation error in DOMContentLoaded:', e.message);
                // We already know there's an error, but we won't disable the button here
                // as that should be handled by the lint event
            }

            // Manual override for debugging: add a global function to force-enable the button
            window.enableSaveButton = function() {
                const saveButton = document.getElementById('saveButton');
                const revertButton = document.getElementById('revertButton');
                if (saveButton) {
                    // Force enable the save button for debugging purposes by treating content as changed and valid
                    const content = editor ? editor.getValue() : '';
                    updateButtonStates(saveButton, revertButton, content, false);
                }
            };
        }
    }, 2000); // Wait longer for everything to initialize

    // Add a listener for dark mode toggle
    window.addEventListener('storage', function(e) {
        if (e.key === 'darkMode') {
            if (editor) {
                const isDarkMode = localStorage.getItem('darkMode') === 'true';
                editor.setOption('theme', isDarkMode ? 'monokai' : 'default');

                // Update the editor's wrapper element styling
                const cmElement = editor.getWrapperElement();

                if (isDarkMode) {
                    cmElement.style.backgroundColor = '#2d2d2d';

                    // Style the gutters
                    const gutters = document.querySelectorAll('.CodeMirror-gutters');
                    gutters.forEach(gutter => {
                        gutter.style.backgroundColor = '#2d2d2d';
                        gutter.style.borderRight = '1px solid #444';
                    });

                    // Re-style any lint tooltips that might be open
                    const tooltips = document.querySelectorAll('.CodeMirror-lint-tooltip');
                    tooltips.forEach(tooltip => {
                        tooltip.style.backgroundColor = '#2d2d2d';
                        tooltip.style.color = '#f0f0f0';
                        tooltip.style.borderColor = '#444';
                    });
                } else {
                    cmElement.style.backgroundColor = '#ffffff';

                    // Style the gutters
                    const gutters = document.querySelectorAll('.CodeMirror-gutters');
                    gutters.forEach(gutter => {
                        gutter.style.backgroundColor = '#f8f8f8';
                        gutter.style.borderRight = '1px solid #ddd';
                    });

                    // Re-style any lint tooltips that might be open
                    const tooltips = document.querySelectorAll('.CodeMirror-lint-tooltip');
                    tooltips.forEach(tooltip => {
                        tooltip.style.backgroundColor = '#ffffff';
                        tooltip.style.color = '#333';
                        tooltip.style.borderColor = '#ccc';
                    });
                }

                // Re-run the linter
                editor.performLint();

                // Force a refresh to ensure all styles are applied properly
                editor.refresh();
            }
        }
    });
});
</script>
"""
    return text


def get_plan_css():
    text = """<body>
    <style>
    .dropdown {
        position: relative;
        display: inline-block;
    }

    .dropdown-content {
        display: none;
        position: absolute;
        background-color: #f9f9f9;
        min-width: 160px;
        box-shadow: 0px 8px 16px 0px rgba(0,0,0,0.2);
        z-index: 1;
        border-radius: 4px;
    }

    .dropdown-content a {
        color: black;
        padding: 12px 16px;
        text-decoration: none;
        display: block;
        cursor: pointer;
    }

    .dropdown-content a:hover {
        background-color: #f1f1f1;
    }

    .clickable-time-cell {
        cursor: pointer;
        position: relative;
        transition: background-color 0.2s;
    }

    .clickable-time-cell:hover {
        background-color: #f5f5f5 !important;
    }

    /* Dark mode styles */
    body.dark-mode .dropdown-content {
        background-color: #333;
        box-shadow: 0px 8px 16px 0px rgba(0,0,0,0.5);
    }

    body.dark-mode .dropdown-content a {
        color: #e0e0e0;
    }

    body.dark-mode .dropdown-content a:hover {
        background-color: #444;
    }

    body.dark-mode .clickable-time-cell:hover {
        background-color: #444 !important;
    }

    /* Override cell styling */
    .override-active {
        position: relative;
        background-color: #FFC0CB !important; /* Light pink for light mode */
    }

    body.dark-mode .override-active {
        background-color: #93264c !important; /* Darker pink for dark mode */
    }

    /* Rate input field styles */
    .dropdown-content input[type="number"] {
        background-color: #fff;
        color: #333;
        border: 1px solid #ccc;
    }

    .dropdown-content input[type="number"]:focus {
        outline: none;
        border-color: #4CAF50;
    }

    .dropdown-content button {
        background-color: #4CAF50;
        color: white;
        border: none;
        cursor: pointer;
    }

    .dropdown-content button:hover {
        background-color: #45a049;
    }

    /* Dark mode styles for input and button */
    body.dark-mode .dropdown-content input[type="number"] {
        background-color: #444;
        color: #e0e0e0;
        border-color: #666;
    }

    body.dark-mode .dropdown-content input[type="number"]:focus {
        border-color: #4CAF50;
    }

    body.dark-mode .dropdown-content button {
        background-color: #4CAF50;
        color: white !important;
    }

    body.dark-mode .dropdown-content button:hover {
        background-color: #45a049;
        color: white !important;
    }

    /* Dark mode styles for labels and text in dropdown */
    body.dark-mode .dropdown-content label {
        color: #e0e0e0 !important;
    }

    body.dark-mode .dropdown-content div {
        color: #e0e0e0 !important;
    }
    </style>

    <script>
    // Close all dropdown menus
    function closeDropdowns() {
        var dropdowns = document.getElementsByClassName("dropdown-content");
        for (var i = 0; i < dropdowns.length; i++) {
            if (dropdowns[i].style.display === "block") {
                dropdowns[i].style.display = "none";
            }
        }
    }

    // Toggle dropdown menu
    function toggleForceDropdown(id) {
        closeDropdowns();
        var dropdown = document.getElementById(id);
        if (dropdown.style.display === "block") {
            dropdown.style.display = "none";
        } else {
            dropdown.style.display = "block";
        }
    }

    // Handle rate override option function
    function handleRateOverride(time, rate, action, clear) {
        console.log("Rate override:", time, "Rate:", rate, "Action:", action);
        // Create a form data object to send the override parameters
        const formData = new FormData();
        formData.append('time', time);
        formData.append('rate', rate);
        formData.append('action', action);
        // Send the override request to the server
        fetch('./rate_override', {
            method: 'POST',
            body: formData
        })
        .then(response => {
            if (response.ok) {
                return response.json();
            }
            throw new Error('Failed to set rate override');
        })
        .then(data => {
            if (data.success) {
                // Show success message
                const messageElement = document.createElement('div');
                if (clear) {
                    messageElement.textContent = `Manual rate cleared for ${time}`;
                } else {
                    messageElement.textContent = `Rate set to ${rate}p/kWh for ${time}`;
                }
                messageElement.style.position = 'fixed';
                messageElement.style.top = '65px';
                messageElement.style.right = '10px';
                messageElement.style.padding = '10px';
                messageElement.style.backgroundColor = '#4CAF50';
                messageElement.style.color = 'white';
                messageElement.style.borderRadius = '4px';
                messageElement.style.zIndex = '1000';
                document.body.appendChild(messageElement);

                // Auto-remove message after 3 seconds
                setTimeout(() => {
                    messageElement.style.opacity = '0';
                    messageElement.style.transition = 'opacity 0.5s';
                    setTimeout(() => messageElement.remove(), 500);
                }, 3000);

                // Reload the page to show the updated plan
                setTimeout(() => location.reload(), 1000);
            } else {
                alert('Error setting rate override: ' + (data.message || 'Unknown error'));
            }
        })
        .catch(error => {
            console.error('Error:', error);
            alert('Error setting rate override: ' + (error.message || 'Unknown error'));
        });
        // Close dropdown after selection
        closeDropdowns();

    }

    // Handle rate override option function
    function handleLoadOverride(time, adjustment, action, clear) {
        console.log("Load override:", time, "Adjustment:", adjustment, "Action:", action);
        // Create a form data object to send the override parameters
        const formData = new FormData();
        formData.append('time', time);
        formData.append('rate', adjustment);
        formData.append('action', action);
        // Send the override request to the server
        fetch('./rate_override', {
            method: 'POST',
            body: formData
        })
        .then(response => {
            if (response.ok) {
                return response.json();
            }
            throw new Error('Failed to set rate override');
        })
        .then(data => {
            if (data.success) {
                // Show success message
                const messageElement = document.createElement('div');
                if (clear) {
                    messageElement.textContent = `Manual load adjustment cleared for ${time}`;
                } else {
                    messageElement.textContent = `Load adjustment set to ${adjustment} for ${time}`;
                }
                messageElement.style.position = 'fixed';
                messageElement.style.top = '65px';
                messageElement.style.right = '10px';
                messageElement.style.padding = '10px';
                messageElement.style.backgroundColor = '#4CAF50';
                messageElement.style.color = 'white';
                messageElement.style.borderRadius = '4px';
                messageElement.style.zIndex = '1000';
                document.body.appendChild(messageElement);

                // Auto-remove message after 3 seconds
                setTimeout(() => {
                    messageElement.style.opacity = '0';
                    messageElement.style.transition = 'opacity 0.5s';
                    setTimeout(() => messageElement.remove(), 500);
                }, 3000);

                // Reload the page to show the updated plan
                setTimeout(() => location.reload(), 1000);
            } else {
                alert('Error setting load adjustment override: ' + (data.message || 'Unknown error'));
            }
        })
        .catch(error => {
            console.error('Error:', error);
            alert('Error setting load adjustment override: ' + (error.message || 'Unknown error'));
        });
        // Close dropdown after selection
        closeDropdowns();

    }


    // Handle option selection
    function handleTimeOverride(time, action) {
        console.log("Time override:", time, "Action:", action);

        // Create a form data object to send the override parameters
        const formData = new FormData();
        formData.append('time', time);
        formData.append('action', action);

        // Send the override request to the server
        fetch('./plan_override', {
            method: 'POST',
            body: formData
        })
        .then(response => {
            if (response.ok) {
                return response.json();
            }
            throw new Error('Failed to set plan override');
        })
        .then(data => {
            if (data.success) {
                // Show success message
                const messageElement = document.createElement('div');
                messageElement.textContent = `${action} override set for ${time}`;
                messageElement.style.position = 'fixed';
                messageElement.style.top = '65px';
                messageElement.style.right = '10px';
                messageElement.style.padding = '10px';
                messageElement.style.backgroundColor = '#4CAF50';
                messageElement.style.color = 'white';
                messageElement.style.borderRadius = '4px';
                messageElement.style.zIndex = '1000';
                document.body.appendChild(messageElement);

                // Auto-remove message after 3 seconds
                setTimeout(() => {
                    messageElement.style.opacity = '0';
                    messageElement.style.transition = 'opacity 0.5s';
                    setTimeout(() => messageElement.remove(), 500);
                }, 3000);

                // Reload the page to show the updated plan
                setTimeout(() => location.reload(), 1000);
            } else {
                alert('Error setting override: ' + (data.message || 'Unknown error'));
            }
        })
        .catch(error => {
            console.error('Error:', error);
            alert('Error setting override: ' + error.message);
        });

        // Close dropdown after selection
        closeDropdowns();
    }

    // Close dropdowns when clicking outside
    document.addEventListener("click", function(event) {
        if (!event.target.matches('.clickable-time-cell') && !event.target.closest('.dropdown-content')) {
            closeDropdowns();
        }
    });
    </script>
    """
    return text


def get_header_html(title, calculating, default_page, arg_errors, THIS_VERSION, battery_status_icon, refresh=0, codemirror=False):
    """
    Return the HTML header for a page
    """

    text = '<!doctype html><html><head><meta charset="utf-8"><title>{}</title>'.format(title)

    text += """
<link href="https://cdn.jsdelivr.net/npm/@mdi/font@7.4.47/css/materialdesignicons.min.css" rel="stylesheet">
<script src="https://cdn.jsdelivr.net/npm/apexcharts"></script>
<style>
    body, html {
        margin: 0;
        padding: 0;
        height: 100%;
        border: 2px solid #ffffff;
    }
    body {
        font-family: Arial, sans-serif;
        text-align: left;
        margin: 5px;
        background-color: #ffffff;
        color: #333;
    }
    h1 {
        color: #4CAF50;
    }
    h2 {
        color: #4CAF50;
        display: inline
    }
    p {
        white-space: nowrap;
    }
    table {
        padding: 1px;
        border: 2px solid green;
        border-spacing: 2px;
        background-clip: padding-box;
    }
    th,
    td {
        text-align: left;
        padding: 5px;
        vertical-align: top;
    }
    th {
        background-color: #4CAF50;
        color: white;
    }
    .default, .cfg_default {
        background-color: #ffffff;
    }
    .modified, .cfg_modified {
        background-color: #ffcccc;
    }

    /* Apply dark mode to html element as well for earlier styling */
    html.dark-mode,
    body.dark-mode {
        background-color: #121212;
        color: #e0e0e0;
        border: 2px solid #121212;
    }
    body.dark-mode table {
        border-color: #333;
    }
    body.dark-mode th {
        background-color: #333;
        color: #e0e0e0;
    }
    body.dark-mode .default,
    body.dark-mode .cfg_default {
        background-color: #121212;
    }
    body.dark-mode .modified,
    body.dark-mode .cfg_modified {
        background-color: #662222;
    }
    /* Dark mode link styles */
    body.dark-mode a {
        color: #8cb4ff;
    }
    body.dark-mode a:visited {
        color: #c58cff;
    }
    body.dark-mode a:hover {
        color: #afd2ff;
    }
    /* Dark mode chart styles */
    body.dark-mode .apexcharts-legend-text {
        color: #ffffff !important;
    }
    body.dark-mode .apexcharts-title-text {
        fill: #ffffff !important;
    }
    body.dark-mode .apexcharts-xaxis-label,
    body.dark-mode .apexcharts-yaxis-label {
        fill: #e0e0e0 !important;
    }
    /* Dark mode tooltip styles */
    body.dark-mode .apexcharts-tooltip {
        background: #333 !important;
        color: #e0e0e0 !important;
        border: 1px solid #555 !important;
    }
    body.dark-mode .apexcharts-tooltip-title {
        background: #444 !important;
        color: #e0e0e0 !important;
        border-bottom: 1px solid #555 !important;
    }
    body.dark-mode .apexcharts-tooltip-series-group {
        border-bottom: 1px solid #555 !important;
    }
    body.dark-mode .apexcharts-tooltip-text {
        color: #e0e0e0 !important;
    }
    body.dark-mode .apexcharts-tooltip-text-y-value,
    body.dark-mode .apexcharts-tooltip-text-goals-value,
    body.dark-mode .apexcharts-tooltip-text-z-value {
        color: #e0e0e0 !important;
    }
    body.dark-mode .apexcharts-tooltip-marker {
        box-shadow: 0 0 0 1px #444 !important;
    }
    body.dark-mode .apexcharts-tooltip-text-label {
        color: #afd2ff !important;
    }
    body.dark-mode .apexcharts-xaxistooltip,
    body.dark-mode .apexcharts-yaxistooltip {
        background: #333 !important;
        color: #e0e0e0 !important;
        border: 1px solid #555 !important;
    }
    body.dark-mode .apexcharts-xaxistooltip-text,
    body.dark-mode .apexcharts-yaxistooltip-text {
        color: #e0e0e0 !important;
    }

    /* Dark mode styles for restart button */
    body.dark-mode button {
        background-color: #cc3333 !important;
        color: #e0e0e0 !important;
    }

    body.dark-mode button:hover {
        background-color: #aa2222 !important;
    }

    /* Dashboard form controls styling */
    .dashboard-select {
        border: 1px solid #ccc;
        padding: 2px 4px;
        border-radius: 3px;
        background-color: #fff;
        color: #333;
        font-size: 14px;
    }

    /* Toggle switch styles */
    .toggle-switch {
        position: relative;
        display: inline-block;
        width: 60px;
        height: 24px;
        background-color: #ccc;
        border-radius: 12px;
        cursor: pointer;
        transition: background-color 0.3s;
        border: none;
        outline: none;
        margin-right: 5px;
        vertical-align: middle;
    }

    .toggle-switch.active {
        background-color: #f44336;
    }

    .toggle-switch::before {
        content: '';
        position: absolute;
        top: 2px;
        left: 2px;
        width: 20px;
        height: 20px;
        background-color: white;
        border-radius: 50%;
        transition: transform 0.3s;
        box-shadow: 0 2px 4px rgba(0,0,0,0.2);
    }

    .toggle-switch.active::before {
        transform: translateX(36px);
    }

    .toggle-switch:hover {
        opacity: 0.8;
    }

    /* Dark mode form controls */
    body.dark-mode .dashboard-select {
        background-color: #444;
        color: #e0e0e0;
        border-color: #666;
    }

    body.dark-mode .dashboard-select:focus {
        border-color: #4CAF50;
    }

    /* Dark mode toggle switch styles */
    body.dark-mode .toggle-switch {
        background-color: #555 !important;
    }

    body.dark-mode .toggle-switch.active {
        background-color: #f44336 !important;
    }

    body.dark-mode .toggle-switch::before {
        background-color: #e0e0e0;
    }

    .menu-bar {
        background-color: #ffffff;
        overflow-x: auto; /* Enable horizontal scrolling */
        white-space: nowrap; /* Prevent menu items from wrapping */
        display: flex;
        align-items: center;
        border-bottom: 1px solid #ddd;
        -webkit-overflow-scrolling: touch; /* Smooth scrolling on iOS */
        scrollbar-width: thin; /* Firefox */
        scrollbar-color: #4CAF50 #f0f0f0; /* Firefox */
        position: fixed; /* Change from sticky to fixed */
        top: 0; /* Stick to the top */
        left: 0; /* Ensure it starts from the left edge */
        right: 0; /* Ensure it extends to the right edge */
        width: 100%; /* Make sure it spans the full width */
        z-index: 1000; /* Ensure it's above other content */
        box-shadow: 0 2px 5px rgba(0, 0, 0, 0.1); /* Add subtle shadow for visual separation */
    }

    /* Add padding to body to prevent content from hiding under fixed header */
    body {
        padding-top: 65px; /* Increased padding to account for the fixed menu height */
    }

    .battery-wrapper {
        display: flex;
        align-items: center;
        margin-left: 10px;
    }

    /* Flying bat animation */
    @keyframes flyAcross {
        0% {
            left: 10px;
            top: 30px;
            transform: translateY(0) scale(1.5);
        }
        25% {
            left: 25%;
            top: 65%;
            transform: translateY(0) scale(2.0) rotate(45deg);
        }
        50% {
            left: 50%;
            top: 30px;
            transform: translateY(0) scale(1.5) rotate(-45deg);
        }
        75% {
            left: 75%;
            top: 65%;
            transform: translateY(0) scale(2.0) rotate(45deg);
        }
        100% {
            left: 100%;
            top: 30px;
            transform: translateY(0) scale(1.5);
        }
    }

    .flying-bat {
        position: fixed;
        z-index: 9999;
        width: 60px;
        height: 60px;
        background-size: contain;
        background-repeat: no-repeat;
        background-position: center;
        pointer-events: none;
        animation: flyAcross 3s linear forwards;
    }

</style>
<script>
// Check and apply the saved dark mode preference on page load
window.onload = function() {
    applyDarkMode();
};
function applyDarkMode() {
    const darkModeEnabled = localStorage.getItem('darkMode') === 'true';
    if (darkModeEnabled) {
        document.body.classList.add('dark-mode');
        document.documentElement.classList.add('dark-mode');
    }
    else {
        document.body.classList.remove('dark-mode');
        document.documentElement.classList.remove('dark-mode');
    }

    // Update logo image source based on dark mode
    const logoImage = document.getElementById('logo-image');
    if (logoImage) {
        if (darkModeEnabled) {
            logoImage.src = logoImage.getAttribute('data-dark-src');
        } else {
            logoImage.src = logoImage.getAttribute('data-light-src');
        }
    }
};

function toggleDarkMode() {
    const isDarkMode = document.body.classList.toggle('dark-mode');
    localStorage.setItem('darkMode', isDarkMode);
    // Force reload to apply dark mode styles
    location.reload();
}

function flyBat() {
    // Remove any existing flying bats
    document.querySelectorAll('.flying-bat').forEach(bat => bat.remove());

    // Create a new bat element
    const bat = document.createElement('div');
    bat.className = 'flying-bat';

    // Get the appropriate bat image based on dark/light mode
    const isDarkMode = document.body.classList.contains('dark-mode');
    const batImage = isDarkMode
        ? 'https://raw.githubusercontent.com/springfall2008/batpred/refs/heads/main/docs/images/bat_logo_dark.png'
        : 'https://raw.githubusercontent.com/springfall2008/batpred/refs/heads/main/docs/images/bat_logo_light.png';

    bat.style.backgroundImage = `url('${batImage}')`;

    // Add to document
    document.body.appendChild(bat);

    // Remove after animation completes
    setTimeout(() => {
        bat.remove();
    }, 4100);  // Slightly longer than the animation duration
}

function restartPredbat() {
    if (confirm('Are you sure you want to restart Predbat?')) {
        fetch('./restart', {
            method: 'POST',
            headers: {
                'Content-Type': 'application/json',
            }
        })
        .then(response => response.json())
        .then(data => {
            if (data.success) {
                alert('Restart initiated. Predbat will restart shortly.');
                // Reload the page after a short delay to show the restart status
                setTimeout(() => {
                    window.location.reload();
                }, 2000);
            } else {
                alert('Error initiating restart: ' + (data.message || 'Unknown error'));
            }
        })
        .catch(error => {
            console.error('Error:', error);
            alert('Error initiating restart: ' + error.message);
        });
    }
}

function toggleSwitch(element, fieldName) {
    // Toggle the active class
    element.classList.toggle('active');

    // Determine the new value
    const isActive = element.classList.contains('active');
    const newValue = isActive ? 'on' : 'off';

    // Find the associated form and hidden input
    const form = element.closest('form');
    if (form) {
        // Create or update the hidden input for the value
        let hiddenInput = form.querySelector('input[name="' + fieldName + '"]');
        if (!hiddenInput) {
            hiddenInput = document.createElement('input');
            hiddenInput.type = 'hidden';
            hiddenInput.name = fieldName;
            form.appendChild(hiddenInput);
        }
        hiddenInput.value = newValue;

        // If saveFilterValue function exists (config page), call it
        if (typeof saveFilterValue === 'function') {
            saveFilterValue();
        }

        // Submit the form
        form.submit();
    }
}
</script>
"""
    if refresh:
        text += '<meta http-equiv="refresh" content="{}" >'.format(refresh)

    if codemirror:
        text += """
    <!-- CodeMirror Library -->
    <link rel="stylesheet" href="https://cdnjs.cloudflare.com/ajax/libs/codemirror/5.65.9/codemirror.min.css">
    <script src="https://cdnjs.cloudflare.com/ajax/libs/codemirror/5.65.9/codemirror.min.js"></script>
    <script src="https://cdnjs.cloudflare.com/ajax/libs/codemirror/5.65.9/mode/yaml/yaml.min.js"></script>

    <!-- CodeMirror Theme -->
    <link rel="stylesheet" href="https://cdnjs.cloudflare.com/ajax/libs/codemirror/5.65.9/theme/monokai.min.css">

    <!-- YAML Validation and Linting -->
    <script src="https://cdnjs.cloudflare.com/ajax/libs/js-yaml/4.1.0/js-yaml.min.js"></script>
    <script src="https://cdnjs.cloudflare.com/ajax/libs/codemirror/5.65.9/addon/lint/lint.min.js"></script>
    <script src="https://cdnjs.cloudflare.com/ajax/libs/codemirror/5.65.9/addon/lint/yaml-lint.js"></script>
    <link rel="stylesheet" href="https://cdnjs.cloudflare.com/ajax/libs/codemirror/5.65.9/addon/lint/lint.min.css">
    </head>"""
    text += "</head><body>"
    text += get_menu_html(calculating, default_page, arg_errors, THIS_VERSION, battery_status_icon)
    return text


def get_menu_html(calculating, default_page, arg_errors, THIS_VERSION, battery_status_icon):
    """
    Return the Predbat Menu page as HTML
    """
    text = ""
    # Check if there are configuration errors
    config_warning = ""
    if arg_errors:
        config_warning = '<span style="color: #ffcc00; margin-left: 5px;">&#9888;</span>'

    # Define status icon based on calculating state
    status_icon = ""
    if calculating:
        status_icon = '<span class="mdi mdi-sync mdi-spin calculating-icon" style="color: #4CAF50; font-size: 24px; margin-left: 10px; margin-right: 10px;" title="Calculation in progress..."></span>'
    else:
        status_icon = '<span class="mdi mdi-check-circle idle-icon" style="color: #4CAF50; font-size: 24px; margin-left: 10px; margin-right: 10px;" title="System idle"></span>'

    text += (
        """
<style>
.menu-bar {
background-color: #ffffff;
overflow-x: auto; /* Enable horizontal scrolling */
white-space: nowrap; /* Prevent menu items from wrapping */
display: flex;
align-items: center;
border-bottom: 1px solid #ddd;
-webkit-overflow-scrolling: touch; /* Smooth scrolling on iOS */
scrollbar-width: thin; /* Firefox */
scrollbar-color: #4CAF50 #f0f0f0; /* Firefox */
position: fixed; /* Change from sticky to fixed */
top: 0; /* Stick to the top */
left: 0; /* Ensure it starts from the left edge */
right: 0; /* Ensure it extends to the right edge */
width: 100%; /* Make sure it spans the full width */
z-index: 1000; /* Ensure it's above other content */
box-shadow: 0 2px 5px rgba(0, 0, 0, 0.1); /* Add subtle shadow for visual separation */
}

/* Add padding to body to prevent content from hiding under fixed header */
body {
padding-top: 65px; /* Increased padding to account for the fixed menu height */
}

.menu-bar .logo {
display: flex;
align-items: center;
padding: 0 16px;
min-width: fit-content; /* Prevent logo from shrinking */
}

.menu-bar .logo img {
height: 40px;
margin-right: 10px;
}

.menu-bar .logo-text {
font-size: 24px;
font-weight: bold;
color: #333;
white-space: nowrap;
}

.menu-bar a {
color: #333;
text-align: center;
padding: 14px 16px;
text-decoration: none;
font-size: 16px;
display: flex;
align-items: center;
white-space: nowrap;
flex-shrink: 0; /* Prevent items from shrinking */
}



.menu-bar a:hover {
background-color: #f0f0f0;
color: #4CAF50;
}

.menu-bar a.active {
background-color: #4CAF50;
color: white;
}

.dark-mode-toggle {
margin-left: auto;
padding: 14px 16px;
flex-shrink: 0; /* Prevent from shrinking */
}

.dark-mode-toggle button {
background-color: #f0f0f0;
color: #333;
border: 1px solid #ddd;
padding: 8px 12px;
border-radius: 4px;
cursor: pointer;
white-space: nowrap;
}

.dark-mode-toggle button:hover {
background-color: #e0e0e0;
}

/* Dark mode menu styles */
body.dark-mode .menu-bar {
background-color: #1e1e1e;
border-bottom: 1px solid #333;
scrollbar-color: #4CAF50 #333; /* Firefox */
}

body.dark-mode .menu-bar::-webkit-scrollbar-track {
background: #333;
}

body.dark-mode .menu-bar .logo-text {
color: white;
}

body.dark-mode .menu-bar a {
color: white;
}

body.dark-mode .menu-bar a:hover {
background-color: #2c652f;
color: white;
}

body.dark-mode .menu-bar a.active {
background-color: #4CAF50;
color: white;
}

body.dark-mode .calculating-icon {
color: #6CFF72 !important;
}

body.dark-mode .idle-icon {
color: #6CFF72 !important;
}

body.dark-mode .dark-mode-toggle button {
background-color: #444;
color: #e0e0e0;
border-color: #555;
}

body.dark-mode .dark-mode-toggle button:hover {
background-color: #666;
}
</style>

<script>
// Add viewport meta tag if it doesn't exist
if (!document.querySelector('meta[name="viewport"]')) {
const meta = document.createElement('meta');
meta.name = 'viewport';
meta.content = 'width=device-width, initial-scale=1, maximum-scale=1';
document.head.appendChild(meta);
}

// Store the active menu item in session storage
function storeActiveMenuItem(path) {
localStorage.setItem('activeMenuItem', path);
}

// Function to set the active menu item
function setActiveMenuItem() {
// Get all menu links
const menuLinks = document.querySelectorAll('.menu-bar a');

// Get current page path from window location
let currentPath = window.location.pathname;

// Handle paths with trailing slash
if (currentPath.endsWith('/')) {
    currentPath = currentPath.slice(0, -1);
}

// Default page from server if nothing else matches
const defaultPage = '"""
        + default_page
        + """';

// First try to get the active page from session storage (in case of resize or direct navigation)
const storedActivePage = localStorage.getItem('activeMenuItem');

let currentPage = currentPath;

// If the current page is the root, check if we have a stored page
if (currentPath === '' || currentPath === '/') {
    if (storedActivePage) {
        currentPage = storedActivePage;
    } else {
        currentPage = defaultPage;
    }
} else {
    // Store the current page for future reference
    localStorage.setItem('activeMenuItem', currentPage);
}

let activeFound = false;

// Remove active class from all links
menuLinks.forEach(link => {
    link.classList.remove('active');

    // Check if this link's href matches the current page
    const linkPath = new URL(link.href).pathname;

    // Ensure we're comparing cleanly
    const cleanLinkPath = linkPath.endsWith('/') ? linkPath.slice(0, -1) : linkPath;
    const cleanCurrentPage = currentPage.endsWith('/') ? currentPage.slice(0, -1) : currentPage;

    // Match either the exact path or paths with a leading ./
    // (since server-side our paths often have ./ prefix)
    if (cleanCurrentPage === cleanLinkPath ||
        cleanLinkPath.endsWith(cleanCurrentPage) ||
        cleanCurrentPage.endsWith(cleanLinkPath)) {
        link.classList.add('active');
        activeFound = true;
    }
});

// If no active item was found, set default
if (!activeFound && menuLinks.length > 0) {
    const defaultLink = menuLinks[0]; // Set first menu item as default
    defaultLink.classList.add('active');
    storeActiveMenuItem(new URL(defaultLink.href).pathname);
}

// Scroll active item into view
const activeItem = document.querySelector('.menu-bar a.active');
if (activeItem) {
    // Scroll with a slight offset to make it more visible
    const menuBar = document.querySelector('.menu-bar');
    const activeItemLeft = activeItem.offsetLeft;
    const menuBarWidth = menuBar.clientWidth;
    menuBar.scrollLeft = activeItemLeft - menuBarWidth / 2 + activeItem.clientWidth / 2;
}
}

// Initialize menu on page load
document.addEventListener("DOMContentLoaded", function() {
setActiveMenuItem();

// For each menu item, add click handler to set it as active
const menuLinks = document.querySelectorAll('.menu-bar a');
menuLinks.forEach(link => {
    link.addEventListener('click', function(e) {
        // Don't override external links (like Docs)
        if (!this.href.includes(window.location.hostname)) {
            return;
        }

        // Remove active class from all links
        menuLinks.forEach(l => l.classList.remove('active'));

        // Add active class to clicked link
        this.classList.add('active');

        // Store the clicked menu item path
        storeActiveMenuItem(new URL(this.href).pathname);
    });
});
});

// Additional window.onload handler for other functionality
const originalOnLoad = window.onload;
window.onload = function() {
// Call the original onload function if it exists
if (typeof originalOnLoad === 'function') {
    originalOnLoad();
}
applyDarkMode();
};

// Handle window resize without losing active menu item
window.addEventListener('resize', function() {
// Don't reload the page, just make sure the active menu item is visible
setTimeout(function() {
    const activeItem = document.querySelector('.menu-bar a.active');
    if (activeItem) {
        const menuBar = document.querySelector('.menu-bar');
        const activeItemLeft = activeItem.offsetLeft;
        const menuBarWidth = menuBar.clientWidth;
        menuBar.scrollLeft = activeItemLeft - menuBarWidth / 2 + activeItem.clientWidth / 2;
    }
}, 100);
});
</script>

<div class="menu-bar">
<div class="logo">
    <img id="logo-image"
            src="https://raw.githubusercontent.com/springfall2008/batpred/refs/heads/main/docs/images/bat_logo_light.png"
            data-light-src="https://raw.githubusercontent.com/springfall2008/batpred/refs/heads/main/docs/images/bat_logo_light.png"
            data-dark-src="https://raw.githubusercontent.com/springfall2008/batpred/refs/heads/main/docs/images/bat_logo_dark.png"
            alt="Predbat Logo"
            onclick="flyBat()"
            style="cursor: pointer;"
    >
    """
        + status_icon
        + """
    <div class="battery-wrapper">
        """
        + battery_status_icon
        + """
    </div>
</div>
<a href='./dash'>Dash</a>
<a href='./plan'>Plan</a>
<a href='./entity'>Entities</a>
<a href='./charts'>Charts</a>
<a href='./config'>Config"""
        + config_warning
        + """</a>
<a href='./apps'>Apps</a>
<a href='./apps_editor'>Editor</a>
<a href='./log'>Log</a>
<a href='./compare'>Compare</a>
<a href='https://springfall2008.github.io/batpred/'>Docs</a>
<div class="dark-mode-toggle">
    """
        + THIS_VERSION
        + """
    <button onclick="toggleDarkMode()">Toggle Dark Mode</button>
</div>
</div>
"""
    )
    return text<|MERGE_RESOLUTION|>--- conflicted
+++ resolved
@@ -10,7 +10,6 @@
 #
 # Helper functions for web pages
 
-<<<<<<< HEAD
 def get_apps_js(all_states_json):
     text = (
             f"""
@@ -956,8 +955,6 @@
         )
     return text
     
-=======
->>>>>>> cabf7d2f
 
 def get_html_config_css():
     text = """
