--- conflicted
+++ resolved
@@ -43,90 +43,6 @@
 
 INVERTER_TYPES = {"GE": "GivEnergy", "GS": "Ginlong Solis", "SE": "SolarEdge", "SX4": "Solax Gen4 (Modbus Power Control)"}
 
-<<<<<<< HEAD
-CONFIG_GROUPS = {
-    "Cheap Night / Bad Export": {
-        "example": "Octopus Go / Economy 7",
-        "description": "In this scenario you will want to charge overnight based on the next days solar forecast.",
-        "items": {
-            "set_soc_enable": True,
-            "set_reserve_enable": True,
-            "set_reserve_hold": True,
-            "calculate_best_charge": True,
-            "combine_charge_slots": True,
-            "metric_min_improvement": 0,
-            "set_charge_window": True,
-            "best_soc_keep": 2.0,
-            "best_soc_min": 0.0,
-            "rate_low_threshold": 0.8,
-            "forecast_plan_hours": 24,
-            "calculate_discharge_first": False,
-        },
-    },
-    "Cheap Night / Good Export": {
-        "example": "Intelligent Octopus with Octopus Outgoing Economy 7",
-        "description": "Follow the instructions from Cheap Night / Bad Export, but also you will want to have automatic discharge when the export rates are profitable.",
-        "items": {
-            "set_soc_enable": True,
-            "set_reserve_enable": True,
-            "set_reserve_hold": True,
-            "calculate_best_charge": True,
-            "combine_charge_slots": True,
-            "metric_min_improvement": 0,
-            "set_charge_window": True,
-            "best_soc_keep": 2.0,
-            "best_soc_min": 0.0,
-            "rate_low_threshold": 0.8,
-            "forecast_plan_hours": 24,
-            "calculate_discharge_first": False,
-            "calculate_best_discharge": True,
-            "calculate_discharge_first": True,
-            "combine_charge_slots": True,
-            "combine_discharge_slots": False,
-            "set_discharge_window": True,
-            "metric_min_improvement": 0,
-            "metric_min_improvement_discharge": 0,
-            "rate_high_threshold": 0,
-            "set_discharge_freeze": True,
-            "set_charge_freeze": False,
-            "calculate_max_windows": 96,
-            "predbat_metric_battery_cycle": 3,
-        },
-    },
-    "Multiple rates for import and export": {
-        "example": "Octopus Flux & Cozy",
-        "description": "Follow the instructions from Cheap Night / Bad Export, but also you will want to have automatic discharge when the export rates are profitable.",
-        "items": {
-            "set_soc_enable": True,
-            "set_reserve_enable": True,
-            "set_reserve_hold": True,
-            "calculate_best_charge": True,
-            "combine_charge_slots": True,
-            "metric_min_improvement": 0,
-            "set_charge_window": True,
-            "best_soc_keep": 2.0,
-            "best_soc_min": 0.0,
-            "rate_low_threshold": 0.8,
-            "forecast_plan_hours": 24,
-            "calculate_discharge_first": False,
-            "calculate_best_discharge": True,
-            "calculate_discharge_first": True,
-            "combine_charge_slots": True,
-            "combine_discharge_slots": True,
-            "set_discharge_window": True,
-            "metric_min_improvement": 0,
-            "metric_min_improvement_discharge": 0.1,
-            "rate_low_threshold": 0.8,
-            "rate_high_threshold": 1.2,
-            "metric_battery_cycle": 2,
-            "set_discharge_freeze": True,
-            "set_charge_freeze": True,
-        },
-    },
-}
-
-
-=======
 # Each group uses the defaults set in CONFIG_ITEMS unless specified
 # EXCEPT 'Custom' which does not change anything
 CONFIG_GROUPS = {
@@ -177,7 +93,6 @@
     },
 }
 
->>>>>>> c5d2ac68
 CONFIG_ITEMS = [
     {
         "name": "version",
@@ -554,21 +469,6 @@
         "icon": "mdi:call-split",
         "default": 0.08,
     },
-<<<<<<< HEAD
-    {"name": "debug_enable", "friendly_name": "Debug Enable", "type": "switch", "icon": "mdi:bug-outline"},
-    {"name": "car_charging_plan_time", "friendly_name": "Car charging planned ready time", "type": "select", "options": OPTIONS_TIME, "icon": "mdi:clock-end"},
-    {"name": "rate_low_match_export", "friendly_name": "Rate Low Match Export", "type": "switch"},
-    {"name": "load_filter_modal", "friendly_name": "Apply modal filter historical load", "type": "switch"},
-    {"name": "iboost_enable", "friendly_name": "IBoost enable", "type": "switch"},
-    {"name": "iboost_max_energy", "friendly_name": "IBoost max energy", "type": "input_number", "min": 0, "max": 5, "step": 0.1, "unit": "kwh"},
-    {"name": "iboost_today", "friendly_name": "IBoost today", "type": "input_number", "min": 0, "max": 5, "step": 0.1, "unit": "kwh"},
-    {"name": "iboost_max_power", "friendly_name": "IBoost max power", "type": "input_number", "min": 0, "max": 3500, "step": 100, "unit": "w"},
-    {"name": "iboost_min_power", "friendly_name": "IBoost min power", "type": "input_number", "min": 0, "max": 3500, "step": 100, "unit": "w"},
-    {"name": "iboost_min_soc", "friendly_name": "IBoost min soc", "type": "input_number", "min": 0, "max": 100, "step": 5, "unit": "%", "icon": "mdi:percent"},
-    {"name": "holiday_days_left", "friendly_name": "Holiday days left", "type": "input_number", "min": 0, "max": 28, "step": 1, "unit": "days", "icon": "mdi:clock-end"},
-    {"name": "config_grouping", "friendly_name": "PredBat Config Group", "type": "select", "options": list(CONFIG_GROUPS.keys()), "icon": "mdi:list-box-outline"},
-
-=======
     {
         "name": "metric_octopus_saving_rate",
         "friendly_name": "Octopus Saving session assumed rate",
@@ -584,7 +484,6 @@
     {"name": "car_charging_plan_smart", "friendly_name": "Car Charging Plan Smart", "type": "switch", "default": False},
     {"name": "car_charging_from_battery", "friendly_name": "Allow car to charge from battery", "type": "switch", "default": False},
     {"name": "car_charging_plan_time", "friendly_name": "Car charging planned ready time", "type": "select", "options": [], "icon": "mdi:clock-end", "default": "07:00:00"},
->>>>>>> c5d2ac68
 ]
 
 
@@ -6114,9 +6013,6 @@
         self.future_energy_rates_import = {}
         self.future_energy_rates_export = {}
 
-        self.config_grouping = list(CONFIG_GROUPS.keys())[0]
-
-
     def optimise_charge_limit_price(
         self,
         price_set,
@@ -8748,33 +8644,11 @@
         service_data = data.get("service_data", {})
         value = service_data.get("option", None)
         entities = service_data.get("entity_id", [])
- 
+
         # Can be a string or an array
         if isinstance(entities, str):
             entities = [entities]
 
-<<<<<<< HEAD
-        config_group_entity = ([i['entity'] for i in CONFIG_ITEMS if (i['name']=='config_grouping') & ('entity' in i)]+[None])[0]
-
-        for item in CONFIG_ITEMS:
-            if ("entity" in item) and (item["entity"] in entities):
-                entity = item["entity"]
-                self.log("select_event: {} = {}".format(entity, value))
-                self.expose_config(item["name"], value)
-                self.log(f"Entity: {entity} Group: {config_group_entity}")
-                if entity == config_group_entity:
-                    group = self.get_arg(entity, default=list(CONFIG_GROUPS.keys())[0])
-                    self.log(f"Loading default config for {group}")
-                    items = CONFIG_GROUPS[group]['items']
-                    for name in items:
-                        value=items[name]
-                        self.log(f"Setting {name} to {value}")
-                        self.expose_config(name=name, value=value)
-
-                self.update_pending = True
-                self.plan_valid = False
-                return
-=======
         self.log(f"{self.config_group_entity_id} {entities}")
         if self.config_group_entity_id in entities:
             self.log(f"Loading {value} Configuration Group")
@@ -8821,7 +8695,6 @@
         self.update_pending = True
         self.plan_valid = False
         return
->>>>>>> c5d2ac68
 
     def number_event(self, event, data, kwargs):
         """
@@ -9123,7 +8996,6 @@
 
         self.config_grouping = self.get_arg("config_grouping", default=list(CONFIG_GROUPS.keys())[0])
 
-
         # Catch template configurations and exit
         if self.get_arg("template", False):
             self.log("ERROR: You still have a template configuration, please edit apps.yaml or restart AppDaemon if you just updated with HACS")
