"""
Battery Prediction app
see Readme for information
"""
# fmt off
# pylint: disable=consider-using-f-string
# pylint: disable=line-too-long
# pylint: disable=attribute-defined-outside-init
from datetime import datetime, timedelta
import math
import re
import time
import pytz
import requests
import copy
import appdaemon.plugins.hass.hassapi as hass
import adbase as ad

THIS_VERSION = 'v7.11.12'
TIME_FORMAT = "%Y-%m-%dT%H:%M:%S%z"
TIME_FORMAT_SECONDS = "%Y-%m-%dT%H:%M:%S.%f%z"
TIME_FORMAT_OCTOPUS = "%Y-%m-%d %H:%M:%S%z"
TIME_FORMAT_SOLIS = "%Y-%m-%d %H:%M:%S"
PREDICT_STEP = 5
RUN_EVERY = 5

# 240v x 100 amps x 3 phases / 1000 to kw / 60 minutes in an hour is the maximum kWh in a 1 minute period
MAX_INCREMENT = 240*100*3/1000/60

SIMULATE = False         # Debug option, when set don't write to entities but simulate each 30 min period
SIMULATE_LENGTH = 23*60  # How many periods to simulate, set to 0 for just current
INVERTER_TEST = False    # Run inverter control self test

"""
Create an array of times
"""
OPTIONS_TIME = []
BASE_TIME = datetime.strptime("00:00:00", '%H:%M:%S')
for minute in range(0, 24*60, 5):
    timeobj = BASE_TIME + timedelta(seconds=minute*60)
    timestr = timeobj.strftime("%H:%M:%S")
    OPTIONS_TIME.append(timestr)

INVERTER_TYPES = {
    "GE": "GivEnergy",
    "GS": "Ginlong Solis",
    "SE": "SolarEdge",
    "SX4": "Solax Gen4 (Modbus Power Control)"
}

CONFIG_ITEMS = [
    {'name' : 'version',                       'friendly_name' : 'Predbat Core Update',            'type' : 'update', 'title' : 'Predbat', 'installed_version' : THIS_VERSION, 'release_url' : 'https://github.com/springfall2008/batpred/releases/tag/' + THIS_VERSION, 'entity_picture' : 'https://user-images.githubusercontent.com/48591903/249456079-e98a0720-d2cf-4b71-94ab-97fe09b3cee1.png'},
    {'name' : 'pv_metric10_weight',            'friendly_name' : 'Metric 10 Weight',               'type' : 'input_number', 'min' : 0,   'max' : 1.0,  'step' : 0.01, 'unit' : 'fraction', 'icon' : 'mdi:percent'},
    {'name' : 'pv_scaling',                    'friendly_name' : 'PV Scaling',                     'type' : 'input_number', 'min' : 0,   'max' : 2.0,  'step' : 0.01, 'unit' : 'multiple', 'icon' : 'mdi:multiplication'},
    {'name' : 'load_scaling',                  'friendly_name' : 'Load Scaling',                   'type' : 'input_number', 'min' : 0,   'max' : 2.0,  'step' : 0.01, 'unit' : 'multiple', 'icon' : 'mdi:multiplication'},
    {'name' : 'battery_rate_max_scaling',      'friendly_name' : 'Battery rate max scaling',       'type' : 'input_number', 'min' : 0,   'max' : 1.0,  'step' : 0.01, 'unit' : 'multiple', 'icon' : 'mdi:multiplication'},
    {'name' : 'battery_loss',                  'friendly_name' : 'Battery loss charge ',           'type' : 'input_number', 'min' : 0,   'max' : 1.0,  'step' : 0.01, 'unit' : 'fraction', 'icon' : 'mdi:call-split'},
    {'name' : 'battery_loss_discharge',        'friendly_name' : 'Battery loss discharge',         'type' : 'input_number', 'min' : 0,   'max' : 1.0,  'step' : 0.01, 'unit' : 'fraction', 'icon' : 'mdi:call-split'},
    {'name' : 'inverter_loss',                 'friendly_name' : 'Inverter Loss',                  'type' : 'input_number', 'min' : 0,   'max' : 1.0,  'step' : 0.01, 'unit' : 'fraction', 'icon' : 'mdi:call-split'},
    {'name' : 'inverter_hybrid',               'friendly_name' : 'Inverter Hybrid',                'type' : 'switch'},
    {'name' : 'inverter_soc_reset',            'friendly_name' : 'Inverter SOC Reset',             'type' : 'switch'},
    {'name' : 'battery_capacity_nominal',      'friendly_name' : 'Use the Battery Capacity Nominal size', 'type' : 'switch'},
    {'name' : 'car_charging_energy_scale',     'friendly_name' : 'Car charging energy scale',      'type' : 'input_number', 'min' : 0,   'max' : 1.0,  'step' : 0.01, 'unit' : 'fraction', 'icon' : 'mdi:multiplication'},
    {'name' : 'car_charging_threshold',        'friendly_name' : 'Car charging threshold',         'type' : 'input_number', 'min' : 4,   'max' : 8.5,  'step' : 0.10, 'unit' : 'kw', 'icon' : 'mdi:ev-station'},
    {'name' : 'car_charging_rate',             'friendly_name' : 'Car charging rate',              'type' : 'input_number', 'min' : 1,   'max' : 8.5,  'step' : 0.10, 'unit' : 'kw', 'icon' : 'mdi:ev-station'},
    {'name' : 'car_charging_loss',             'friendly_name' : 'Car charging loss',              'type' : 'input_number', 'min' : 0,   'max' : 1.0,  'step' : 0.01, 'unit' : 'fraction', 'icon' : 'mdi:call-split'},
    {'name' : 'best_soc_margin',               'friendly_name' : 'Best SOC Margin',                'type' : 'input_number', 'min' : 0,   'max' : 30.0, 'step' : 0.10, 'unit' : 'kwh', 'icon' : 'mdi:battery-50'},
    {'name' : 'best_soc_min',                  'friendly_name' : 'Best SOC Min',                   'type' : 'input_number', 'min' : 0,   'max' : 30.0, 'step' : 0.10, 'unit' : 'kwh', 'icon' : 'mdi:battery-50'},
    {'name' : 'best_soc_max',                  'friendly_name' : 'Best SOC Max',                   'type' : 'input_number', 'min' : 0,   'max' : 30.0, 'step' : 0.10, 'unit' : 'kwh', 'icon' : 'mdi:battery-50'},
    {'name' : 'best_soc_keep',                 'friendly_name' : 'Best SOC Keep',                  'type' : 'input_number', 'min' : 0,   'max' : 30.0, 'step' : 0.10, 'unit' : 'kwh', 'icon' : 'mdi:battery-50'},
    {'name' : 'best_soc_step',                 'friendly_name' : 'Best SOC Step',                  'type' : 'input_number', 'min' : 0.1, 'max' : 1.0,  'step' : 0.05, 'unit' : 'kwh', 'icon' : 'mdi:battery-50'},
    {'name' : 'metric_min_improvement',        'friendly_name' : 'Metric Min Improvement',         'type' : 'input_number', 'min' : -50, 'max' : 50.0, 'step' : 0.1,  'unit' : 'p', 'icon' : 'mdi:currency-usd'},
    {'name' : 'metric_min_improvement_discharge', 'friendly_name' : 'Metric Min Improvement Discharge',    'type' : 'input_number', 'min' : -50, 'max' : 50.0, 'step' : 0.1,  'unit' : 'p', 'icon' : 'mdi:currency-usd'},
    {'name' : 'metric_battery_cycle',          'friendly_name' : 'Metric Battery Cycle Cost',      'type' : 'input_number', 'min' : -50, 'max' : 50.0, 'step' : 0.1,  'unit' : 'p/kwh', 'icon' : 'mdi:currency-usd'},
    {'name' : 'metric_future_rate_offset_import', 'friendly_name' : 'Metric Future Rate Offset Import','type' : 'input_number', 'min' : -50, 'max' : 50.0, 'step' : 0.1,  'unit' : 'p/kwh', 'icon' : 'mdi:currency-usd'},
    {'name' : 'metric_future_rate_offset_export', 'friendly_name' : 'Metric Future Rate Offset Export','type' : 'input_number', 'min' : -50, 'max' : 50.0, 'step' : 0.1,  'unit' : 'p/kwh', 'icon' : 'mdi:currency-usd'},
    {'name' : 'metric_inday_adjust_damping',   'friendly_name' : 'In-day adjustment damping factor', 'type' : 'input_number', 'min' : 0.5, 'max' : 2.0, 'step' : 0.05,  'unit' : 'fraction', 'icon' : 'mdi:call-split'},
    {'name' : 'metric_octopus_saving_rate',    'friendly_name' : 'Octopus Saving session assumed rate', 'type' : 'input_number', 'min' : 1, 'max' : 500, 'step' : 5,  'unit' : 'fraction', 'icon' : 'mdi:currency-usd'},
    {'name' : 'metric_cloud_enable',           'friendly_name' : 'Simulate clouds (beta)',         'type' : 'switch'},
    {'name' : 'set_window_minutes',            'friendly_name' : 'Set Window Minutes',             'type' : 'input_number', 'min' : 5,   'max' : 720,  'step' : 5,    'unit' : 'minutes', 'icon' : 'mdi:timer-settings-outline'},
    {'name' : 'set_soc_minutes',               'friendly_name' : 'Set SOC Minutes',                'type' : 'input_number', 'min' : 5,   'max' : 720,  'step' : 5,    'unit' : 'minutes', 'icon' : 'mdi:timer-settings-outline'},
    {'name' : 'set_reserve_min',               'friendly_name' : 'Set Reserve Min',                'type' : 'input_number', 'min' : 4,   'max' : 100,  'step' : 1,    'unit' : '%',  'icon' : 'mdi:percent'},
    {'name' : 'rate_low_threshold',            'friendly_name' : 'Rate Low Threshold',             'type' : 'input_number', 'min' : 0.00, 'max' : 2.00, 'step' : 0.05, 'unit' : 'multiple', 'icon' : 'mdi:multiplication'},
    {'name' : 'rate_high_threshold',           'friendly_name' : 'Rate High Threshold',            'type' : 'input_number', 'min' : 0.00, 'max' : 2.00, 'step' : 0.05, 'unit' : 'multiple', 'icon' : 'mdi:multiplication'},
    {'name' : 'car_charging_hold',             'friendly_name' : 'Car charging hold',              'type' : 'switch'},
    {'name' : 'octopus_intelligent_charging',  'friendly_name' : 'Octopus Intelligent Charging',   'type' : 'switch'},
    {'name' : 'car_charging_plan_smart',       'friendly_name' : 'Car Charging Plan Smart',        'type' : 'switch'},
    {'name' : 'car_charging_from_battery',     'friendly_name' : 'Allow car to charge from battery', 'type' : 'switch'},
    {'name' : 'calculate_best',                'friendly_name' : 'Calculate Best',                 'type' : 'switch'},
    {'name' : 'calculate_best_charge',         'friendly_name' : 'Calculate Best Charge',          'type' : 'switch'},
    {'name' : 'calculate_best_discharge',      'friendly_name' : 'Calculate Best Discharge',       'type' : 'switch'},
    {'name' : 'calculate_discharge_first',     'friendly_name' : 'Calculate Discharge First',      'type' : 'switch'},
    {'name' : 'calculate_discharge_oncharge',  'friendly_name' : 'Calculate Discharge on charge slots', 'type' : 'switch'},
    {'name' : 'calculate_second_pass',         'friendly_name' : 'Calculate second pass (slower)', 'type' : 'switch'},
    {'name' : 'calculate_inday_adjustment',    'friendly_name' : 'Calculate in-day adjustment',    'type' : 'switch'},
    {'name' : 'calculate_max_windows',         'friendly_name' : 'Max charge/discharge windows',   'type' : 'input_number', 'min' : 8,   'max' : 128,  'step' : 8,    'unit' : 'kwh', 'icon' : 'mdi:vector-arrange-above'},
    {'name' : 'calculate_plan_every',          'friendly_name' : 'Calculate plan every N minutes', 'type' : 'input_number', 'min' : 5,   'max' : 60,  'step' : 5,    'unit' : 'kwh', 'icon' : 'mdi:clock-end'},
    {'name' : 'combine_charge_slots',          'friendly_name' : 'Combine Charge Slots',           'type' : 'switch'},
    {'name' : 'combine_discharge_slots',       'friendly_name' : 'Combine Discharge Slots',        'type' : 'switch'},
    {'name' : 'combine_mixed_rates',           'friendly_name' : 'Combined Mixed Rates',           'type' : 'switch'},
    {'name' : 'set_charge_window',             'friendly_name' : 'Set Charge Window',              'type' : 'switch'},
    {'name' : 'set_charge_freeze',             'friendly_name' : 'Set Charge Freeze',              'type' : 'switch'},
    {'name' : 'set_window_notify',             'friendly_name' : 'Set Window Notify',              'type' : 'switch'},
    {'name' : 'set_status_notify',             'friendly_name' : 'Set Status Notify',               'type' : 'switch'},
    {'name' : 'set_discharge_window',          'friendly_name' : 'Set Discharge Window',           'type' : 'switch'},
    {'name' : 'set_discharge_freeze',          'friendly_name' : 'Set Discharge Freeze',           'type' : 'switch'},
    {'name' : 'set_discharge_freeze_only',     'friendly_name' : 'Set Discharge Freeze Only',      'type' : 'switch'},
    {'name' : 'set_discharge_notify',          'friendly_name' : 'Set Discharge Notify',           'type' : 'switch'},
    {'name' : 'set_discharge_during_charge',   'friendly_name' : 'Set Discharge During Charge',    'type' : 'switch'},
    {'name' : 'set_soc_enable',                'friendly_name' : 'Set Soc Enable',                 'type' : 'switch'},
    {'name' : 'set_soc_notify',                'friendly_name' : 'Set Soc Notify',                 'type' : 'switch'},
    {'name' : 'set_reserve_enable',            'friendly_name' : 'Set Reserve Enable',             'type' : 'switch'},
    {'name' : 'set_reserve_hold',              'friendly_name' : 'Set Reserve Hold',               'type' : 'switch'},
    {'name' : 'set_reserve_notify',            'friendly_name' : 'Set Reserve Notify',             'type' : 'switch'},
    {'name' : 'set_read_only',                 'friendly_name' : 'Read Only mode',                 'type' : 'switch'},
    {'name' : 'balance_inverters_enable',      'friendly_name' : 'Balance Inverters Enable (Beta)', 'type' : 'switch'},
    {'name' : 'balance_inverters_charge',      'friendly_name' : 'Balance Inverters for charging',          'type' : 'switch'},
    {'name' : 'balance_inverters_discharge',   'friendly_name' : 'Balance Inverters for discharge',         'type' : 'switch'},
    {'name' : 'balance_inverters_crosscharge', 'friendly_name' : 'Balance Inverters for cross-charging',    'type' : 'switch'},
    {'name' : 'balance_inverters_threshold_charge',   'friendly_name' : 'Balance Inverters threshold charge',    'type' : 'input_number', 'min' : 1,   'max' : 20,  'step' : 1,    'unit' : '%',  'icon' : 'mdi:percent'},
    {'name' : 'balance_inverters_threshold_discharge',   'friendly_name' : 'Balance Inverters threshold discharge',    'type' : 'input_number', 'min' : 1,   'max' : 20,  'step' : 1,    'unit' : '%',  'icon' : 'mdi:percent'},
    {'name' : 'debug_enable',                  'friendly_name' : 'Debug Enable',                   'type' : 'switch', 'icon' : 'mdi:bug-outline'},
    {'name' : 'car_charging_plan_time',        'friendly_name' : 'Car charging planned ready time','type' : 'select', 'options' : OPTIONS_TIME, 'icon' : 'mdi:clock-end'},
    {'name' : 'rate_low_match_export',         'friendly_name' : 'Rate Low Match Export',          'type' : 'switch'},
    {'name' : 'load_filter_modal',             'friendly_name' : 'Apply modal filter historical load', 'type' : 'switch'},
    {'name' : 'iboost_enable',                 'friendly_name' : 'IBoost enable',                  'type' : 'switch'},
    {'name' : 'iboost_max_energy',             'friendly_name' : 'IBoost max energy',              'type' : 'input_number', 'min' : 0,   'max' : 5,     'step' : 0.1,  'unit' : 'kwh'},
    {'name' : 'iboost_today',                  'friendly_name' : 'IBoost today',                   'type' : 'input_number', 'min' : 0,   'max' : 5,     'step' : 0.1,  'unit' : 'kwh'},
    {'name' : 'iboost_max_power',              'friendly_name' : 'IBoost max power',               'type' : 'input_number', 'min' : 0,   'max' : 3500,  'step' : 100,  'unit' : 'w'},
    {'name' : 'iboost_min_power',              'friendly_name' : 'IBoost min power',               'type' : 'input_number', 'min' : 0,   'max' : 3500,  'step' : 100,  'unit' : 'w'},
    {'name' : 'iboost_min_soc',                'friendly_name' : 'IBoost min soc',                 'type' : 'input_number', 'min' : 0,   'max' : 100,   'step' : 5,    'unit' : '%', 'icon' : 'mdi:percent'},
    {'name' : 'holiday_days_left',             'friendly_name' : 'Holiday days left',              'type' : 'input_number', 'min' : 0,   'max' : 28,    'step' : 1,    'unit' : 'days', 'icon' : 'mdi:clock-end'},
]

"""
GE Inverters are the default but not all inverters have the same parameters so this constant
maps the parameters that are different between brands.

The approach is to attempt to mimic the GE model with dummy entities in HA so that predbat GE
code can be used with minimal modification.
"""
INVERTER_DEF={
    "GE": {
        "has_rest_api": True,
        "output_charge_control": "power",
        "has_charge_enable_time": True,
        "has_discharge_enable_time": True,
        "has_target_soc": True,
        "has_reserve_soc": True,
        "charge_time_format": "HH:MM:SS",
        "charge_time_entity_is_option": True,
        "soc_units": "kWh",
        "num_load_entities": 1,
        "has_ge_inverter_mode": True,
        "time_button_press": False,
        "clock_time_format": "%H:%M:%S",
<<<<<<< HEAD
        "write_and_poll_sleep": 10, 
        "has_time_window": True,
=======
        "write_and_poll_sleep": 10,
>>>>>>> 984abe9a
    },
    "GS": {
        'has_rest_api': False,
        'output_charge_control': "current",
        'has_charge_enable_time': False,
        'has_discharge_enable_time': False,
        'has_target_soc': False,
        'has_reserve_soc': True,
        'charge_time_format': "H M",
        "charge_time_entity_is_option": False,
        'soc_units': '%',
        'num_load_entities': 2,
        'has_ge_inverter_mode': False,
<<<<<<< HEAD
        'time_button_press': False,        
        "clock_time_format": "%Y-%m-%d %H:%M:%S",       
        "write_and_poll_sleep": 2, 
        "has_time_window": True,
=======
        'time_button_press': False,
        "clock_time_format": "%Y-%m-%d %H:%M:%S",
        "write_and_poll_sleep": 0,
>>>>>>> 984abe9a
     },
    "SX4": {
        'has_rest_api': False,
        'output_charge_control': "power",
        'has_charge_enable_time': False,
        'has_discharge_enable_time': False,
        'has_target_soc': False,
        'has_reserve_soc': False,
        'charge_time_format': "S",
        "charge_time_entity_is_option": False,
        'soc_units': '%',
        'num_load_entities': 1,
        'has_ge_inverter_mode': False,
        'time_button_press': True,        
        "clock_time_format": "%Y-%m-%d %H:%M:%S",       
        "write_and_poll_sleep": 2, 
        "has_time_window": False,
     },     
}


class Inverter():
    def self_test(self, minutes_now):
        self.base.log("======= INVERTER CONTROL SELF TEST START - REST={} ========".format(self.rest_api))
        self.adjust_battery_target(99)
        self.adjust_battery_target(100)
        self.adjust_reserve(100)
        self.adjust_reserve(6)
        self.adjust_reserve(4)
        self.disable_charge_window()
        timea = datetime.strptime("23:00:00", "%H:%M:%S")
        timeb = datetime.strptime("23:01:00", "%H:%M:%S")
        timec = datetime.strptime("05:00:00", "%H:%M:%S")
        timed = datetime.strptime("05:01:00", "%H:%M:%S")
        self.adjust_charge_window(timeb, timed, minutes_now)
        self.adjust_charge_window(timea, timec, minutes_now)
        self.adjust_force_discharge(False, timec, timed)
        self.adjust_force_discharge(True, timea, timeb)
        self.adjust_force_discharge(False)
        self.base.log("======= INVERTER CONTROL SELF TEST END ========")

        if self.rest_api:
            self.rest_api = None
            self.rest_data = None
            self.self_test(minutes_now)
        exit

    def __init__(self, base, id=0, quiet=False):
        self.id = id
        self.base = base
        self.charge_enable_time = False
        self.charge_start_time_minutes = self.base.forecast_minutes
        self.charge_start_end_minutes = self.base.forecast_minutes
        self.charge_window = []
        self.discharge_window = []
        self.discharge_limits = []
        self.current_charge_limit = 0.0
        self.soc_kw = 0
        self.soc_percent = 0
        self.rest_data = None
        self.inverter_limit = 7500.0
        self.export_limit = 99999.0
        self.inverter_time = None
        self.reserve_percent = 4.0
        self.reserve_percent_current = 4.0
        self.reserve_max = 100
        self.battery_rate_max_raw = 0
        self.battery_rate_max_charge = 0
        self.battery_rate_max_discharge = 0
        self.battery_rate_max_charge_scaled = 0
        self.battery_rate_max_discharge_scaled = 0
        self.battery_power = 0
        self.pv_power = 0
        self.load_power = 0
        self.rest_api = None

        self.inverter_type = self.base.get_arg("inverter_type", "GE", indirect=False)

        # Load inverter brand definitions
        self.reserve_max = self.base.get_arg("inverter_reserve_max", 100)
        self.inv_has_rest_api = INVERTER_DEF[self.inverter_type]["has_rest_api"]
        self.inv_output_charge_control = INVERTER_DEF[self.inverter_type]["output_charge_control"]
        self.inv_has_charge_enable_time = INVERTER_DEF[self.inverter_type]["has_charge_enable_time"]
        self.inv_has_discharge_enable_time = INVERTER_DEF[self.inverter_type]["has_discharge_enable_time"]
        self.inv_has_target_soc = INVERTER_DEF[self.inverter_type]["has_target_soc"]
        self.inv_has_reserve_soc = INVERTER_DEF[self.inverter_type]["has_reserve_soc"]
        self.inv_charge_time_format = INVERTER_DEF[self.inverter_type]["charge_time_format"]
        self.inv_charge_time_entity_is_option = INVERTER_DEF[self.inverter_type]["charge_time_entity_is_option"]
        self.inv_clock_time_format = INVERTER_DEF[self.inverter_type]["clock_time_format"]
        self.inv_soc_units = INVERTER_DEF[self.inverter_type]["soc_units"]
        self.inv_time_button_press = INVERTER_DEF[self.inverter_type]["time_button_press"]
        self.inv_has_ge_inverter_mode = INVERTER_DEF[self.inverter_type]['has_ge_inverter_mode']
        self.inv_num_load_entities = INVERTER_DEF[self.inverter_type]['num_load_entities']
        self.inv_write_and_poll_sleep = INVERTER_DEF[self.inverter_type]['write_and_poll_sleep']


        # If it's not a GE inverter then turn Quiet off
        if self.inverter_type != 'GE':
            quiet=False

        # Rest API for GivEnergy
        if self.inverter_type == 'GE':
            self.rest_api = self.base.get_arg('givtcp_rest', None, indirect=False, index=self.id)
            if self.rest_api:
                if not quiet:
                    self.base.log("Inverter {} using Rest API {}".format(self.id, self.rest_api))
                self.rest_data = self.rest_readData()

        # Battery size, charge and discharge rates
        ivtime = None
        if self.rest_data and ('Invertor_Details' in self.rest_data):
            idetails = self.rest_data['Invertor_Details']
            self.soc_max = float(idetails['Battery_Capacity_kWh'])
            self.nominal_capacity = self.soc_max
            if 'raw' in self.rest_data:
                self.nominal_capacity = float(self.rest_data['raw']['invertor']['battery_nominal_capacity']) / 19.53125  # XXX: Where does 19.53125 come from? I back calculated but why that number...
                if self.base.battery_capacity_nominal:
                    if abs(self.soc_max - self.nominal_capacity) > 1.0:
                       # XXX: Weird workaround for battery reporting wrong capacity issue
                       self.base.log("WARN: REST data reports Battery Capacity Kwh as {} but nominal indicates {} - using nominal".format(self.soc_max, self.nominal_capacity))
                    self.soc_max = self.nominal_capacity
            self.soc_max *= self.base.battery_scaling

            # Max battery rate
            if 'Invertor_Max_Bat_Rate' in idetails:
                self.battery_rate_max_raw = idetails['Invertor_Max_Bat_Rate']
            elif 'Invertor_Max_Rate' in idetails:
                self.battery_rate_max_raw = idetails['Invertor_Max_Rate']
            else:
                self.battery_rate_max_raw = self.base.get_arg('charge_rate', attribute='max', index=self.id, default=2600.0)

            # Max invertor rate
            if 'Invertor_Max_Inv_Rate' in idetails:
                self.inverter_limit = idetails['Invertor_Max_Inv_Rate']

            # Inverter time
            if 'Invertor_Time' in idetails:
                ivtime = idetails['Invertor_Time']
        else:
            self.soc_max = self.base.get_arg('soc_max', default=10.0, index=self.id) * self.base.battery_scaling
            self.nominal_capacity = self.soc_max

            self.battery_voltage = 52.0
            if('battery_voltage' in self.base.args):
                self.base.get_arg('battery_voltage', index=self.id, default=52.0)

            if self.inverter_type == 'GE':
                self.battery_rate_max_raw = self.base.get_arg('charge_rate', attribute='max', index=self.id, default=2600.0)
            elif 'battery_rate_max' in self.base.args:
                self.battery_rate_max_raw = self.base.get_arg('battery_rate_max', index=self.id, default=2600.0)
<<<<<<< HEAD

=======
            elif 'battery_charge_current_limit' in self.base.args:
                    self.battery_rate_max_raw = self.base.get_arg('battery_charge_current_limit', index=self.id, default=65.0) * self.battery_voltage
>>>>>>> 984abe9a

            else:
                self.battery_rate_max_raw = 2600.0

            ivtime = self.base.get_arg('inverter_time', index=self.id, default=None)

        # Battery can not be zero size
        if self.soc_max <= 0:
            self.base.log("ERROR: Reported battery size from REST is {}, but it must be >0".format(self.soc_max))
            raise ValueError

        # Battery rate max charge, discharge (all converted to kW/min)
        self.battery_rate_max_charge = min(self.base.get_arg('inverter_limit_charge', self.battery_rate_max_raw, index=self.id), self.battery_rate_max_raw) / 60.0 / 1000.0
        self.battery_rate_max_discharge = min(self.base.get_arg('inverter_limit_discharge', self.battery_rate_max_raw, index=self.id), self.battery_rate_max_raw) / 60.0 / 1000.0
        self.battery_rate_max_charge_scaled = self.battery_rate_max_charge * self.base.battery_rate_max_scaling
        self.battery_rate_max_discharge_scaled = self.battery_rate_max_discharge * self.base.battery_rate_max_scaling
        self.battery_rate_min = min(self.base.get_arg('inverter_battery_rate_min', 0, index=self.id), self.battery_rate_max_raw) / 60.0 / 1000.0

        # Convert inverter time into timestamp
        if ivtime:
            try:
                self.inverter_time = datetime.strptime(ivtime, TIME_FORMAT)
            except (ValueError, TypeError):
                try:
                    self.inverter_time = datetime.strptime(ivtime, TIME_FORMAT_OCTOPUS)
                except (ValueError, TypeError):
                    try:
                        tz =  pytz.timezone(self.base.get_arg('timezone', "Europe/London"))
                        self.inverter_time = tz.localize(datetime.strptime(ivtime, self.inv_clock_time_format))
                    except (ValueError, TypeError):
                        self.base.log(f"Warn: Unable to read inverter time string {ivtime} using formats {[TIME_FORMAT, TIME_FORMAT_OCTOPUS, self.inv_clock_time_format]}")
                        self.inverter_time = None

        # Check inverter time and confirm skew
        if self.inverter_time:
            tdiff = self.inverter_time - self.base.now_utc
            tdiff = self.base.dp2(tdiff.seconds / 60 + tdiff.days * 60*24)
            if not quiet:
                self.base.log("Invertor time {} AppDaemon time {} difference {} minutes".format(self.inverter_time, self.base.now_utc, tdiff))
            if abs(tdiff) >= 5:
                self.base.log("WARN: Invertor time is {} AppDaemon time {} this is {} minutes skewed, Predbat may not function correctly, please fix this by updating your inverter or fixing AppDaemon time zone".format(self.inverter_time, self.base.now_utc, tdiff))
                self.base.record_status("Invertor time is {} AppDaemon time {} this is {} minutes skewed, Predbat may not function correctly, please fix this by updating your inverter or fixing AppDaemon time zone".format(self.inverter_time, self.base.now_utc, tdiff), had_errors=True)

        # Get current reserve value
        if self.rest_data:
            self.reserve_percent_current = float(self.rest_data['Control']['Battery_Power_Reserve'])
        else:
            self.reserve_percent_current = max(self.base.get_arg('reserve', default=0.0, index=self.id), 4.0)
        self.reserve_current = self.base.dp2(self.soc_max * self.reserve_percent_current / 100.0)

        # Get the expected minimum reserve value
        if self.base.set_reserve_enable:
            self.reserve_percent = max(self.base.get_arg('set_reserve_min', 4.0), 4.0)
        else:
            self.reserve_percent  = self.reserve_percent_current
        self.reserve = self.base.dp2(self.soc_max * self.reserve_percent / 100.0)


        # Max inverter rate override
        if 'inverter_limit' in self.base.args:
            self.inverter_limit = self.base.get_arg('inverter_limit', self.inverter_limit, index=self.id) / (1000 * 60.0)
        if 'export_limit' in self.base.args:
            self.export_limit = self.base.get_arg('export_limit', self.inverter_limit, index=self.id) / (1000 * 60.0)
        # Can't export more than the inverter limit
        self.export_limit = min(self.export_limit, self.inverter_limit)


        # Log inverter details
        if not quiet:
            self.base.log("New Inverter {} with soc_max {} kWh nominal_capacity {} kWh battery rate raw {} w charge rate {} kw discharge rate {} kw battery_rate_min {} w ac limit {} kw export limit {} kw reserve {} % current_reserve {} %".format(self.id, self.base.dp2(self.soc_max),
                self.base.dp2(self.nominal_capacity), self.base.dp2(self.battery_rate_max_raw), self.base.dp2(self.battery_rate_max_charge * 60.0), self.base.dp2(self.battery_rate_max_discharge * 60.0), self.base.dp2(self.battery_rate_min * 60.0 * 1000.0),
                self.base.dp2(self.inverter_limit*60), self.base.dp2(self.export_limit*60), self.reserve_percent, self.reserve_percent_current))


        # Create some dummy entities if PredBat expects them but they don't exist for this Inverter Type:
        # Args are also set for these so that no entries are needed for the dummies in the config file

        if not self.inv_has_charge_enable_time:
            self.base.args['scheduled_charge_enable'] = self.create_entity('scheduled_charge_enable', False)

        if not self.inv_has_discharge_enable_time:
            self.base.args['scheduled_discharge_enable'] = self.create_entity('scheduled_discharge_enable', False)

        if not self.inv_has_reserve_soc:
            self.base.args['reserve'] = self.create_entity('reserve', self.reserve)

        if not self.inv_has_target_soc:
            self.base.args['charge_limit'] = self.create_entity('charge_limit', 100)

        if self.inv_output_charge_control != 'power':
            self.base.args['charge_rate']=self.create_entity('charge_rate', self.battery_rate_max_charge * 60 * 1000, uom="W", device_class="power")
            self.base.args['discharge_rate']=self.create_entity('discharge_rate', self.battery_rate_max_discharge * 60 * 1000, uom="W", device_class="power")

        if not self.inv_has_ge_inverter_mode:
            self.base.args['inverter_mode']=self.create_entity('inverter_mode', "Eco")

        if self.inv_charge_time_format != "HH:MM:SS":
            for x in ['charge', 'discharge']:
                for y in ['start', 'end']:
<<<<<<< HEAD
                    self.base.args[f'{x}_{y}_time'] = self.create_entity(f'{x}_{y}_time', "23:59:00")
        
   
=======
                    self.base.args[f'{x}_{y}_time'] = self.create_entity(f'{x}_{y}_time', "00:00:00")


>>>>>>> 984abe9a

    def create_entity(self, entity_name, value, uom=None, device_class="None"):
        """
        Create dummy entities required by non GE inverters to mimic GE behaviour
        """
        if 'prefix' in self.base.args:
            prefix = self.base.get_arg('prefix', indirect=False)
        else:
            prefix = 'prefix'

        attributes = {
            'state_class': 'measurement',
        }

        if uom is not None:
            attributes['unit_of_measurement'] = uom
        if device_class is not None:
            attributes['device_class'] = device_class

        entity_id = f"sensor.{prefix}_{self.inverter_type}_{entity_name}"
        entity = self.base.get_entity(entity_id)
        entity.set_state(state=value, attributes=attributes)

        return entity_id

    def update_status(self, minutes_now, quiet=False):
        """
        Update the following with inverter status.

        Inverter Class Parameters
        =========================

            Parameter                          Type    Units
            ---------                          ----    -----
            self.rest_data                     dict
            self.charge_enable_time            bool
            self.discharge_enable_time         bool
            self.charge_rate_now               float
            self.discharge_rate_now            float
            self.soc_kw                        float   kWh
            self.soc_percent                   float   %
            self.battery_power                 float   W
            self.pv_power                      float   W
            self.load_power                    float   W
            self.charge_start_time_minutes     int
            self.charge_end_time_minutes       int
            self.charge_window                 list of dicts
            self.discharge_start_time_minutes  int
            self.discharge_end_time_minutes    int
            self.discharge_window              list of dicts
            self.battery_voltage               float   V

        Output Entities:
        ================

            Config arg                         Type          Units
            ----------                         ----          -----
            None
         """

        # If it's not a GE inverter then turn Quiet off
        if self.inverter_type != 'GE':
            quiet=False

        self.battery_power = 0
        self.pv_power = 0
        self.load_power = 0

        if self.rest_api:
            self.rest_data = self.rest_readData()

        if self.rest_data:
            self.charge_enable_time = self.rest_data['Control']['Enable_Charge_Schedule'] == 'enable'
            self.discharge_enable_time = self.rest_data['Control']['Enable_Discharge_Schedule'] == 'enable'
            self.charge_rate_now = self.rest_data['Control']['Battery_Charge_Rate'] / 1000.0 / 60.0
            self.discharge_rate_now = self.rest_data['Control']['Battery_Discharge_Rate'] / 1000.0 / 60.0
        else:
            self.charge_enable_time = self.base.get_arg('scheduled_charge_enable', 'on', index=self.id) == 'on'
            self.discharge_enable_time = self.base.get_arg('scheduled_discharge_enable', 'off', index=self.id) == 'on'
            self.charge_rate_now = self.base.get_arg('charge_rate', index=self.id, default=2600.0) / 1000.0 / 60.0
            self.discharge_rate_now = self.base.get_arg('discharge_rate', index=self.id, default=2600.0) / 1000.0 / 60.0

        # Scale charge and discharge rates with battery scaling
        self.charge_rate_now = max(self.charge_rate_now * self.base.battery_rate_max_scaling, self.battery_rate_min)
        self.discharge_rate_now = max(self.discharge_rate_now * self.base.battery_rate_max_scaling, self.battery_rate_min)

        if SIMULATE:
            self.soc_kw = self.base.sim_soc_kw
        else:
            if self.rest_data:
                self.soc_kw = self.rest_data['Power']['Power']['SOC_kWh'] * self.base.battery_scaling
            else:
                if 'soc_percent' in self.base.args:
                    self.soc_kw = self.base.get_arg('soc_percent', default=0.0, index=self.id) * self.soc_max * self.base.battery_scaling / 100.0
                else:
                    self.soc_kw = self.base.get_arg('soc_kw', default=0.0, index=self.id) * self.base.battery_scaling

        if self.soc_max <= 0.0:
            self.soc_percent = 0
        else:
            self.soc_percent = round((self.soc_kw / self.soc_max) * 100.0)

        if self.rest_data and ('Power' in self.rest_data):
            pdetails = self.rest_data['Power']
            if 'Power' in pdetails:
                ppdetails = pdetails['Power']
                self.battery_power = float(ppdetails.get('Battery_Power', 0.0))
                self.pv_power = float(ppdetails.get('PV_Power', 0.0))
                self.load_power = float(ppdetails.get('Load_Power', 0.0))
        else:
            self.battery_power = self.base.get_arg('battery_power', default=0.0, index=self.id)
            self.pv_power = self.base.get_arg('pv_power', default=0.0, index=self.id)
            self.load_power = self.base.get_arg('load_power', default=0.0, index=self.id)

            for i in range(1, self.inv_num_load_entities):
                self.load_power += self.base.get_arg(f'load_power_{i}', default=0.0, index=self.id)

        self.battery_voltage = self.base.get_arg('battery_voltage', default=52.0, index=self.id)

        if not quiet:
            self.base.log("Inverter {} SOC: {} kw {} % Current charge rate {} w Current discharge rate {} w Current power {} w Current voltage{}".format(self.id, self.base.dp2(self.soc_kw), self.soc_percent, self.charge_rate_now*60*1000, self.discharge_rate_now*60*1000.0, self.battery_power, self.battery_voltage))

        # If the battery is being charged then find the charge window
        if self.charge_enable_time:
            # Find current charge window
            if SIMULATE:
                charge_start_time = datetime.strptime(self.base.sim_charge_start_time, "%H:%M:%S")
                charge_end_time = datetime.strptime(self.base.sim_charge_end_time, "%H:%M:%S")
            else:
                if self.rest_data:
                    charge_start_time = datetime.strptime(self.rest_data["Timeslots"]["Charge_start_time_slot_1"], "%H:%M:%S")
                    charge_end_time = datetime.strptime(self.rest_data["Timeslots"]["Charge_end_time_slot_1"], "%H:%M:%S")
                elif "charge_start_time" in self.base.args:
                    charge_start_time = datetime.strptime(self.base.get_arg("charge_start_time", index=self.id), "%H:%M:%S")
                    charge_end_time = datetime.strptime(self.base.get_arg("charge_end_time", index=self.id), "%H:%M:%S")
                else:
                    self.log("WARN: Inverter {} unable to read charge window time as neither REST, charge_start_time or charge_start_hour are set".format(self.id))

            # Reverse clock skew
            charge_start_time -= timedelta(seconds=self.base.inverter_clock_skew_start * 60)
            charge_end_time -= timedelta(seconds=self.base.inverter_clock_skew_end * 60)

            # Compute charge window minutes start/end just for the next charge window
            self.charge_start_time_minutes = charge_start_time.hour * 60 + charge_start_time.minute
            self.charge_end_time_minutes = charge_end_time.hour * 60 + charge_end_time.minute

            if self.charge_end_time_minutes < self.charge_start_time_minutes:
                # As windows wrap, if end is in the future then move start back, otherwise forward
                if self.charge_end_time_minutes > minutes_now:
                    self.charge_start_time_minutes -= 60 * 24
                else:
                    self.charge_end_time_minutes += 60 * 24

            # Window already passed, move it forward until the next one
            if self.charge_end_time_minutes < minutes_now:
                self.charge_start_time_minutes += 60 * 24
                self.charge_end_time_minutes += 60 * 24

        else:
            # If charging is disabled set a fake window outside
            self.charge_start_time_minutes = self.base.forecast_minutes
            self.charge_end_time_minutes = self.base.forecast_minutes

        # Construct charge window from the GivTCP settings
        self.charge_window = []

        if not quiet:
            self.base.log("Inverter {} scheduled charge enable is {}".format(self.id, self.charge_enable_time))

        if self.charge_enable_time:
            minute = max(0, self.charge_start_time_minutes)  # Max is here is start could be before midnight now
            minute_end = self.charge_end_time_minutes
            while minute < (self.base.forecast_minutes + minutes_now):
                window = {}
                window['start'] = minute
                window['end']   = minute_end
                window['average'] = 0           # Rates are not known yet
                self.charge_window.append(window)
                minute += 24 * 60
                minute_end += 24 * 60

        if not quiet:
            self.base.log('Inverter {} charge windows currently {}'.format(self.id, self.charge_window))

        # Work out existing charge limits and percent
        if self.charge_enable_time:
            if self.rest_data:
                self.current_charge_limit = float(self.rest_data['Control']['Target_SOC'])
            else:
                self.current_charge_limit = self.base.get_arg('charge_limit', index=self.id, default=100.0)
        else:
            self.current_charge_limit = 0.0

        if not quiet:
            if self.charge_enable_time:
                self.base.log("Inverter {} Charge settings: {}-{} limit {} power {} kw".format(self.id, self.base.time_abs_str(self.charge_start_time_minutes), self.base.time_abs_str(self.charge_end_time_minutes), self.current_charge_limit, self.charge_rate_now * 60.0))
            else:
                self.base.log("Inverter {} Charge settings: timed charged is disabled, power {} kw".format(self.id, self.charge_rate_now * 60.0))

        # Construct discharge window from GivTCP settings
        self.discharge_window = []

        if self.rest_data:
            discharge_start = datetime.strptime(self.rest_data["Timeslots"]["Discharge_start_time_slot_1"], "%H:%M:%S")
            discharge_end = datetime.strptime(self.rest_data["Timeslots"]["Discharge_end_time_slot_1"], "%H:%M:%S")
        elif "discharge_start_time" in self.base.args:
            discharge_start = datetime.strptime(self.base.get_arg("discharge_start_time", index=self.id), "%H:%M:%S")
            discharge_end = datetime.strptime(self.base.get_arg("discharge_end_time", index=self.id), "%H:%M:%S")
        else:
            self.base.log("WARN: Inverter {} unable to read Discharge window as neither REST or discharge_start_time are set".format(self.id))

        # Reverse clock skew
        discharge_start -= timedelta(seconds=self.base.inverter_clock_skew_discharge_start * 60)
        discharge_end -= timedelta(seconds=self.base.inverter_clock_skew_discharge_end * 60)

        # Compute discharge window minutes start/end just for the next discharge window
        self.discharge_start_time_minutes = discharge_start.hour * 60 + discharge_start.minute
        self.discharge_end_time_minutes = discharge_end.hour * 60 + discharge_end.minute

        if self.discharge_end_time_minutes < self.discharge_start_time_minutes:
            # As windows wrap, if end is in the future then move start back, otherwise forward
            if self.discharge_end_time_minutes > minutes_now:
                self.discharge_start_time_minutes -= 60 * 24
            else:
                self.discharge_end_time_minutes += 60 * 24

        if not quiet:
            self.base.log("Inverter {} scheduled discharge enable is {}".format(self.id, self.discharge_enable_time))
        # Pre-fill current discharge window
        # Store it even when discharge timed isn't enabled as it won't be outside the actual slot
        if True:
            minute = max(0, self.discharge_start_time_minutes)  # Max is here is start could be before midnight now
            minute_end = self.discharge_end_time_minutes
            while minute < self.base.forecast_minutes:
                window = {}
                window['start'] = minute
                window['end']   = minute_end
                window['average'] = 0                           # Rates are not known yet
                self.discharge_window.append(window)
                minute += 24 * 60
                minute_end += 24 * 60

         # Pre-fill best discharge enables
        if self.discharge_enable_time:
            self.discharge_limits = [0.0 for i in range(0, len(self.discharge_window))]
        else:
            self.discharge_limits = [100.0 for i in range(0, len(self.discharge_window))]

        if not quiet:
            self.base.log('Inverter {} discharge windows currently {}'.format(self.id, self.discharge_window))

        if INVERTER_TEST:
            self.self_test(minutes_now)

    def adjust_reserve(self, reserve):
        """
        Adjust the output reserve target %

        Inverter Class Parameters
        =========================

            None

        Output Entities:
        ================

            Config arg                         Type          Units
            ----------                         ----          -----
            reserve                            int           %

        """

        if SIMULATE:
            current_reserve = float(self.base.sim_reserve)
        else:
            if self.rest_data:
                current_reserve = float(self.rest_data['Control']['Battery_Power_Reserve'])
            else:
                current_reserve = self.base.get_arg('reserve', index=self.id, default=0.0)

        # Round to integer and clamp to minimum
        reserve = int(reserve + 0.5)
        if reserve < self.reserve_percent:
            reserve = self.reserve_percent

        # Clamp reserve at max setting
        reserve = min(reserve, self.reserve_max)

        if current_reserve != reserve:
            self.base.log("Inverter {} Current Reserve is {} % and new target is {} %".format(self.id, current_reserve, reserve))
            if SIMULATE:
                self.base.sim_reserve = reserve
            else:
                if self.rest_api:
                    self.rest_setReserve(reserve)
                else:
                    entity_soc = self.base.get_entity(self.base.get_arg('reserve', indirect=False, index=self.id))
                    self.write_and_poll_value('reserve', entity_soc, reserve)
                if self.base.set_reserve_notify:
                    self.base.call_notify('Predbat: Inverter {} Target Reserve has been changed to {} at {}'.format(self.id, reserve, self.base.time_now_str()))
                self.base.record_status("Inverter {} set reserve to {}".format(self.id, reserve))
        else:
            self.base.log("Inverter {} Current reserve is {} already at target".format(self.id, current_reserve))

    def adjust_charge_rate(self, new_rate, notify=True):
        """
        Adjust charging rate

        Inverter Class Parameters
        =========================

            None

        Output Entities:
        ================

            Config arg                         Type          Units
            ----------                         ----          -----
            charge_rate                        float         W
            *timed_charge_current              float         A


        *If the inverter uses current rather than power we create a dummy entity for the power anyway but also write to the current entity
        """

        new_rate = int(new_rate + 0.5)

        if SIMULATE:
            current_rate = self.base.sim_charge_rate_now
        else:
            if self.rest_data:
                current_rate = self.rest_data['Control']['Battery_Charge_Rate']
            else:
                current_rate = self.base.get_arg('charge_rate', index=self.id, default=2600.0)

        if abs(current_rate - new_rate) > 100:
            self.base.log("Inverter {} current charge rate is {} and new target is {}".format(self.id, current_rate, new_rate))
            if SIMULATE:
                self.base.sim_charge_rate_now = new_rate
            else:
                if self.rest_api:
                    self.rest_setChargeRate(new_rate)
                else:
                    entity = self.base.get_entity(self.base.get_arg('charge_rate', indirect=False, index=self.id))
                    # Write
                    self.write_and_poll_value('charge_rate', entity, new_rate, fuzzy=100)
                    if self.inv_output_charge_control == 'current':
                        new_current = new_rate / self.battery_voltage
                        entity = self.base.get_entity(self.base.get_arg('timed_charge_current', indirect=False, index=self.id))
                        self.write_and_poll_value('timed_charge_current', entity, new_current, fuzzy=100)

                if notify and self.base.set_soc_notify:
                    self.base.call_notify('Predbat: Inverter {} charge rate changes to {} at {}'.format(self.id, new_rate, self.base.time_now_str()))
            if notify:
                self.base.record_status("Inverter {} charge rate changed to {}".format(self.id, new_rate))

    def adjust_discharge_rate(self, new_rate, notify=True):
        """
        Adjust discharging rate

        Inverter Class Parameters
        =========================

            None

        Output Entities:
        ================

            Config arg                         Type          Units
            ----------                         ----          -----
            discharge_rate                        float         W
            *timed_discharge_current              float         A

        *If the inverter uses current rather than power we create a dummy entity for the power anyway but also write to the current entity
        """
        new_rate = int(new_rate + 0.5)

        if SIMULATE:
            current_rate = self.base.sim_discharge_rate_now
        else:
            if self.rest_data:
                current_rate = self.rest_data['Control']['Battery_Discharge_Rate']
            else:
                current_rate = self.base.get_arg('discharge_rate', index=self.id, default=2600.0)

        if abs(current_rate - new_rate) > 100:
            self.base.log("Inverter {} current discharge rate is {} and new target is {}".format(self.id, current_rate, new_rate))
            if SIMULATE:
                self.base.sim_discharge_rate_now = new_rate
            else:
                if self.rest_api:
                    self.rest_setDischargeRate(new_rate)
                else:
                    entity = self.base.get_entity(self.base.get_arg('discharge_rate', indirect=False, index=self.id))
                    self.write_and_poll_value('discharge_rate', entity, new_rate, fuzzy=100)

                    if self.inv_output_charge_control == 'current':
                        self.set_current_from_power("discharge", new_rate)

                if notify and self.base.set_discharge_notify:
                    self.base.call_notify('Predbat: Inverter {} discharge rate changes to {} at {}'.format(self.id, new_rate, self.base.time_now_str()))
            if notify:
                self.base.record_status("Inverter {} discharge rate changed to {}".format(self.id, new_rate))

    def adjust_battery_target(self, soc):
        """
        Adjust the battery charging target SOC % in GivTCP

        Inverter Class Parameters
        =========================

            None

        Output Entities:
        ================

            Config arg                         Type          Units
            ----------                         ----          -----
            charge_limit                       int           %

        """
        # SOC has no decimal places and clamp in min
        soc = int(soc)
        soc = max(soc, self.reserve_percent)

        # Check current setting and adjust
        if SIMULATE:
            current_soc = self.base.sim_soc
        else:
            if self.rest_data:
                current_soc = float(self.rest_data['Control']['Target_SOC'])
            else:
                current_soc = self.base.get_arg('charge_limit', index=self.id)

        if current_soc != soc:
            self.base.log("Inverter {} Current charge Limit is {} % and new target is {} %".format(self.id, current_soc, soc))
            if SIMULATE:
                self.base.sim_soc = soc
            else:
                if self.rest_api:
                    self.rest_setChargeTarget(soc)
                else:
                    entity_soc = self.base.get_entity(self.base.get_arg('charge_limit', indirect=False, index=self.id))
                    self.write_and_poll_value('charge_limit', entity_soc, soc)

                if self.base.set_soc_notify:
                    self.base.call_notify('Predbat: Inverter {} Target SOC has been changed to {} % at {}'.format(self.id, soc, self.base.time_now_str()))
            self.base.record_status("Inverter {} set soc to {}".format(self.id, soc))
        else:
            self.base.log("Inverter {} Current SOC is {} already at target".format(self.id, current_soc))

    def write_and_poll_switch(self, name, entity, new_value):
        """
        GivTCP Workaround, keep writing until correct
        """
        domain=entity.domain
        if domain == 'sensor':
            if new_value:
                entity.set_state(state='on')
            else:
                entity.set_state(state='off')
            return True
        tries = 6
        for retry in range(0, 6):
            if new_value:
                entity.call_service('turn_on')
            else:
                entity.call_service('turn_off')
            time.sleep(self.inv_write_and_poll_sleep)
            old_value = entity.get_state()
            if isinstance(old_value, str):
                if old_value.lower() in ['on', 'enable', 'true']:
                    old_value = True
                else:
                    old_value = False
            if old_value == new_value:
                self.base.log("Inverter {} Wrote {} to {} successfully and got {}".format(self.id, name, new_value, entity.get_state()))
                return True
        self.base.log("WARN: Inverter {} Trying to write {} to {} didn't complete got {}".format(self.id, name, new_value, entity.get_state()))
        self.base.record_status("Warn - Inverter {} write to {} failed".format(self.id, name), had_errors=True)
        return False

    def write_and_poll_value(self, name, entity, new_value, fuzzy=0):
        # Modified to cope with sensor entities and writing strings
        domain = entity.domain
        if domain == 'sensor':
            entity.set_state(state=new_value)
            return True
        else:
        # GivTCP Workaround, keep writing until correct
            for retry in range(0, 6):
                entity.call_service("set_value", value=int(new_value))
                time.sleep(self.inv_write_and_poll_sleep)
                if isinstance(new_value, str):
                    old_value = entity.get_state()
                    if old_value == new_value:
                        self.base.log("Inverter {} Wrote {} to {}, successfully now {}".format(self.id, name, new_value, entity.get_state))
                        return True
                else:
                    old_value = int(float(entity.get_state()))
                    if (abs(old_value - new_value) <= fuzzy):
                        self.base.log("Inverter {} Wrote {} to {}, successfully now {}".format(self.id, name, new_value, int(float(entity.get_state()))))
                        return True
        self.base.log("WARN: Inverter {} Trying to write {} to {} didn't complete got {}".format(self.id, name, new_value, entity.get_state()))
        self.base.record_status("Warn - Inverter {} write to {} failed".format(self.id, name), had_errors=True)
        return False

    def write_and_poll_option(self, name, entity, new_value):
        """
        GivTCP Workaround, keep writing until correct
        """
        for retry in range(0, 6):
            entity.call_service("select_option", option=new_value)
            time.sleep(self.inv_write_and_poll_sleep)
            old_value = entity.get_state()
            if old_value == new_value:
                self.base.log("Inverter {} Wrote {} to {} successfully".format(self.id, name, new_value))
                return True
        self.base.log("WARN: Inverter {} Trying to write {} to {} didn't complete got {}".format(self.id, name, new_value, entity.get_state()))
        self.base.record_status("Warn - Inverter {} write to {} failed".format(self.id, name), had_errors=True)
        return False

    def adjust_inverter_mode(self, force_discharge, changed_start_end=False):
        """
        Adjust inverter mode between force discharge and ECO

        Inverter Class Parameters
        =========================

            None

        Output Entities:
        ================

            Config arg                         Type          Units
            ----------                         ----          -----
            inverter_mode                      string

        """
        if SIMULATE:
            old_inverter_mode = self.base.sim_inverter_mode
        else:
            if self.rest_data:
                old_inverter_mode = self.rest_data['Control']['Mode']
            else:
                # Inverter mode
                if changed_start_end and not self.rest_api:
                    # XXX: Workaround for GivTCP window state update time to take effort
                    self.base.log("Sleeping (workaround) as start/end of discharge window was just adjusted")
                    time.sleep(30)
                old_inverter_mode = self.base.get_arg('inverter_mode', index=self.id)

        # For the purpose of this function consider Eco Paused as the same as Eco (it's a difference in reserve setting)
        if old_inverter_mode == 'Eco (Paused)':
            old_inverter_mode = 'Eco'

        # Force discharge or Eco mode?
        if force_discharge:
            new_inverter_mode = 'Timed Export'
        else:
            new_inverter_mode = 'Eco'

        # Change inverter mode
        if old_inverter_mode != new_inverter_mode:
            if SIMULATE:
                self.base.sim_inverter_mode = new_inverter_mode
            else:
                if self.rest_api:
                    self.rest_setBatteryMode(new_inverter_mode)
                else:
                    entity = self.base.get_entity(self.base.get_arg('inverter_mode', indirect=False, index=self.id))
                    if self.inv_has_ge_inverter_mode:
                        self.write_and_poll_option('inverter_mode', entity, new_inverter_mode)
                    else:
                        self.write_and_poll_value('inverter_mode', entity, new_inverter_mode)

                # Notify
                if self.base.set_discharge_notify:
                    self.base.call_notify("Predbat: Inverter {} Force discharge set to {} at time {}".format(self.id, force_discharge, self.base.time_now_str()))

            self.base.record_status("Inverter {} Set discharge mode to {}".format(self.id, new_inverter_mode))
            self.base.log("Inverter {} set force discharge to {}".format(self.id, force_discharge))

    def adjust_force_discharge(self, force_discharge, new_start_time=None, new_end_time=None):
        """
        Adjust force discharge on/off and set the time window correctly

        Inverter Class Parameters
        =========================

            None

        Output Entities:
        ================

            Config arg                         Type          Units
            ----------                         ----          -----
            discharge_start_time               string
            discharge_end_time                 string
            *discharge_start_hour              int
            *discharge_start_minute            int
            *discharge_end_hour                int
            *discharge_end_minute              int
            *charge_discharge_update_button    button

        """

        if SIMULATE:
            old_start = self.base.sim_discharge_start
            old_end = self.base.sim_discharge_end
        else:
            if self.rest_data:
                old_start = self.rest_data["Timeslots"]["Discharge_start_time_slot_1"]
                old_end = self.rest_data["Timeslots"]["Discharge_end_time_slot_1"]
            elif 'discharge_start_time' in self.base.args:
                old_start = self.base.get_arg("discharge_start_time", index=self.id)
                old_end = self.base.get_arg("discharge_end_time", index=self.id)
            else:
                self.log("WARN: Inverter {} unable read discharge window as neither REST, discharge_start_time or discharge_start_hour are set".format(self.id))

        # Start time to correct format
        if new_start_time:
            new_start_time += timedelta(seconds=self.base.inverter_clock_skew_discharge_start * 60)
            new_start = new_start_time.strftime("%H:%M:%S")
        else:
            new_start = None

        # End time to correct format
        if new_end_time:
            new_end_time += timedelta(seconds=self.base.inverter_clock_skew_discharge_end * 60)
            new_end = new_end_time.strftime("%H:%M:%S")
        else:
            new_end = None

        # Eco mode, turn it on before we change the discharge window
        if not force_discharge:
            self.adjust_inverter_mode(force_discharge)

        self.base.log("Inverter {} Adjust force discharge to {}, change times from {} - {} to {} - {}".format(self.id, force_discharge,  old_start, old_end, new_start, new_end))
        changed_start_end = False

        # Change start time
        if new_start and new_start != old_start:
            self.base.log("Inverter {} set new start time to {}".format(self.id, new_start))
            if SIMULATE:
                self.base.sim_discharge_start = new_start
            else:
                if self.rest_api:
                    pass # REST writes as a single start/end time

                elif "discharge_start_time" in self.base.args:
                    # Always write to this as it is the GE default
                    changed_start_end = True
                    entity_discharge_start_time = self.base.get_entity(self.base.get_arg("discharge_start_time", indirect=False, index=self.id))
                    if self.inv_charge_time_entity_is_option:
                        self.write_and_poll_option("discharge_start_time", entity_discharge_start_time, new_start)
                    else:
                        self.write_and_poll_value("discharge_start_time", entity_discharge_start_time, new_start)

                    if self.inv_charge_time_format == 'H M':
                        # If the inverter uses hours and minutes then write to these entities too
                        entity = self.base.get_entity(self.base.get_arg("discharge_start_hour", indirect=False, index=self.id))
                        self.write_and_poll_value("discharge_start_hour", entity, int(new_start[:2]))
                        entity = self.base.get_entity(self.base.get_arg("discharge_start_minute", indirect=False, index=self.id))
                        self.write_and_poll_value("discharge_start_minute", entity, int(new_start[3:5]))
<<<<<<< HEAD
=======

                    # For Solis inverters we also have to press the update_charge_discharge button to send the times to the inverter
                    if self.inv_time_button_press:
                        entity = self.base.get_entity(self.base.get_arg('charge_discharge_update_button', indirect=False, index=self.id))
                        entity.call_service("button/press")
>>>>>>> 984abe9a
                else:
                    self.log("WARN: Inverter {} unable write discharge start time as neither REST or discharge_start_time are set".format(self.id))

        # Change end time
        if new_end and new_end != old_end:
            self.base.log("Inverter {} Set new end time to {} was {}".format(self.id, new_end, old_end))
            if SIMULATE:
                self.base.sim_discharge_end = new_end
            else:
                if self.rest_api:
                    pass # REST writes as a single start/end time
                elif 'discharge_end_time' in self.base.args:
                    # Always write to this as it is the GE default
                    changed_start_end = True
                    entity_discharge_end_time = self.base.get_entity(self.base.get_arg("discharge_end_time", indirect=False, index=self.id))
                    if self.inv_charge_time_entity_is_option:
                        self.write_and_poll_option("discharge_end_time", entity_discharge_end_time, new_end)
                        # If the inverter uses hours and minutes then write to these entities too
                    else:
                        self.write_and_poll_value("discharge_end_time", entity_discharge_end_time, new_end)

                    if self.inv_charge_time_format == 'H M':
                        entity = self.base.get_entity(self.base.get_arg("discharge_end_hour", indirect=False, index=self.id))
                        self.write_and_poll_value("discharge_end_hour", entity, int(new_end[:2]))
                        entity = self.base.get_entity(self.base.get_arg("discharge_end_minute", indirect=False, index=self.id))
                        self.write_and_poll_value("discharge_end_minute", entity, int(new_end[3:5]))
<<<<<<< HEAD
=======
                    # For Solis inverters we also have to press the update_charge_discharge button to send the times to the inverter
                    if self.inv_time_button_press:
                        entity = self.base.get_entity(self.base.get_arg('charge_discharge_update_button', indirect=False, index=self.id))
                        entity.call_service("button/press")

>>>>>>> 984abe9a
                else:
                    self.log("WARN: Inverter {} unable write discharge end time as neither REST or discharge_end_time are set".format(self.id))

        if (new_end != old_end) or (new_start != old_start):
            # For Solis inveters we also have to press the update_charge_discharge button to send the times to the inverter
            if self.inv_time_button_press:
                entity = self.base.get_entity(self.base.get_arg('charge_discharge_update_button', indirect=False, index=self.id))
                entity.call_service("button/press")

        # REST version of writing slot
        if self.rest_api and new_start and new_end and ((new_start != old_start) or (new_end != old_end)):
            changed_start_end = True
            if not SIMULATE:
                self.rest_setDischargeSlot1(new_start, new_end)

        # Force discharge, turn it on after we change the window
        if force_discharge:
            self.adjust_inverter_mode(force_discharge, changed_start_end=changed_start_end)

        # Notify
        if changed_start_end:
            self.base.record_status("Inverter {} set discharge slot to {} - {}".format(self.id, new_start, new_end))
            if self.base.set_discharge_notify:
                self.base.call_notify("Predbat: Inverter {} Discharge time slot set to {} - {} at time {}".format(self.id, new_start, new_end, self.base.time_now_str()))


    def disable_charge_window(self, notify=True):
        """
        Disable charge window
        """
        """
        Adjust force discharge on/off and set the time window correctly

        Inverter Class Parameters
        =========================

            Parameter                          Type          Units
            ----------                         ----          -----
            self.charge_enable_time            boole


        Output Entities:
        ================

            Config arg                         Type          Units
            ----------                         ----          -----
            scheduled_charge_enable            bool
            *charge_start_hour                 int
            *charge_start_minute               int
            *charge_end_hour                   int
            *charge_end_minute                 int
            *charge_discharge_update_button    button

        """
        if SIMULATE:
            old_charge_schedule_enable = self.base.sim_charge_schedule_enable
        else:
            if self.rest_data:
                old_charge_schedule_enable = self.rest_data['Control']['Enable_Charge_Schedule']
            else:
                old_charge_schedule_enable = self.base.get_arg('scheduled_charge_enable', 'on', index=self.id)

        if old_charge_schedule_enable == 'on' or old_charge_schedule_enable == 'enable':
            if not SIMULATE:
                # Enable scheduled charge if not turned on
                if self.rest_api:
                    self.rest_enableChargeSchedule(False)
                else:
                    entity = self.base.get_entity(self.base.get_arg('scheduled_charge_enable', indirect=False, index=self.id))
                    self.write_and_poll_switch('scheduled_charge_enable', entity, False)
                    # If there's no charge enable switch then we can enable using start and end time
                    if not self.inv_has_charge_enable_time:
<<<<<<< HEAD
                        self.enable_charge_discharge_with_time_current(self, "charge", False)
                        
=======
                        for x in ['start', 'end']:
                            for y in ['hour', 'end']:
                                name = f"charge_{x}_{y}"
                                entity = self.base.get_entity(self.base.get_arg(name, indirect=False, index=self.id))
                                self.write_and_poll_value(name, entity, 0)

>>>>>>> 984abe9a
                if self.base.set_soc_notify and notify:
                    self.base.call_notify("Predbat: Inverter {} Disabled scheduled charging at {}".format(self.id, self.base.time_now_str()))
            else:
                self.base.sim_charge_schedule_enable = 'off'

            if notify:
                self.base.record_status("Inverter {} Turned off scheduled charge".format(self.id))
            self.base.log("Inverter {} Turning off scheduled charge".format(self.id))

        # Updated cached status to disabled
        self.charge_enable_time = False
        self.charge_start_time_minutes = self.base.forecast_minutes
        self.charge_end_time_minutes = self.base.forecast_minutes

    def enable_charge_discharge_with_time_current(self, direction, enable):
        # To enable we set the current based on the required power
        if enable:
            power = self.base.get_arg(f'{direction}_rate', index=self.id, default=2600.0)
            self.set_current_from_power(power)
        else:
        # To disable we set both times to 00:00
            for x in ['start', 'end']:
                for y in ['hour', 'minute']:
                    name = f"{direction}_{x}_{y}"
                    entity = self.base.get_entity(self.base.get_arg(name, indirect=False, index=self.id))
                    self.write_and_poll_value(name, entity, 0)    

    def set_current_from_power(self, direction, power):
        new_current = power / self.battery_voltage
        entity = self.base.get_entity(self.base.get_arg(f'timed_{direction}_current', indirect=False, index=self.id))
        self.write_and_poll_value('timed_direction_current', entity, new_current, fuzzy=100)

    def adjust_charge_window(self, charge_start_time, charge_end_time, minutes_now):
        """
        Adjust the charging window times (start and end) in GivTCP

        Inverter Class Parameters
        =========================

            Parameter                          Type          Units
            ----------                         ----          -----
            self.charge_enable_time            boole


        Output Entities:
        ================

            Config arg                         Type          Units
            ----------                         ----          -----
            scheduled_charge_enable            bool
            charge_start_time                  string
            charge_end_time                    string
            *charge_start_hour                 int
            *charge_start_minute               int
            *charge_end_hour                   int
            *charge_end_minute                 int
            *charge_discharge_update_button    button

        """

        if SIMULATE:
            old_start = self.base.sim_charge_start_time
            old_end = self.base.sim_charge_end_time
            old_charge_schedule_enable = self.base.sim_charge_schedule_enable
        else:
            if self.rest_data:
                old_start = self.rest_data["Timeslots"]["Charge_start_time_slot_1"]
                old_end = self.rest_data["Timeslots"]["Charge_end_time_slot_1"]
                old_charge_schedule_enable = self.rest_data["Control"]["Enable_Charge_Schedule"]
            elif 'charge_start_time' in self.base.args:
                old_start = self.base.get_arg("charge_start_time", index=self.id)
                old_end = self.base.get_arg("charge_end_time", index=self.id)
                old_charge_schedule_enable = self.base.get_arg("scheduled_charge_enable", "on", index=self.id)
            else:
                self.log("WARN: Inverter {} unable read charge window as neither REST or discharge_start_time".format(self.id))

        # Apply clock skew
        charge_start_time += timedelta(seconds=self.base.inverter_clock_skew_start * 60)
        charge_end_time += timedelta(seconds=self.base.inverter_clock_skew_end * 60)

        # Convert to string
        new_start = charge_start_time.strftime("%H:%M:%S")
        new_end = charge_end_time.strftime("%H:%M:%S")

        # Disable scheduled charge during change of window to avoid a blip in charging if not required
        have_disabled = False
        in_new_window = False

        # Work out window time in minutes from midnight
        new_start_minutes = charge_start_time.hour * 60 + charge_start_time.minute
        new_end_minutes = charge_end_time.hour * 60 + charge_end_time.minute

        self.base.log("Set window new start {} end {}".format(new_start_minutes, new_end_minutes))

        # If we are in the new window no need to disable
        if minutes_now >= new_start_minutes and minutes_now < new_end_minutes:
            in_new_window = True

        # Disable charging if required, for REST no need as we change start and end together anyhow
        if not in_new_window and not self.rest_api and ((new_start != old_start) or (new_end != old_end)):
            self.disable_charge_window(notify=False)
            have_disabled = True

        # Program start slot
        if new_start != old_start:
            if SIMULATE:
                self.base.sim_charge_start_time = new_start
                self.base.log("Simulate sim_charge_start_time now {}".format(new_start))
            else:
                if self.rest_api:
                    pass # REST will be written as start/end together
                elif 'charge_start_time' in self.base.args:
                    # Always write to this as it is the GE default
                    entity_start = self.base.get_entity(self.base.get_arg("charge_start_time", indirect=False, index=self.id))
                    if self.inv_charge_time_entity_is_option:
                        self.write_and_poll_option("charge_start_time", entity_start, new_start)
                    else:
                        self.write_and_poll_value("charge_start_time", entity_start, new_start)

                    if self.inv_charge_time_format == 'H M':
                        # If the inverter uses hours and minutes then write to these entities too
                        entity = self.base.get_entity(self.base.get_arg("charge_start_hour", indirect=False, index=self.id))
                        self.write_and_poll_value("charge_start_hour", entity, int(new_start[:2]))
                        entity = self.base.get_entity(self.base.get_arg("charge_start_minute", indirect=False, index=self.id))
                        self.write_and_poll_value("charge_start_minute", entity, int(new_start[3:5]))
<<<<<<< HEAD

=======
                    # For Solis inverters we also have to press the update_charge_discharge button to send the times to the inverter
                    if self.inv_time_button_press:
                        entity = self.base.get_entity(self.base.get_arg('charge_discharge_update_button', indirect=False, index=self.id))
                        entity.call_service("button/press")
>>>>>>> 984abe9a
                else:
                    self.log("WARN: Inverter {} unable write charge window start as neither REST or charge_start_time are set".format(self.id))

        # Program end slot
        if new_end != old_end:
            if SIMULATE:
                self.base.sim_charge_end_time = new_end
                self.base.log("Simulate sim_charge_end_time now {}".format(new_end))
            else:
                if self.rest_api:
                    pass # REST will be written as start/end together
                elif 'charge_end_time' in self.base.args:
                    # Always write to this as it is the GE default
                    entity_end = self.base.get_entity(self.base.get_arg("charge_end_time", indirect=False, index=self.id))
                    if self.inv_charge_time_entity_is_option:
                        self.write_and_poll_option("charge_end_time", entity_end, new_end)
                    else:
                        self.write_and_poll_value("charge_end_time", entity_end, new_end)

                    if self.inv_charge_time_format == 'H M':
                        entity = self.base.get_entity(self.base.get_arg("charge_end_hour", indirect=False, index=self.id))
                        self.write_and_poll_value("charge_end_hour", entity, int(new_end[:2]))
                        entity = self.base.get_entity(self.base.get_arg("charge_end_minute", indirect=False, index=self.id))
                        self.write_and_poll_value("charge_end_minute", entity, int(new_end[3:5]))
<<<<<<< HEAD
=======
                    # For Solis inverters we also have to press the update_charge_discharge button to send the times to the inverter
                    if self.inv_time_button_press:
                        entity = self.base.get_entity(self.base.get_arg('charge_discharge_update_button', indirect=False, index=self.id))
                        entity.call_service("button/press")
>>>>>>> 984abe9a
                else:
                    self.log("WARN: Inverter {} unable write charge window end as neither REST, charge_end_hour or charge_end_time are set".format(self.id))

        if new_start != old_start or new_end != old_end:
            if self.rest_api and not SIMULATE:
                self.rest_setChargeSlot1(new_start, new_end)

            # For Solis inveters we also have to press the update_charge_discharge button to send the times to the inverter
            if self.inv_time_button_press:
                entity = self.base.get_entity(self.base.get_arg('charge_discharge_update_button', indirect=False, index=self.id))
                entity.call_service("button/press")
                
            if self.base.set_window_notify and not SIMULATE:
                self.base.call_notify("Predbat: Inverter {} Charge window change to: {} - {} at {}".format(self.id, new_start, new_end, self.base.time_now_str()))
            self.base.record_status("Inverter {} Charge window change to: {} - {}".format(self.id, new_start, new_end))
            self.base.log("Inverter {} Updated start and end charge window to {} - {} (old {} - {})".format(self.id, new_start, new_end, old_start, old_end))

        if old_charge_schedule_enable == 'off' or old_charge_schedule_enable == 'disable' or have_disabled:
            if not SIMULATE:
                # Enable scheduled charge if not turned on
                if self.rest_api:
                    self.rest_enableChargeSchedule(True)
                elif 'scheduled_charge_enable' in self.base.args:
                    entity = self.base.get_entity(self.base.get_arg('scheduled_charge_enable', indirect=False, index=self.id))
                    self.write_and_poll_switch('scheduled_charge_enable', entity, True)
<<<<<<< HEAD
                    if not self.inv_has_charge_enable_time:
                        self.enable_charge_discharge_with_time_current(self, "charge", True)                    
                else:           
=======
                else:
>>>>>>> 984abe9a
                    self.log("WARN: Inverter {} unable write charge window enable as neither REST or scheduled_charge_enable are set".format(self.id))

                # Only notify if it's a real change and not a temporary one
                if old_charge_schedule_enable == 'off' or old_charge_schedule_enable == 'disable' and self.base.set_soc_notify:
                    self.base.call_notify("Predbat: Inverter {} Enabling scheduled charging at {}".format(self.id, self.base.time_now_str()))
            else:
                self.base.sim_charge_schedule_enable = 'on'

            self.charge_enable_time = True
            self.base.record_status("Inverter {} Turned on charge enable".format(self.id))

            if old_charge_schedule_enable == 'off' or old_charge_schedule_enable == 'disable':
                self.base.log("Inverter {} Turning on scheduled charge".format(self.id))

    def press_and_poll_button(self, entity):
        for retry in range(0, 6):
            entity.call_service("button/press")
            time.sleep(self.inv_write_and_poll_sleep)
            time_pressed = datetime.strptime(entity.get_state(),TIME_FORMAT_SECONDS)
            
            if (pytz.timezone("UTC") .localize(datetime.now())-time_pressed).seconds < 10:
                self.base.log(f"Successfully pressed button {entity} on Inverter {self.id}")
                return True
        self.base.log(f"WARN: Inverter {self.id} Trying to press {entity} didn't complete")
        self.base.record_status(f"Warn: Inverter {self.id} Trying to press {entity} didn't complete")
        return False


    def rest_readData(self, api='readData'):
        """
        Get inverter status
        """
        url = self.rest_api + '/' + api
        try:
            r = requests.get(url)
        except Exception as e:
            self.base.log("ERROR: Exception raised {}".format(e))
            r = None

        if r and (r.status_code == 200):
            json = r.json()
            if 'Control' in json:
                return json
            else:
                self.base.log("WARN: Inverter {} read bad REST data from {} - REST will be disabled".format(self.id, url))
                self.base.record_status("Inverter {} read bad REST data from {} - REST will be disabled".format(self.id, url), had_errors=True)
                return None
        else:
            self.base.log("WARN: Inverter {} unable to read REST data from {} - REST will be disabled".format(self.id, url))
            self.base.record_status("Inverter {} unable to read REST data from {} - REST will be disabled".format(self.id, url), had_errors=True)
            return None

    def rest_runAll(self):
        """
        Updated and get inverter status
        """
        return self.rest_readData(api='runAll')

    def rest_setChargeTarget(self, target):
        """
        Configure charge target % via REST
        """
        target = int(target)
        url = self.rest_api + '/setChargeTarget'
        data = {"chargeToPercent": target}
        for retry in range(0, 5):
            r = requests.post(url, json=data)
            #time.sleep(10)
            self.rest_data = self.rest_runAll()
            if float(self.rest_data['Control']['Target_SOC']) == target:
                self.base.log("Inverter {} charge target {} via REST successful on retry {}".format(self.id, target, retry))
                return True

        self.base.log("WARN: Inverter {} charge target {} via REST failed".format(self.id, target))
        self.base.record_status("Warn - Inverter {} REST failed to setChargeTarget".format(self.id), had_errors=True)
        return False

    def rest_setChargeRate(self, rate):
        """
        Configure charge target % via REST
        """
        rate = int(rate)
        url = self.rest_api + '/setChargeRate'
        data = {"chargeRate": rate}
        for retry in range(0, 5):
            r = requests.post(url, json=data)
            #time.sleep(10)
            self.rest_data = self.rest_runAll()
            new = self.rest_data['Control']['Battery_Charge_Rate']
            if abs(new - rate) <  100:
                self.base.log("Inverter {} set charge rate {} via REST successful on retry {}".format(self.id, rate, retry))
                return True

        self.base.log("WARN: Inverter {} set charge rate {} via REST failed got {}".format(self.id, rate, self.rest_data['Control']['Battery_Charge_Rate']))
        self.base.record_status("Warn - Inverter {} REST failed to setChargeRate".format(self.id), had_errors=True)
        return False

    def rest_setDischargeRate(self, rate):
        """
        Configure charge target % via REST
        """
        rate = int(rate)
        url = self.rest_api + '/setDischargeRate'
        data = {"dischargeRate": rate}
        for retry in range(0, 5):
            r = requests.post(url, json=data)
            #time.sleep(10)
            self.rest_data = self.rest_runAll()
            new = self.rest_data['Control']['Battery_Discharge_Rate']
            if abs(new - rate) <  100:
                self.base.log("Inverter {} set discharge rate {} via REST successful on retry {}".format(self.id, rate, retry))
                return True

        self.base.log("WARN: Inverter {} set discharge rate {} via REST failed got {}".format(self.id, rate, self.rest_data['Control']['Battery_Discharge_Rate']))
        self.base.record_status("Warn - Inverter {} REST failed to setDischargeRate to {} got {}".format(self.id, rate, self.rest_data['Control']['Battery_Discharge_Rate']), had_errors=True)
        return False

    def rest_setBatteryMode(self, inverter_mode):
        """
        Configure invert mode via REST
        """
        url = self.rest_api + '/setBatteryMode'
        data = {"mode": inverter_mode}

        for retry in range(0, 5):
            r = requests.post(url, json=data)
            #time.sleep(10)
            self.rest_data = self.rest_runAll()
            if inverter_mode == self.rest_data['Control']['Mode']:
                self.base.log("Set inverter {} mode {} via REST successful on retry {}".format(self.id, inverter_mode, retry))
                return True

        self.base.log("WARN: Set inverter {} mode {} via REST failed".format(self.id, inverter_mode))
        self.base.record_status("Warn - Inverter {} REST failed to setBatteryMode".format(self.id), had_errors=True)
        return False

    def rest_setReserve(self, target):
        """
        Configure reserve % via REST
        """
        target = int(target)
        result = target
        url = self.rest_api + '/setBatteryReserve'
        data = {"reservePercent": target}
        for retry in range(0, 5):
            r = requests.post(url, json=data)
            #time.sleep(10)
            self.rest_data = self.rest_runAll()
            result = int(float(self.rest_data['Control']['Battery_Power_Reserve']))
            if result == target:
                self.base.log("Set inverter {} reserve {} via REST successful on retry {}".format(self.id, target, retry))
                return True

        self.base.log("WARN: Set inverter {} reserve {} via REST failed on retry {} got {}".format(self.id, target, retry, result))
        self.base.record_status("Warn - Inverter {} REST failed to setReserve to {} got {}".format(self.id, target, result), had_errors=True)
        return False

    def rest_enableChargeSchedule(self, enable):
        """
        Configure reserve % via REST
        """
        url = self.rest_api + '/enableChargeSchedule'
        data = {"state": "enable" if enable else "disable"}

        for retry in range(0, 5):
            r = requests.post(url, json=data)
            #time.sleep(10)
            self.rest_data = self.rest_runAll()
            new_value = self.rest_data['Control']['Enable_Charge_Schedule']
            if isinstance(new_value, str):
                if new_value.lower() in ['enable', 'on', 'true']:
                    new_value = True
                else:
                    new_value = False
            if new_value == enable:
                self.base.log("Set inverter {} charge schedule {} via REST successful on retry {}".format(self.id, enable, retry))
                return True

        self.base.log("WARN: Set inverter {} charge schedule {} via REST failed got {}".format(self.id, enable, self.rest_data['Control']['Enable_Charge_Schedule']))
        self.base.record_status("Warn - Inverter {} REST failed to enableChargeSchedule".format(self.id), had_errors=True)
        return False

    def rest_setChargeSlot1(self, start, finish):
        """
        Configure charge slot via REST
        """
        url = self.rest_api + '/setChargeSlot1'
        data = {"start" : start[:5], "finish" : finish[:5]}

        for retry in range(0, 5):
            r = requests.post(url, json=data)
            #time.sleep(10)
            self.rest_data = self.rest_runAll()
            if self.rest_data['Timeslots']['Charge_start_time_slot_1'] == start and self.rest_data['Timeslots']['Charge_end_time_slot_1'] == finish:
                self.base.log("Inverter {} set charge slot 1 {} via REST successful after retry {}".format(self.id, data, retry))
                return True

        self.base.log("WARN: Inverter {} set charge slot 1 {} via REST failed".format(self.id, data))
        self.base.record_status("Warn - Inverter {} REST failed to setChargeSlot1".format(self.id), had_errors=True)
        return False

    def rest_setDischargeSlot1(self, start, finish):
        """
        Configure charge slot via REST
        """
        url = self.rest_api + '/setDischargeSlot1'
        data = {"start" : start[:5], "finish" : finish[:5]}

        for retry in range(0, 5):
            r = requests.post(url, json=data)
            #time.sleep(10)
            self.rest_data = self.rest_runAll()
            if self.rest_data['Timeslots']['Discharge_start_time_slot_1'] == start and self.rest_data['Timeslots']['Discharge_end_time_slot_1'] == finish:
                self.base.log("Inverter {} Set discharge slot 1 {} via REST successful after retry {}".format(self.id, data, retry))
                return True

        self.base.log("WARN: Inverter {} Set discharge slot 1 {} via REST failed".format(self.id, data))
        self.base.record_status("Warn - Inverter {} REST failed to setDischargeSlot1".format(self.id), had_errors=True)
        return False

class PredBat(hass.Hass):
    """
    The battery prediction class itself
    """

    def call_notify(self, message):
        """
        Send HA notifications
        """
        for device in self.notify_devices:
            self.call_service("notify/" + device, message=message)

    def resolve_arg(self, arg, value, default=None, indirect=True, combine=False, attribute=None, index=None):
        """
        Resolve argument templates and state instances
        """
        if isinstance(value, list) and (index is not None):
            if index < len(value):
                value = value[index]
            else:
                self.log("WARN: Out of range index {} within item {} value {}".format(index, arg, value))
                value = None
            index = None

        if index:
            self.log("WARN: Out of range index {} within item {} value {}".format(index, arg, value))

        # If we have a list of items get each and add them up or return them as a list
        if isinstance(value, list):
            if combine:
                final = 0
                for item in value:
                    got = self.resolve_arg(arg, item, default=default, indirect=True)
                    try:
                        final += float(got)
                    except (ValueError, TypeError):
                        self.log("WARN: Return bad value {} from {} arg {}".format(got, item, arg))
                        self.record_status("Warn - Return bad value {} from {} arg {}".format(got, item, arg), had_errors=True)
                return final
            else:
                final = []
                for item in value:
                    item = self.resolve_arg(arg, item, default=default, indirect=indirect)
                    final.append(item)
                return final

        # Resolve templated data
        for repeat in range(0, 2):
            if isinstance(value, str) and '{' in value:
                try:
                    value = value.format(**self.args)
                except KeyError:
                    self.log("WARN: can not resolve {} value {}".format(arg, value))
                    self.record_status("Warn - can not resolve {} value {}".format(arg, value), had_errors=True)
                    value = default

        # Resolve indirect instance
        if indirect and isinstance(value, str) and '.' in value:
            nattribute = None
            if '$' in value:
                value, attribute = value.split('$')

            if attribute:
                value = self.get_state(entity_id = value, default=default, attribute=attribute)
            else:
                value = self.get_state(entity_id = value, default=default)
        return value

    def get_arg(self, arg, default=None, indirect=True, combine=False, attribute=None, index=None):
        """
        Argument getter that can use HA state as well as fixed values
        """
        value = None

        # Get From HA config
        value = self.get_ha_config(arg)

        # Resolve locally if no HA config
        if value is None:
            value = self.args.get(arg, default)
            value = self.resolve_arg(arg, value, default=default, indirect=indirect, combine=combine, attribute=attribute, index=index)

        if isinstance(default, float):
            # Convert to float?
            try:
                value = float(value)
            except (ValueError, TypeError):
                self.log("WARN: Return bad float value {} from {} using default {}".format(value, arg, default))
                self.record_status("Warn - Return bad float value {} from {}".format(value, arg), had_errors=True)
                value = default
        elif isinstance(default, int) and not isinstance(default, bool):
            # Convert to int?
            try:
                value = int(float(value))
            except (ValueError, TypeError):
                self.log("WARN: Return bad int value {} from {} using default {}".format(value, arg, default))
                self.record_status("Warn - Return bad int value {} from {}".format(value, arg), had_errors=True)
                value = default
        elif isinstance(default, bool) and isinstance(value, str):
            # Convert to Boolean
            if value.lower() in ['on', 'true', 'yes', 'enabled', 'enable', 'connected']:
                value = True
            else:
                value = False
        elif isinstance(default, list):
            # Convert to list?
            if not isinstance(value, list):
                value = [value]

        # Set to user config
        self.expose_config(arg, value)
        return value

    def get_ge_url(self, url, headers, now_utc):
        """
        Get data from GE Cloud
        """
        if url in self.ge_url_cache:
            stamp = self.ge_url_cache[url]['stamp']
            pdata = self.ge_url_cache[url]['data']
            age = now_utc - stamp
            if age.seconds < (30 * 60):
                self.log("Return cached GE data for {} age {} minutes".format(url, age.seconds / 60))
                return pdata

        self.log("Fetching {}".format(url))
        r = requests.get(url, headers=headers)
        try:
            data = r.json()
        except requests.exceptions.JSONDecodeError:
            self.log("WARN: Error downloading GE data from url {}".format(url))
            self.record_status("Warn - Error downloading GE data from cloud", debug=url, had_errors=True)
            return False

        self.ge_url_cache[url] = {}
        self.ge_url_cache[url]['stamp'] = now_utc
        self.ge_url_cache[url]['data'] = data
        return data

    def download_ge_data(self, now_utc):
        """
        Download consumption data from GE Cloud
        """
        geserial = self.get_arg('ge_cloud_serial')
        gekey = self.args.get('ge_cloud_key', None)

        if not geserial:
            self.log("ERROR: GE Cloud has been enabled but ge_cloud_serial is not set to your serial")
            self.record_status("Warn - GE Cloud has been enabled but ge_cloud_serial is not set to your serial", had_errors=True)
            return False
        if not gekey:
            self.log("ERROR: GE Cloud has been enabled but ge_cloud_key is not set to your appkey")
            self.record_status("Warn - GE Cloud has been enabled but ge_cloud_key is not set to your appkey", had_errors=True)
            return False

        headers = {
            'Authorization': 'Bearer  ' + gekey,
            'Content-Type': 'application/json',
            'Accept': 'application/json'
        }
        mdata = []
        days_prev = 0
        while days_prev <= self.max_days_previous:
            time_value = now_utc - timedelta(days=(self.max_days_previous - days_prev))
            datestr = time_value.strftime("%Y-%m-%d")
            url = "https://api.givenergy.cloud/v1/inverter/{}/data-points/{}?pageSize=1024".format(geserial, datestr)
            while url:
                data = self.get_ge_url(url, headers, now_utc)

                darray = data.get('data', None)
                if darray is None:
                    self.log("WARN: Error downloading GE data from url {}".format(url))
                    self.record_status("Warn - Error downloading GE data from cloud", debug=url)
                    return False

                for item in darray:
                    timestamp = item['time']
                    consumption = item['total']['consumption']
                    dimport = item['total']['grid']['import']
                    dexport = item['total']['grid']['export']
                    dpv = item['total']['solar']

                    new_data = {}
                    new_data['last_updated'] = timestamp
                    new_data['consumption'] = consumption
                    new_data['import'] = dimport
                    new_data['export'] = dexport
                    new_data['pv'] = dpv
                    mdata.append(new_data)
                url = data['links'].get('next', None)
            days_prev += 1

        # Find how old the data is
        item = mdata[0]
        try:
            last_updated_time = self.str2time(item['last_updated'])
        except (ValueError, TypeError):
            last_updated_time = now_utc

        age = now_utc - last_updated_time
        self.load_minutes_age = age.days
        self.load_minutes = self.minute_data(mdata, self.max_days_previous, now_utc, 'consumption', 'last_updated', backwards=True, smoothing=True, scale=self.load_scaling, clean_increment=True)
        self.import_today = self.minute_data(mdata, self.max_days_previous, now_utc, 'import', 'last_updated', backwards=True, smoothing=True, scale=self.import_export_scaling, clean_increment=True)
        self.export_today = self.minute_data(mdata, self.max_days_previous, now_utc, 'export', 'last_updated', backwards=True, smoothing=True, scale=self.import_export_scaling, clean_increment=True)
        self.pv_today = self.minute_data(mdata, self.max_days_previous, now_utc, 'pv', 'last_updated', backwards=True, smoothing=True, scale=self.import_export_scaling, clean_increment=True)

        self.load_minutes_now = self.load_minutes.get(0, 0) - self.load_minutes.get(self.minutes_now, 0)
        self.import_today_now = self.import_today.get(0, 0) - self.import_today.get(self.minutes_now, 0)
        self.export_today_now = self.export_today.get(0, 0) - self.export_today.get(self.minutes_now, 0)
        self.pv_today_now = self.pv_today.get(0, 0) - self.pv_today.get(self.minutes_now, 0)
        self.log("Downloaded {} datapoints from GE going back {} days".format(len(self.load_minutes), self.load_minutes_age))
        return True

    def download_predbat_releases_url(self, url):
        """
        Download release data from github, but use the cache for 2 hours
        """
        releases = []

        # Check the cache first
        now = datetime.now()
        if url in self.github_url_cache:
            stamp = self.github_url_cache[url]['stamp']
            pdata = self.github_url_cache[url]['data']
            age = now - stamp
            if age.seconds < (120 * 60):
                self.log("Using cached GITHub data for {} age {} minutes".format(url, age.seconds / 60))
                return pdata

        try:
            r = requests.get(url)
        except:
            self.log("WARN: Unable to load data from Github url: {}".format(url))
            return []

        try:
            pdata = r.json()
        except requests.exceptions.JSONDecodeError:
            self.log("WARN: Unable to decode data from Github url: {}".format(url))
            return []

        # Save to cache
        self.github_url_cache[url] = {}
        self.github_url_cache[url]['stamp'] = now
        self.github_url_cache[url]['data'] = pdata

        return pdata

    def download_predbat_releases(self):
        """
        Download release data
        """
        url = "https://api.github.com/repos/springfall2008/batpred/releases"
        data = self.download_predbat_releases_url(url)
        self.releases = {}
        if data and isinstance(data, list):
            found_latest = False

            release = data[0]
            self.releases['this'] = THIS_VERSION
            self.releases['latest'] = 'Unknown'

            for release in data:
                if release.get('tag_name', 'Unknown') == THIS_VERSION:
                    self.releases['this_name'] = release.get('name', 'Unknown')
                    self.releases['this_body'] = release.get('body', 'Unknown')

                if not found_latest and not release.get('prerelease', True):
                    self.releases['latest'] = release.get('tag_name', 'Unknown')
                    self.releases['latest_name'] = release.get('name', 'Unknown')
                    self.releases['latest_body'] = release.get('body', 'Unknown')
                    found_latest = True

            self.log("Predbat version {} currently running, latest version is {}".format(self.releases['this'], self.releases['latest']))
        else:
            self.log("WARN: Unable to download Predbat version information from github, return code: {}".format(data))

        return self.releases

    def download_octopus_rates(self, url):
        """
        Download octopus rates directly from a URL or return from cache if recent
        Retry 3 times and then throw error
        """

        # Check the cache first
        now = datetime.now()
        if url in self.octopus_url_cache:
            stamp = self.octopus_url_cache[url]['stamp']
            pdata = self.octopus_url_cache[url]['data']
            age = now - stamp
            if age.seconds < (30 * 60):
                self.log("Return cached octopus data for {} age {} minutes".format(url, age.seconds / 60))
                return pdata

        # Retry up to 3 minutes
        for retry in range(0, 3):
            pdata = self.download_octopus_rates_func(url)
            if pdata:
                break

        # Download failed?
        if not pdata:
            self.log("WARN: Unable to download Octopus data from URL {}".format(url))
            self.record_status("Warn - Unable to download Octopus data from cloud", debug=url, had_errors=True)
            if url in self.octopus_url_cache:
                pdata = self.octopus_url_cache[url]['data']
                return pdata
            else:
                raise ValueError

        # Cache New Octopus data
        self.octopus_url_cache[url] = {}
        self.octopus_url_cache[url]['stamp'] = now
        self.octopus_url_cache[url]['data'] = pdata
        return pdata

    def download_octopus_rates_func(self, url):
        """
        Download octopus rates directly from a URL
        """
        mdata = []

        pages = 0

        while url and pages < 3:
            if self.debug_enable:
                self.log("Download {}".format(url))
            r = requests.get(url)
            try:
                data = r.json()
            except requests.exceptions.JSONDecodeError:
                self.log("WARN: Error downloading Octopus data from url {}".format(url))
                self.record_status("Warn - Error downloading Octopus data from cloud", debug=url, had_errors=True)
                return {}
            if 'results' in data:
                mdata += data['results']
            else:
                self.log("WARN: Error downloading Octopus data from url {}".format(url))
                self.record_status("Warn - Error downloading Octopus data from cloud", debug=url, had_errors=True)
                return {}
            url = data.get('next', None)
            pages += 1
        pdata = self.minute_data(mdata, self.forecast_days + 1, self.midnight_utc, 'value_inc_vat', 'valid_from', backwards=False, to_key='valid_to')
        return pdata

    def minutes_to_time(self, updated, now):
        """
        Compute the number of minutes between a time (now) and the updated time
        """
        timeday = updated - now
        minutes = int(timeday.seconds / 60) + int(timeday.days * 60*24)
        return minutes

    def str2time(self, str):
        if '.' in str:
            tdata = datetime.strptime(str, TIME_FORMAT_SECONDS)
        elif 'T' in str:
            tdata = datetime.strptime(str, TIME_FORMAT)
        else:
            tdata = datetime.strptime(str, TIME_FORMAT_OCTOPUS)
        return tdata

    def load_car_energy(self, now_utc):
        """
        Load previous car charging energy data
        """
        self.car_charging_energy = {}
        if 'car_charging_energy' in self.args:
            self.car_charging_energy = self.minute_data_import_export(now_utc, 'car_charging_energy', scale=self.car_charging_energy_scale)
        else:
            self.log("Car charging hold {} threshold {}".format(self.car_charging_hold, self.car_charging_threshold*60.0))
        return self.car_charging_energy

    def minute_data_import_export(self, now_utc, key, scale=1.0):
        """
        Download one or more entities for import/export data
        """
        entity_ids = self.get_arg(key, indirect=False)
        if isinstance(entity_ids, str):
            entity_ids = [entity_ids]

        import_today = {}
        for entity_id in entity_ids:
            try:
                history = self.get_history(entity_id = entity_id, days = self.max_days_previous)
            except (ValueError, TypeError):
                history = []

            if history:
                import_today = self.minute_data(history[0], self.max_days_previous, now_utc, 'state', 'last_updated', backwards=True, smoothing=True, scale=scale, clean_increment=True, accumulate=import_today)
            else:
                self.log("Error: Unable to fetch history for {}".format(entity_id))
                self.record_status("Error - Unable to fetch history from {}".format(entity_id), had_errors=True)
                raise ValueError

        return import_today

    def minute_data_load(self, now_utc, entity_name, max_days_previous):
        """
        Download one or more entities for load data
        """
        entity_ids = self.get_arg(entity_name, indirect=False)
        if isinstance(entity_ids, str):
            entity_ids = [entity_ids]

        load_minutes = {}
        age_days = None
        for entity_id in entity_ids:
            history = self.get_history(entity_id = entity_id, days = max_days_previous)
            if history:
                item = history[0][0]
                try:
                    last_updated_time = self.str2time(item['last_updated'])
                except (ValueError, TypeError):
                    last_updated_time = now_utc
                age = now_utc - last_updated_time
                if age_days is None:
                    age_days = age.days
                else:
                    age_days = min(age_days, age.days)
                load_minutes = self.minute_data(history[0], max_days_previous, now_utc, 'state', 'last_updated', backwards=True, smoothing=True, scale=self.load_scaling, clean_increment=True, accumulate=load_minutes)
            else:
                self.log("ERROR: Unable to fetch history for {}".format(entity_id))
                self.record_status("Error - Unable to fetch history from {}".format(entity_id), had_errors=True)
                raise ValueError

        if age_days is None:
            age_days = 0
        return load_minutes, age_days

    def minute_data(self, history, days, now, state_key, last_updated_key,
                    backwards=False, to_key=None, smoothing=False, clean_increment=False, divide_by=0, scale=1.0, accumulate=[], adjust_key=None):
        """
        Turns data from HA into a hash of data indexed by minute with the data being the value
        Can be backwards in time for history (N minutes ago) or forward in time (N minutes in the future)
        """
        mdata = {}
        adata = {}
        newest_state = 0
        last_state = 0
        newest_age = 999999
        prev_last_updated_time = None
        max_increment = MAX_INCREMENT

        # Check history is valid
        if not history:
            self.log("Warning, empty history passed to minute_data, ignoring (check your settings)...")
            return mdata

        # Process history
        for item in history:

            # Ignore data without correct keys
            if state_key not in item:
                continue
            if last_updated_key not in item:
                continue

            # Unavailable or bad values
            if item[state_key] == 'unavailable' or item[state_key] == 'unknown':
                continue

            # Get the numerical key and the timestamp and ignore if in error
            try:
                state = float(item[state_key]) * scale
                last_updated_time = self.str2time(item[last_updated_key])
            except (ValueError, TypeError):
                continue

            # Divide down the state if required
            if divide_by:
                state /= divide_by

            # Update prev to the first if not set
            if not prev_last_updated_time:
                prev_last_updated_time = last_updated_time
                last_state = state

            # Intelligent adjusted?
            if adjust_key:
                adjusted = item.get(adjust_key, False)
            else:
                adjusted = False

            # Work out end of time period
            # If we don't get it assume it's to the previous update, this is for historical data only (backwards)
            if to_key:
                to_value = item[to_key]
                if not to_value:
                    to_time = now + timedelta(minutes=24*60*self.forecast_days)
                else:
                    to_time = self.str2time(item[to_key])
            else:
                if backwards:
                    to_time = prev_last_updated_time
                else:
                    if smoothing:
                        to_time = last_updated_time
                        last_updated_time = prev_last_updated_time
                    else:
                        to_time = None

            if backwards:
                timed = now - last_updated_time
                if to_time:
                    timed_to = now - to_time
            else:
                timed = last_updated_time - now
                if to_time:
                    timed_to = to_time - now

            minutes = int(timed.seconds / 60) + int(timed.days * 60*24)
            if to_time:
                minutes_to = int(timed_to.seconds / 60) + int(timed_to.days * 60*24)

            if minutes < newest_age:
                newest_age = minutes
                newest_state = state

            if to_time:
                minute = minutes
                if minute == minutes_to:
                    mdata[minute] = state
                else:
                    if smoothing:
                        # Reset to zero, sometimes not exactly zero
                        if clean_increment and state < last_state and (state <= (last_state / 10.0)):
                            while minute < minutes_to:
                                mdata[minute] = state
                                minute += 1
                        else:
                            # Can't really go backwards as incrementing data
                            if clean_increment and state < last_state:
                                state = last_state

                            # Create linear function
                            diff = (state - last_state) / (minutes_to - minute)

                            # If the spike is too big don't smooth it, it will removed in the clean function later
                            if clean_increment and max_increment > 0 and diff > max_increment:
                                diff = 0

                            index = 0
                            while minute < minutes_to:
                                if backwards:
                                    mdata[minute] = state - diff*index
                                else:
                                    mdata[minute] = last_state + diff*index
                                minute += 1
                                index += 1
                    else:
                        while minute < minutes_to:
                            if backwards:
                                mdata[minute] = last_state
                            else:
                                mdata[minute] = state

                            if adjusted:
                                adata[minute] = True
                            minute += 1
            else:
                mdata[minutes] = state

            # Store previous time & state
            if to_time and not backwards:
                prev_last_updated_time = to_time
            else:
                prev_last_updated_time = last_updated_time
            last_state = state

        # If we only have a start time then fill the gaps with the last values
        if not to_key:
            state = newest_state
            for minute in range(0, 60*24*days):
                rindex = 60*24*days - minute - 1
                state = mdata.get(rindex, state)
                mdata[rindex] = state
                minute += 1

        # Reverse data with smoothing
        if clean_increment:
            mdata = self.clean_incrementing_reverse(mdata, max_increment)

        # Accumulate to previous data?
        if accumulate:
            for minute in range(0, 60*24*days):
                if minute in mdata:
                    mdata[minute] += accumulate.get(minute, 0)
                else:
                    mdata[minute] = accumulate.get(minute, 0)

        if adjust_key:
            self.io_adjusted = adata
        return mdata

    def minutes_since_yesterday(self, now):
        """
        Calculate the number of minutes since 23:59 yesterday
        """
        yesterday = now - timedelta(days=1)
        yesterday_at_2359 = datetime.combine(yesterday, datetime.max.time())
        difference = now - yesterday_at_2359
        difference_minutes = int((difference.seconds + 59) / 60)
        return difference_minutes

    def dp2(self, value):
        """
        Round to 2 decimal places
        """
        return round(value*100)/100

    def dp3(self, value):
        """
        Round to 3 decimal places
        """
        return round(value*1000)/1000

    def hit_charge_window(self, charge_window, start, end):
        window_n = 0
        for window in charge_window:
            if end > window['start'] and start <= window['end']:
                return window_n
            window_n += 1
        return -1

    def in_charge_window(self, charge_window, minute_abs):
        """
        Work out if this minute is within the a charge window
        """
        window_n = 0
        for window in charge_window:
            if minute_abs >= window['start'] and minute_abs < window['end']:
                return window_n
            window_n += 1
        return -1

    def clean_incrementing_reverse(self, data, max_increment=0):
        """
        Cleanup an incrementing sensor data that runs backwards in time to remove the
        resets (where it goes back to 0) and make it always increment
        """
        new_data = {}
        length = max(data) + 1

        increment = 0
        last = data[length - 1]

        for index in range(0, length):
            rindex = length - index - 1
            nxt = data.get(rindex, last)
            if nxt >= last:
                if (max_increment > 0) and ((nxt - last) > max_increment):
                    # Smooth out big spikes
                    pass
                else:
                    increment += nxt - last
            last = nxt
            new_data[rindex] = increment

        return new_data

    def get_filtered_load_minute(self, data, minute_previous, historical, step=1):
        """
        Gets a previous load minute after filtering for car charging
        """
        load_yesterday_raw = 0

        for offset in range(0, step):
            if historical:
                load_yesterday_raw += self.get_historical(data, minute_previous + offset)
            else:
                load_yesterday_raw += self.get_from_incrementing(data, minute_previous + offset)

        load_yesterday = load_yesterday_raw
        # Car charging hold
        if self.car_charging_hold and self.car_charging_energy:
            # Hold based on data
            car_energy = 0
            for offset in range(0, step):
                if historical:
                    car_energy += self.get_historical(self.car_charging_energy, minute_previous + offset)
                else:
                    car_energy += self.get_from_incrementing(self.car_charging_energy, minute_previous + offset)
            load_yesterday = max(0, load_yesterday - car_energy)
        elif self.car_charging_hold and (load_yesterday >= (self.car_charging_threshold * step)):
            # Car charging hold - ignore car charging in computation based on threshold
            load_yesterday = max(load_yesterday - (self.car_charging_rate[0] * step / 60.0), 0)

        return load_yesterday, load_yesterday_raw

    def previous_days_modal_filter(self, data):
        """
        Look at the data from previous days and discard the best case one
        """

        total_points = len(self.days_previous)
        sum_days = []
        min_sum = 99999999
        min_sum_day = 0

        idx = 0
        for days in self.days_previous:
            use_days = min(days, self.load_minutes_age)
            sum_day = 0
            if use_days > 0:
                full_days = 24*60*(use_days - 1)
                for minute in range(0, 24*60, PREDICT_STEP):
                    minute_previous = 24 * 60 - minute + full_days
                    load_yesterday, load_yesterday_raw = self.get_filtered_load_minute(data, minute_previous, historical=False, step=PREDICT_STEP)
                    sum_day += load_yesterday
            sum_days.append(self.dp2(sum_day))
            if sum_day < min_sum:
                min_sum_day = days
                min_sum_day_idx = idx
                min_sum = self.dp2(sum_day)
            idx += 1

        self.log("Historical data totals for days {} are {} - min {}".format(self.days_previous, sum_days, min_sum))
        if self.load_filter_modal and total_points >= 2 and (min_sum_day > 0):
            self.log("Model filter enabled - Discarding day {} as it is the lowest of the {} datapoints".format(min_sum_day, len(self.days_previous)))
            del self.days_previous[min_sum_day_idx]
            del self.days_previous_weight[min_sum_day_idx]

    def get_historical(self, data, minute):
        """
        Get historical data across N previous days in days_previous array based on current minute
        """
        total = 0
        total_weight = 0
        this_point = 0

        # No data?
        if not data:
            return 0

        for days in self.days_previous:
            use_days = min(days, self.load_minutes_age)
            weight = self.days_previous_weight[this_point]
            if use_days > 0:
                full_days = 24*60*(use_days - 1)
                minute_previous = 24 * 60 - minute + full_days
                value = self.get_from_incrementing(data, minute_previous)
                total += value * weight
                total_weight += weight
            this_point += 1

        # Zero data?
        if total_weight == 0:
            return 0
        else:
            return total / total_weight

    def get_from_incrementing(self, data, index, backwards=True):
        """
        Get a single value from an incrementing series e.g. kwh today -> kwh this minute
        """
        while index < 0:
            index += 24*60
        if backwards:
            return data.get(index, 0) - data.get(index + 1, 0)
        else:
            return data.get(index + 1, 0) - data.get(index, 0)

    def record_length(self, charge_window):
        """
        Limit the forecast length to either the total forecast duration or the start of the last window that falls outside the forecast
        """
        next_charge_start = self.forecast_minutes
        if charge_window:
            next_charge_start = charge_window[0]['start']
            if next_charge_start < self.minutes_now:
                next_charge_start = charge_window[0]['end']

        end_record = min(self.forecast_plan_hours * 60 + next_charge_start, self.forecast_minutes + self.minutes_now)
        max_windows = self.max_charge_windows(end_record, charge_window)
        if len(charge_window) > max_windows:
            end_record = min(end_record, charge_window[max_windows]['start'])
            # If we are within this window then push to the end of it
            if end_record < self.minutes_now:
                end_record = charge_window[max_windows]['end']
        return end_record - self.minutes_now

    def max_charge_windows(self, end_record_abs, charge_window):
        """
        Work out how many charge windows the time period covers
        """
        charge_windows = 0
        window_n = 0
        for window in charge_window:
            if end_record_abs >= window['end']:
                charge_windows = window_n + 1
            window_n += 1
        return charge_windows

    def record_status(self, message, debug="", had_errors = False, notify=False, extra=""):
        """
        Records status to HA sensor
        """
        if notify and self.previous_status != message and self.set_status_notify:
            self.call_notify("Predbat status change to: " + message + extra)

        self.set_state(self.prefix + ".status", state=message, attributes = {'friendly_name' : 'Status', 'icon' : 'mdi:information', 'last_updated' : datetime.now(), 'debug' : debug})
        if had_errors:
            self.had_errors = True

    def scenario_summary_title(self, record_time):
        txt = ""
        for minute in range(0, self.forecast_minutes, 60):
            minute_absolute = minute + self.minutes_now
            minute_timestamp = self.midnight_utc + timedelta(seconds=60*minute_absolute)
            dstamp = minute_timestamp.strftime(TIME_FORMAT)
            stamp = minute_timestamp.strftime("%H:%M")
            if record_time[dstamp] > 0:
                break
            if txt:
                txt += ', '
            txt += "%7s" % str(stamp)
        return txt

    def scenario_summary(self, record_time, datap):
        txt = ""
        for minute in range(0, self.forecast_minutes, 60):
            minute_absolute = minute + self.minutes_now
            minute_timestamp = self.midnight_utc + timedelta(seconds=60*minute_absolute)
            stamp = minute_timestamp.strftime(TIME_FORMAT)
            value = datap[stamp]
            if not isinstance(value, str):
                value = self.dp2(value)
            if record_time[stamp] > 0:
                break
            if txt:
                txt += ', '
            txt += "%7s" % str(value)
        return txt

    def load_today_comparison(self, load_minutes, load_forecast, car_minutes, import_minutes, minutes_now, step=5):
        """
        Compare predicted vs actual load
        """
        load_total_pred = 0
        load_total_pred_now = 0
        car_total_pred = 0
        car_total_actual = 0
        car_value_pred = 0
        car_value_actual = 0
        actual_total_now = 0
        actual_total_today = 0
        import_ignored_load_pred = 0
        import_ignored_load_actual = 0
        load_predict_stamp = {}
        load_actual_stamp = {}
        load_predict_data = {}
        total_forecast_value_pred = 0
        total_forecast_value_pred_now = 0

        for minute in range(0, 24*60, step):
            import_value_today = 0
            load_value_today = 0
            load_value_today_raw = 0

            if minute < minutes_now:
                for offset in range(0, step):
                    import_value_today += self.get_from_incrementing(import_minutes, minutes_now - minute - offset - 1)
                load_value_today, load_value_today_raw = self.get_filtered_load_minute(load_minutes, minutes_now - minute - 1, historical=False, step=step)

            import_value_pred = 0
            forecast_value_pred = 0
            for offset in range(0, step):
                import_value_pred += self.get_historical(import_minutes, minute - minutes_now + offset)
                forecast_value_pred += self.get_from_incrementing(load_forecast, minute + offset, backwards=False)

            load_value_pred, load_value_pred_raw = self.get_filtered_load_minute(load_minutes, minute - minutes_now, historical=True, step=step)

            # Ignore periods of import as assumed to be deliberate (battery charging periods overnight for example)
            car_value_actual = load_value_today_raw - load_value_today
            if import_value_today >= load_value_today_raw:
                import_ignored_load_actual += load_value_today
                load_value_today = 0

            # Ignore periods of import as assumed to be deliberate (battery charging periods overnight for example)
            car_value_pred = load_value_pred_raw - load_value_pred
            if import_value_pred >= load_value_pred_raw:
                import_ignored_load_pred += load_value_pred
                load_value_pred = 0

            # Add in forecast load
            load_value_pred += forecast_value_pred

            # Only count totals until now
            if minute < minutes_now:
                load_total_pred_now += load_value_pred
                car_total_pred += car_value_pred
                actual_total_now += load_value_today
                car_total_actual += car_value_actual
                actual_total_today += load_value_today
                total_forecast_value_pred_now += forecast_value_pred
            else:
                actual_total_today += load_value_pred

            load_total_pred += load_value_pred
            total_forecast_value_pred += forecast_value_pred

            load_predict_data[minute] = load_value_pred

            # Store for charts
            if (minute % 10) == 0:
                minute_timestamp = self.midnight_utc + timedelta(seconds=60*minute)
                stamp = minute_timestamp.strftime(TIME_FORMAT)
                load_predict_stamp[stamp] = self.dp3(load_total_pred)
                load_actual_stamp[stamp] = self.dp3(actual_total_today)

        difference = 1.0
        if minutes_now >= 180 and actual_total_now >= 1.0 and actual_total_today > 0.0:
            # Make a ratio only if we have enough data to consider the outcome
            difference = 1.0 + ((actual_total_today - load_total_pred) / actual_total_today)

        # Work out divergence
        if not self.calculate_inday_adjustment:
            difference_cap = 1.0
        else:
            # Apply damping factor to adjustment
            difference_cap = (difference - 1.0) * self.metric_inday_adjust_damping + 1.0

            # Cap adjustment within 1/2 to 2x
            difference_cap = max(difference_cap, 0.5)
            difference_cap = min(difference_cap, 2.0)

        self.log("Today's load divergence {} % in-day adjustment {} % damping {}x, Predicted so far {} kWh with {} kWh car excluded and {} kWh import ignored and {} forecast extra, Actual so far {} KWh with {} kWh car excluded and {} kWh import ignored".format(
            self.dp2(difference * 100.0), self.dp2(difference_cap * 100.0), self.metric_inday_adjust_damping, self.dp2(load_total_pred_now), self.dp2(car_total_pred), self.dp2(import_ignored_load_pred), self.dp2(total_forecast_value_pred_now), self.dp2(actual_total_now), self.dp2(car_total_actual), self.dp2(import_ignored_load_actual)))

        # Create adjusted curve
        load_adjusted_stamp = {}
        load_adjusted = actual_total_now
        for minute in range(0, 24*60, step):
            if minute >= minutes_now:
                load = load_predict_data[minute] * difference_cap
                load_adjusted += load
                if (minute % 10) == 0:
                    minute_timestamp = self.midnight_utc + timedelta(seconds=60*minute)
                    stamp = minute_timestamp.strftime(TIME_FORMAT)
                    load_adjusted_stamp[stamp] = load_adjusted

        self.set_state(self.prefix + ".load_inday_adjustment", state=self.dp2(difference_cap * 100.0), attributes = {'damping' : self.metric_inday_adjust_damping, 'friendly_name' : 'Load in-day adjustment factor', 'state_class': 'measurement', 'unit_of_measurement': '%', 'icon' : 'mdi:percent'})
        self.set_state(self.prefix + ".load_energy_actual", state=self.dp3(actual_total_today), attributes = {'results' : load_actual_stamp, 'friendly_name' : 'Load energy actual (filtered)', 'state_class': 'measurement', 'unit_of_measurement': 'kWh', 'icon' : 'mdi:percent'})
        self.set_state(self.prefix + ".load_energy_predicted", state=self.dp3(load_total_pred), attributes = {'results' : load_predict_stamp, 'friendly_name' : 'Load energy predicted (filtered)', 'state_class': 'measurement', 'unit_of_measurement': 'kWh', 'icon' : 'mdi:percent'})
        self.set_state(self.prefix + ".load_energy_adjusted", state=self.dp3(load_adjusted), attributes = {'results' : load_adjusted_stamp, 'friendly_name' : 'Load energy prediction adjusted', 'state_class': 'measurement', 'unit_of_measurement': 'kWh', 'icon' : 'mdi:percent'})

        return difference_cap

    def get_cloud_factor(self, minutes_now, pv_data, pv_data10):
        """
        Work out approximated cloud factor
        """
        pv_total = 0
        pv_total10 = 0
        for minute in range(0, self.forecast_minutes):
            pv_total += pv_data.get(minute + minutes_now, 0.0)
            pv_total10 += pv_data10.get(minute + minutes_now, 0.0)

        pv_factor = None
        if pv_total > 0:
            pv_factor = self.dp2(pv_total / pv_total10)
            pv_factor = min(pv_factor, 2.0)
            pv_factor = pv_factor - 1.0

        if self.metric_cloud_enable:
            self.log("PV Forecast {} kWh and 10% Forecast {} kWh pv cloud factor {}".format(pv_total, pv_total10, pv_factor))
            return pv_factor
        else:
            return None

    def step_data_history(self, item, minutes_now, forward, step=PREDICT_STEP, scale_today=1.0, type_load=False, load_forecast={}, cloud_factor=None):
        """
        Create cached step data for historical array
        """
        values = {}
        for minute in range(0, self.forecast_minutes, step):
            value = 0
            minute_absolute = minute + minutes_now

            # Reset in-day adjustment for tomorrow
            if (minute + minutes_now) > 24*60:
                scale_today = 1.0

            if type_load and not forward:
                load_yesterday, load_yesterday_raw = self.get_filtered_load_minute(item, minute, historical=True, step=step)
                value += load_yesterday
            else:
                for offset in range(0, step):
                    if forward:
                        value += item.get(minute + minutes_now + offset, 0.0)
                    else:
                        value += self.get_historical(item, minute + offset)

            # Extra load adding in (e.g. heat pump)
            load_extra = 0
            if load_forecast:
                for offset in range(0, step):
                    load_extra += self.get_from_incrementing(load_forecast, minute_absolute, backwards=False)
            values[minute] = value * scale_today + load_extra

            # Simple cloud model keeps the same generation but brings PV generation up and down every 5 minutes
            if cloud_factor and cloud_factor > 0:
                cloud_on = (minute / PREDICT_STEP) % 2
                if cloud_on > 0:
                    values[minute] = values[minute] + values[minute] * cloud_factor
                else:
                    values[minute] = values[minute] - values[minute] * cloud_factor

        return values

    def calc_percent_limit(self, charge_limit):
        """
        Calculate a charge limit in percent
        """
        if isinstance(charge_limit, list):
            if self.soc_max <= 0:
                return [0 for i in range(0, len(charge_limit))]
            else:
                return [min(int((float(charge_limit[i]) / self.soc_max * 100.0) + 0.5), 100) for i in range(0, len(charge_limit))]
        else:
            if self.soc_max <= 0:
                return 0
            else:
                return min(int((float(charge_limit) / self.soc_max * 100.0) + 0.5), 100)

    def run_prediction(self, charge_limit, charge_window, discharge_window, discharge_limits, load_minutes_step, pv_forecast_minute_step, save=None, step=PREDICT_STEP, end_record=None):
        """
        Run a prediction scenario given a charge limit, options to save the results or not to HA entity
        """
        predict_soc = {}
        predict_export = {}
        predict_battery_power = {}
        predict_battery_cycle = {}
        predict_soc_time = {}
        predict_car_soc_time = [{} for car_n in range(0, self.num_cars)]
        predict_pv_power = {}
        predict_state = {}
        predict_grid_power = {}
        predict_load_power = {}
        predict_iboost = {}
        minute = 0
        minute_left = self.forecast_minutes
        soc = self.soc_kw
        soc_min = self.soc_max
        soc_min_minute = self.minutes_now
        charge_has_run = False
        charge_has_started = False
        discharge_has_run = False
        export_kwh = self.export_today_now
        export_kwh_h0 = export_kwh
        import_kwh = self.import_today_now
        import_kwh_h0 = import_kwh
        load_kwh = self.load_minutes_now
        load_kwh_h0 = load_kwh
        pv_kwh = self.pv_today_now
        pv_kwh_h0 = pv_kwh
        iboost_today_kwh = self.iboost_today
        import_kwh_house = 0
        import_kwh_battery = 0
        battery_cycle = 0
        metric_keep = 0
        final_export_kwh = export_kwh
        final_import_kwh = import_kwh
        final_load_kwh = load_kwh
        final_pv_kwh = pv_kwh
        final_iboost_kwh = iboost_today_kwh
        final_import_kwh_house = import_kwh_house
        final_import_kwh_battery = import_kwh_battery
        final_battery_cycle = battery_cycle
        final_metric_keep = metric_keep
        metric = self.cost_today_sofar
        final_soc = soc
        final_metric = metric
        metric_time = {}
        load_kwh_time = {}
        pv_kwh_time = {}
        export_kwh_time = {}
        import_kwh_time = {}
        record_time = {}
        car_soc = self.car_charging_soc[:]
        final_car_soc = car_soc[:]
        charge_rate_now = self.charge_rate_now
        discharge_rate_now = self.discharge_rate_now
        battery_state = "-"
        grid_state = '-'
        first_charge = end_record
        export_to_first_charge = 0

        # self.log("Sim discharge window {} enable {}".format(discharge_window, discharge_limits))
        charge_limit, charge_window = self.remove_intersecting_windows(charge_limit, charge_window, discharge_limits, discharge_window)

        # For the SOC calculation we need to stop 24 hours after the first charging window starts
        # to avoid wrapping into the next day
        if not end_record:
            end_record = self.record_length(charge_window)
        record = True

        # Simulate each forward minute
        while minute < self.forecast_minutes:
            # Minute yesterday can wrap if days_previous is only 1
            minute_absolute = minute + self.minutes_now
            minute_timestamp = self.midnight_utc + timedelta(seconds=60*minute_absolute)
            charge_window_n = self.in_charge_window(charge_window, minute_absolute)
            discharge_window_n = self.in_charge_window(discharge_window, minute_absolute)

            # Add in standing charge
            if (minute_absolute % (24*60)) < step:
                metric += self.metric_standing_charge

            # Outside the recording window?
            if minute >= end_record and record:
                record = False

            # Store data before the next simulation step to align timestamps
            stamp = minute_timestamp.strftime(TIME_FORMAT)
            if (minute % 10) == 0:
                predict_soc_time[stamp] = self.dp3(soc)
                metric_time[stamp] = self.dp2(metric)
                load_kwh_time[stamp] = self.dp3(load_kwh)
                pv_kwh_time[stamp] = self.dp2(pv_kwh)
                import_kwh_time[stamp] = self.dp2(import_kwh)
                export_kwh_time[stamp] = self.dp2(export_kwh)
                for car_n in range(0, self.num_cars):
                    predict_car_soc_time[car_n][stamp] = self.dp2(car_soc[car_n] / self.car_charging_battery_size[car_n] * 100.0)
                record_time[stamp] = 0 if record else self.soc_max
                predict_iboost[stamp] = iboost_today_kwh

            # Save Soc prediction data as minutes for later use
            self.predict_soc[minute] = self.dp3(soc)
            if save and save=='best':
                self.predict_soc_best[minute] = self.dp3(soc)

            # Get load and pv forecast, total up for all values in the step
            pv_now = pv_forecast_minute_step[minute]
            load_yesterday = load_minutes_step[minute]

            # Count PV kwh
            pv_kwh += pv_now
            if record:
                final_pv_kwh = pv_kwh

            # Simulate car charging
            car_load = self.in_car_slot(minute_absolute)

            # Car charging?
            car_freeze = False
            for car_n in range(0, self.num_cars):
                if car_load[car_n] > 0.0:
                    car_load_scale = car_load[car_n] * step / 60.0
                    car_load_scale = car_load_scale * self.car_charging_loss
                    car_load_scale = max(min(car_load_scale, self.car_charging_limit[car_n] - car_soc[car_n]), 0)
                    car_soc[car_n] += car_load_scale
                    load_yesterday += car_load_scale / self.car_charging_loss
                    # Model not allowing the car to charge from the battery
                    if not self.car_charging_from_battery:
                        discharge_rate_now = self.battery_rate_min  # 0
                        car_freeze = True

            # Reset modelled discharge rate if no car is charging
            if not self.car_charging_from_battery and not car_freeze:
                discharge_rate_now = self.battery_rate_max_discharge_scaled

            # Count load
            load_kwh += load_yesterday
            if record:
                final_load_kwh = load_kwh

            # Work out how much PV is used to satisfy home demand
            pv_ac = min(load_yesterday / self.inverter_loss, pv_now, self.inverter_limit * step)

            # And hence how much maybe left for DC charging
            pv_dc = pv_now - pv_ac

            # Scale down PV AC and DC for inverter loss (if hybrid we will reverse the DC loss later)
            pv_ac *= self.inverter_loss
            pv_dc *= self.inverter_loss

            # IBoost model
            if self.iboost_enable:
                iboost_amount = 0
                if iboost_today_kwh < self.iboost_max_energy:
                    if pv_dc > (self.iboost_min_power * step) and ((soc * 100.0 / self.soc_max) >= self.iboost_min_soc):
                        iboost_amount = min(pv_dc, self.iboost_max_power * step)
                        pv_dc -= iboost_amount

                # Cumulative energy
                iboost_today_kwh += iboost_amount

                # Model Iboost reset
                if (minute_absolute % (24*60)) >= (23*60 + 30):
                    iboost_today_kwh = 0

                # Save Iboost next prediction
                if minute == 0 and save=='best':
                    scaled_boost = (iboost_amount / step) * RUN_EVERY
                    self.iboost_next = self.dp3(self.iboost_today + scaled_boost)
                    self.log("IBoost model predicts usage {} in this run period taking total to {}".format(self.dp2(scaled_boost), self.iboost_next))

            # discharge freeze?
            if self.set_discharge_freeze:
                charge_rate_now = self.battery_rate_max_charge_scaled
                if (discharge_window_n >= 0) and discharge_limits[discharge_window_n] < 100.0:
                    # Freeze mode
                    charge_rate_now = self.battery_rate_min # 0

            # Set discharge during charge?
            if not self.set_discharge_during_charge:
                if (charge_window_n >= 0):
                    discharge_rate_now = self.battery_rate_min # 0
                elif not car_freeze:
                    # Reset discharge rate
                    discharge_rate_now = self.battery_rate_max_discharge_scaled

            # Charge freeze mode
            if self.set_charge_freeze and self.set_discharge_during_charge:
                if charge_window_n >=0 and charge_limit[charge_window_n] == self.reserve:
                    discharge_rate_now = self.battery_rate_min # 0
                else:
                    # Reset discharge rate
                    discharge_rate_now = self.battery_rate_max_discharge_scaled

            # Battery behaviour
            battery_draw = 0
            soc_percent = self.calc_percent_limit(soc)
            charge_rate_now_curve = charge_rate_now * self.battery_charge_power_curve.get(soc_percent, 1.0)
            if not self.set_discharge_freeze_only and (discharge_window_n >= 0) and discharge_limits[discharge_window_n] < 100.0 and soc > ((self.soc_max * discharge_limits[discharge_window_n]) / 100.0):
                # Discharge enable
                discharge_rate_now = self.battery_rate_max_discharge_scaled  # Assume discharge becomes enabled here

                # It's assumed if SOC hits the expected reserve then it's terminated
                reserve_expected = (self.soc_max * discharge_limits[discharge_window_n]) / 100.0
                battery_draw = discharge_rate_now * step
                if (soc - reserve_expected) < battery_draw:
                    battery_draw = max(soc - reserve_expected, 0)

                # Account for export limit, clip battery draw if possible to avoid going over
                diff_tmp = load_yesterday - (battery_draw + pv_dc + pv_ac)
                if diff_tmp < 0:
                    if abs(diff_tmp) > (self.export_limit * step):
                        above_limit = abs(diff_tmp + self.export_limit * step)
                        battery_draw = max(0, battery_draw - above_limit)

                # Account for inverter limit, clip battery draw if possible to avoid going over
                total_inverted = pv_ac + pv_dc + battery_draw
                if total_inverted > self.inverter_limit * step:
                    reduce_by = total_inverted - (self.inverter_limit * step)
                    battery_draw = max(0, battery_draw - reduce_by)

                battery_state = 'f-'
            elif (charge_window_n >= 0) and soc < charge_limit[charge_window_n]:
                # Charge enable
                charge_rate_now = self.battery_rate_max_charge_scaled  # Assume charge becomes enabled here
                charge_rate_now_curve = charge_rate_now * self.battery_charge_power_curve.get(soc_percent, 1.0)
                battery_draw = -max(min(charge_rate_now_curve * step, charge_limit[charge_window_n] - soc), 0)
                battery_state = 'f+'
                first_charge = min(first_charge, minute)
            else:
                # ECO Mode
                if load_yesterday - pv_ac - pv_dc > 0:
                    battery_draw = min(load_yesterday - pv_ac - pv_dc, discharge_rate_now * step, self.inverter_limit * step - pv_ac)
                    battery_state = 'e-'
                else:
                    battery_draw = max(load_yesterday - pv_ac - pv_dc, -charge_rate_now_curve * step)
                    if battery_draw < 0:
                        battery_state = 'e+'
                    else:
                        battery_state = 'e~'

            # Clamp battery at reserve for discharge
            if battery_draw > 0:
                # All battery discharge must go through the inverter too
                soc -= battery_draw / (self.battery_loss_discharge * self.inverter_loss)
                if soc < self.reserve:
                    battery_draw -= (self.reserve - soc) * self.battery_loss_discharge * self.inverter_loss
                    soc = self.reserve

            # Clamp battery at max when charging
            if battery_draw < 0:
                battery_draw_dc = max(-pv_dc, battery_draw)
                battery_draw_ac = battery_draw - battery_draw_dc

                if self.inverter_hybrid:
                    inverter_loss = self.inverter_loss
                else:
                    inverter_loss = 1.0

                # In the hybrid case only we remove the inverter loss for PV charging (as it's DC to DC), and inverter loss was already applied
                soc -= battery_draw_dc * self.battery_loss / inverter_loss
                if soc > self.soc_max:
                    battery_draw_dc += ((soc - self.soc_max) / self.battery_loss) * inverter_loss
                    soc = self.soc_max

                # The rest of this charging must be from the grid (pv_dc was the left over PV)
                soc -= battery_draw_ac * self.battery_loss * self.inverter_loss
                if soc > self.soc_max:
                    battery_draw_ac += (soc - self.soc_max) / (self.battery_loss * self.inverter_loss)
                    soc = self.soc_max

                #if (minute % 30) == 0:
                #    self.log("Minute {} pv_ac {} pv_dc {} battery_ac {} battery_dc {} battery b4 {} after {} soc {}".format(minute, pv_ac, pv_dc, battery_draw_ac, battery_draw_dc, battery_draw, battery_draw_ac + battery_draw_dc, soc))

                battery_draw = battery_draw_ac + battery_draw_dc

            # Count battery cycles
            battery_cycle += abs(battery_draw)

            # Work out left over energy after battery adjustment
            diff = load_yesterday - (battery_draw + pv_dc + pv_ac)
            if diff < 0:
                # Can not export over inverter limit, load must be taken out first from the inverter limit
                # All exports must come from PV or from the battery, so inverter loss is already accounted for in both cases
                inverter_left = self.inverter_limit * step - load_yesterday
                if inverter_left < 0:
                    diff += -inverter_left
                else:
                    diff = max(diff, -inverter_left)
            if diff < 0:
                # Can not export over export limit, so cap at that
                diff = max(diff, -self.export_limit * step)

            # Metric keep - pretend the battery is empty and you have to import instead of using the battery
            if soc < self.best_soc_keep:
                diff_keep = max(load_yesterday - (0 + pv_dc + pv_ac), 0)
                metric_keep += self.rate_import[minute_absolute] * diff_keep

            if diff > 0:
                # Import
                # All imports must go to home (no inverter loss) or to the battery (inverter loss accounted before above)
                import_kwh += diff
                if charge_window_n >= 0:
                    # If the battery is on charge anyhow then imports are at battery charging rate
                    import_kwh_battery += diff
                else:
                    # self.log("importing to minute %s amount %s kw total %s kwh total draw %s" % (minute, energy, import_kwh_house, diff))
                    import_kwh_house += diff

                if minute_absolute in self.rate_import:
                    metric += self.rate_import[minute_absolute] * diff
                grid_state = '<'
            else:
                # Export
                energy = -diff
                export_kwh += energy
                if minute_absolute in self.rate_export:
                    metric -= self.rate_export[minute_absolute] * energy
                if diff != 0:
                    grid_state = '>'
                else:
                    grid_state = '~'

            # Store the number of minutes until the battery runs out
            if record and soc <= self.reserve:
                minute_left = min(minute, minute_left)

            # Record final soc & metric
            if record:
                final_soc = soc
                for car_n in range(0, self.num_cars):
                    final_car_soc[car_n] = car_soc[car_n]

                final_metric = metric
                final_import_kwh = import_kwh
                final_import_kwh_battery = import_kwh_battery
                final_import_kwh_house = import_kwh_house
                final_export_kwh = export_kwh
                final_iboost_kwh = iboost_today_kwh
                final_battery_cycle = battery_cycle
                final_metric_keep = metric_keep

                # Store export data
                if diff < 0:
                    predict_export[minute] = energy
                    if minute <= first_charge:
                        export_to_first_charge += energy
                else:
                    predict_export[minute] = 0

            # Have we past the charging or discharging time?
            if charge_window_n >= 0:
                charge_has_started = True
            if charge_has_started and (charge_window_n < 0):
                charge_has_run = True
            if (discharge_window_n >= 0) and discharge_limits[discharge_window_n] < 100.0:
                discharge_has_run = True

            # Record soc min
            if record and (discharge_has_run or charge_has_run or not charge_window):
                if soc < soc_min:
                    soc_min_minute = minute_absolute
                soc_min = min(soc_min, soc)

            # Record state
            if (minute % 10) == 0:
                predict_state[stamp] = 'g' + grid_state + 'b' + battery_state
                predict_battery_power[stamp] = self.dp3(battery_draw * (60 / step))
                predict_battery_cycle[stamp] = self.dp3(battery_cycle)
                predict_pv_power[stamp] = self.dp3(pv_now  * (60 / step))
                predict_grid_power[stamp] = self.dp3(diff * (60 / step))
                predict_load_power[stamp] = self.dp3(load_yesterday * (60 / step))

            minute += step

        hours_left = minute_left / 60.0

        if self.debug_enable or save:
            self.log("predict {} end_record {} final soc {} kwh metric {} p metric_keep {} min_soc {} @ {} kwh load {} pv {}".format(
                      save, self.time_abs_str(end_record + self.minutes_now), self.dp2(final_soc), self.dp2(final_metric), self.dp2(final_metric_keep), self.dp2(soc_min), self.time_abs_str(soc_min_minute), self.dp2(final_load_kwh), self.dp2(final_pv_kwh)))
            self.log("         [{}]".format(self.scenario_summary_title(record_time)))
            self.log("    SOC: [{}]".format(self.scenario_summary(record_time, predict_soc_time)))
            self.log("  STATE: [{}]".format(self.scenario_summary(record_time, predict_state)))
            self.log("   LOAD: [{}]".format(self.scenario_summary(record_time, load_kwh_time)))
            self.log("     PV: [{}]".format(self.scenario_summary(record_time, pv_kwh_time)))
            self.log(" IMPORT: [{}]".format(self.scenario_summary(record_time, import_kwh_time)))
            self.log(" EXPORT: [{}]".format(self.scenario_summary(record_time, export_kwh_time)))
            if self.iboost_enable:
                self.log(" IBOOST: [{}]".format(self.scenario_summary(record_time, predict_iboost)))
            for car_n in range(0, self.num_cars):
                self.log("   CAR{}: [{}]".format(car_n, self.scenario_summary(record_time, predict_car_soc_time[car_n])))
            self.log(" METRIC: [{}]".format(self.scenario_summary(record_time, metric_time)))

        # Save data to HA state
        if save and save=='base' and not SIMULATE:
            self.set_state(self.prefix + ".battery_hours_left", state=self.dp2(hours_left), attributes = {'friendly_name' : 'Predicted Battery Hours left', 'state_class': 'measurement', 'unit_of_measurement': 'hours', 'icon' : 'mdi:timelapse'})
            postfix = ""
            for car_n in range(0, self.num_cars):
                if car_n > 0:
                    postfix = "_" + str(car_n)
                self.set_state(self.prefix + ".car_soc" + postfix, state=self.dp2(final_car_soc[car_n] / self.car_charging_battery_size[car_n] * 100.0), attributes = {'results' : predict_car_soc_time[car_n], 'friendly_name' : 'Car ' + str(car_n) + ' battery SOC', 'state_class': 'measurement', 'unit_of_measurement': '%', 'icon' : 'mdi:battery'})
            self.set_state(self.prefix + ".soc_kw_h0", state=self.dp3(self.predict_soc[0]), attributes = {'friendly_name' : 'Current SOC kWh', 'state_class': 'measurement', 'unit_of_measurement': 'kwh', 'icon' : 'mdi:battery'})
            self.set_state(self.prefix + ".soc_kw", state=self.dp3(final_soc), attributes = {'results' : predict_soc_time, 'friendly_name' : 'Predicted SOC kwh', 'state_class': 'measurement', 'unit_of_measurement': 'kwh', 'icon' : 'mdi:battery'})
            self.set_state(self.prefix + ".battery_power", state=self.dp3(final_soc), attributes = {'results' : predict_battery_power, 'friendly_name' : 'Predicted Battery Power', 'state_class': 'measurement', 'unit_of_measurement': 'kw', 'icon' : 'mdi:battery'})
            self.set_state(self.prefix + ".battery_cycle", state=self.dp3(final_battery_cycle), attributes = {'results' : predict_battery_cycle, 'friendly_name' : 'Predicted Battery Cycle', 'state_class': 'measurement', 'unit_of_measurement': 'kwh', 'icon' : 'mdi:battery'})
            self.set_state(self.prefix + ".pv_power", state=self.dp3(final_soc), attributes = {'results' : predict_pv_power, 'friendly_name' : 'Predicted PV Power', 'state_class': 'measurement', 'unit_of_measurement': 'kw', 'icon' : 'mdi:battery'})
            self.set_state(self.prefix + ".grid_power", state=self.dp3(final_soc), attributes = {'results' : predict_grid_power, 'friendly_name' : 'Predicted Grid Power', 'state_class': 'measurement', 'unit_of_measurement': 'kw', 'icon' : 'mdi:battery'})
            self.set_state(self.prefix + ".load_power", state=self.dp3(final_soc), attributes = {'results' : predict_load_power, 'friendly_name' : 'Predicted Load Power', 'state_class': 'measurement', 'unit_of_measurement': 'kw', 'icon' : 'mdi:battery'})
            self.set_state(self.prefix + ".soc_min_kwh", state=self.dp3(soc_min), attributes = {'time' : self.time_abs_str(soc_min_minute), 'friendly_name' : 'Predicted minimum SOC best', 'state_class': 'measurement', 'unit_of_measurement': 'kwh', 'icon' : 'mdi:battery-arrow-down-outline'})
            self.set_state(self.prefix + ".export_energy", state=self.dp3(final_export_kwh), attributes = {'results' : export_kwh_time, 'export_until_charge_kwh' : export_to_first_charge, 'friendly_name' : 'Predicted exports', 'state_class': 'measurement', 'unit_of_measurement': 'kwh', 'icon': 'mdi:transmission-tower-export'})
            self.set_state(self.prefix + ".export_energy_h0", state=self.dp3(export_kwh_h0), attributes = {'friendly_name' : 'Current export kWh', 'state_class': 'measurement', 'unit_of_measurement': 'kwh', 'icon': 'mdi:transmission-tower-export'})
            self.set_state(self.prefix + ".load_energy", state=self.dp3(final_load_kwh), attributes = {'results' : load_kwh_time, 'friendly_name' : 'Predicted load', 'state_class': 'measurement', 'unit_of_measurement': 'kwh', 'icon' : 'mdi:home-lightning-bolt'})
            self.set_state(self.prefix + ".load_energy_h0", state=self.dp3(load_kwh_h0), attributes = {'friendly_name' : 'Current load kWh', 'state_class': 'measurement', 'unit_of_measurement': 'kwh', 'icon' : 'mdi:home-lightning-bolt'})
            self.set_state(self.prefix + ".pv_energy", state=self.dp3(final_pv_kwh), attributes = {'results' : pv_kwh_time, 'friendly_name' : 'Predicted PV', 'state_class': 'measurement', 'unit_of_measurement': 'kwh', 'icon': 'mdi:solar-power'})
            self.set_state(self.prefix + ".pv_energy_h0", state=self.dp3(pv_kwh_h0), attributes = {'friendly_name' : 'Current PV kWh', 'state_class': 'measurement', 'unit_of_measurement': 'kwh', 'icon': 'mdi:solar-power'})
            self.set_state(self.prefix + ".import_energy", state=self.dp3(final_import_kwh), attributes = {'results' : import_kwh_time, 'friendly_name' : 'Predicted imports', 'state_class': 'measurement', 'unit_of_measurement': 'kwh', 'icon': 'mdi:transmission-tower-import'})
            self.set_state(self.prefix + ".import_energy_h0", state=self.dp3(import_kwh_h0), attributes = {'friendly_name' : 'Current import kWh', 'state_class': 'measurement', 'unit_of_measurement': 'kwh', 'icon': 'mdi:transmission-tower-import'})
            self.set_state(self.prefix + ".import_energy_battery", state=self.dp3(final_import_kwh_battery), attributes = {'friendly_name' : 'Predicted import to battery', 'state_class': 'measurement', 'unit_of_measurement': 'kwh', 'icon': 'mdi:transmission-tower-import'})
            self.set_state(self.prefix + ".import_energy_house", state=self.dp3(final_import_kwh_house), attributes = {'friendly_name' : 'Predicted import to house', 'state_class': 'measurement', 'unit_of_measurement': 'kwh', 'icon': 'mdi:transmission-tower-import'})
            self.log("Battery has {} hours left - now at {}".format(self.dp2(hours_left), self.dp2(self.soc_kw)))
            self.set_state(self.prefix + ".metric", state=self.dp2(final_metric), attributes = {'results' : metric_time, 'friendly_name' : 'Predicted metric (cost)', 'state_class': 'measurement', 'unit_of_measurement': 'p', 'icon': 'mdi:currency-usd'})
            self.set_state(self.prefix + ".duration", state=self.dp2(end_record/60), attributes = {'friendly_name' : 'Prediction duration', 'state_class': 'measurement', 'unit_of_measurement': 'hours', 'icon' : 'mdi:arrow-split-vertical'})

        if save and save=='best' and not SIMULATE:
            self.set_state(self.prefix + ".best_battery_hours_left", state=self.dp2(hours_left), attributes = {'friendly_name' : 'Predicted Battery Hours left best', 'state_class': 'measurement', 'unit_of_measurement': 'hours', 'icon' : 'mdi:timelapse'})
            postfix = ""
            for car_n in range(0, self.num_cars):
                if car_n > 0:
                    postfix = "_" + str(car_n)
                self.set_state(self.prefix + ".car_soc_best" + postfix, state=self.dp2(final_car_soc[car_n] / self.car_charging_battery_size[car_n] * 100.0), attributes = {'results' : predict_car_soc_time[car_n], 'friendly_name' : 'Car ' + str(car_n) + ' battery SOC best', 'state_class': 'measurement', 'unit_of_measurement': '%', 'icon' : 'mdi:battery'})
            self.set_state(self.prefix + ".soc_kw_best", state=self.dp3(final_soc), attributes = {'results' : predict_soc_time, 'friendly_name' : 'Battery SOC kwh best', 'state_class': 'measurement', 'unit_of_measurement': 'kwh', 'icon' : 'mdi:battery'})
            self.set_state(self.prefix + ".battery_power_best", state=self.dp3(final_soc), attributes = {'results' : predict_battery_power, 'friendly_name' : 'Predicted Battery Power Best', 'state_class': 'measurement', 'unit_of_measurement': 'kw', 'icon' : 'mdi:battery'})
            self.set_state(self.prefix + ".battery_cycle_best", state=self.dp3(final_battery_cycle), attributes = {'results' : predict_battery_cycle, 'friendly_name' : 'Predicted Battery Cycle Best', 'state_class': 'measurement', 'unit_of_measurement': 'kwh', 'icon' : 'mdi:battery'})
            self.set_state(self.prefix + ".pv_power_best", state=self.dp3(final_soc), attributes = {'results' : predict_pv_power, 'friendly_name' : 'Predicted PV Power Best', 'state_class': 'measurement', 'unit_of_measurement': 'kw', 'icon' : 'mdi:battery'})
            self.set_state(self.prefix + ".grid_power_best", state=self.dp3(final_soc), attributes = {'results' : predict_grid_power, 'friendly_name' : 'Predicted Grid Power Best', 'state_class': 'measurement', 'unit_of_measurement': 'kw', 'icon' : 'mdi:battery'})
            self.set_state(self.prefix + ".load_power_best", state=self.dp3(final_soc), attributes = {'results' : predict_load_power, 'friendly_name' : 'Predicted Load Power Best', 'state_class': 'measurement', 'unit_of_measurement': 'kw', 'icon' : 'mdi:battery'})
            self.set_state(self.prefix + ".soc_kw_best_h1", state=self.dp3(self.predict_soc[60]), attributes = {'friendly_name' : 'Predicted SOC kwh best + 1h', 'state_class': 'measurement', 'unit_of_measurement': 'kwh', 'icon' : 'mdi:battery'})
            self.set_state(self.prefix + ".soc_kw_best_h8", state=self.dp3(self.predict_soc[60*8]), attributes = {'friendly_name' : 'Predicted SOC kwh best + 8h', 'state_class': 'measurement', 'unit_of_measurement': 'kwh', 'icon' : 'mdi:battery'})
            self.set_state(self.prefix + ".soc_kw_best_h12", state=self.dp3(self.predict_soc[60*12]), attributes = {'friendly_name' : 'Predicted SOC kwh best + 12h', 'state_class': 'measurement', 'unit _of_measurement': 'kwh', 'icon' : 'mdi:battery'})
            self.set_state(self.prefix + ".best_soc_min_kwh", state=self.dp3(soc_min), attributes = {'time' : self.time_abs_str(soc_min_minute), 'friendly_name' : 'Predicted minimum SOC best', 'state_class': 'measurement', 'unit_of_measurement': 'kwh', 'icon' : 'mdi:battery-arrow-down-outline'})
            self.set_state(self.prefix + ".best_export_energy", state=self.dp3(final_export_kwh), attributes = {'results' : export_kwh_time, 'export_until_charge_kwh' : export_to_first_charge, 'friendly_name' : 'Predicted exports best', 'state_class': 'measurement', 'unit_of_measurement': 'kwh', 'icon': 'mdi:transmission-tower-export'})
            self.set_state(self.prefix + ".best_load_energy", state=self.dp3(final_load_kwh), attributes = {'results' : load_kwh_time, 'friendly_name' : 'Predicted load best', 'state_class': 'measurement', 'unit_of_measurement': 'kwh', 'icon' : 'mdi:home-lightning-bolt'})
            self.set_state(self.prefix + ".best_pv_energy", state=self.dp3(final_pv_kwh), attributes = {'results' : pv_kwh_time, 'friendly_name' : 'Predicted PV best', 'state_class': 'measurement', 'unit_of_measurement': 'kwh', 'icon': 'mdi:solar-power'})
            self.set_state(self.prefix + ".best_import_energy", state=self.dp3(final_import_kwh), attributes = {'results' : import_kwh_time, 'friendly_name' : 'Predicted imports best', 'state_class': 'measurement', 'unit_of_measurement': 'kwh', 'icon': 'mdi:transmission-tower-import'})
            self.set_state(self.prefix + ".best_import_energy_battery", state=self.dp3(final_import_kwh_battery), attributes = {'friendly_name' : 'Predicted import to battery best', 'state_class': 'measurement', 'unit_of_measurement': 'kwh', 'icon': 'mdi:transmission-tower-import'})
            self.set_state(self.prefix + ".best_import_energy_house", state=self.dp3(final_import_kwh_house), attributes = {'friendly_name' : 'Predicted import to house best', 'state_class': 'measurement', 'unit_of_measurement': 'kwh', 'icon': 'mdi:transmission-tower-import'})
            self.set_state(self.prefix + ".best_metric", state=self.dp2(final_metric), attributes = {'results' : metric_time, 'friendly_name' : 'Predicted best metric (cost)', 'state_class': 'measurement', 'unit_of_measurement': 'p', 'icon': 'mdi:currency-usd'})
            self.set_state(self.prefix + ".record", state=0.0, attributes = {'results' : record_time, 'friendly_name' : 'Prediction window', 'state_class' : 'measurement'})
            self.set_state(self.prefix + ".iboost_best", state=self.dp2(final_iboost_kwh), attributes = {'results' : predict_iboost, 'friendly_name' : 'Predicted IBoost energy best', 'state_class': 'measurement', 'unit_of_measurement': 'kwh', 'icon' : 'mdi:water-boiler'})
            self.find_spare_energy(predict_soc, predict_export, step, first_charge)

        if save and save=='debug' and not SIMULATE:
            self.set_state(self.prefix + ".pv_power_debug", state=self.dp3(final_soc), attributes = {'results' : predict_pv_power, 'friendly_name' : 'Predicted PV Power Debug', 'state_class': 'measurement', 'unit_of_measurement': 'kw', 'icon' : 'mdi:battery'})
            self.set_state(self.prefix + ".grid_power_debug", state=self.dp3(final_soc), attributes = {'results' : predict_grid_power, 'friendly_name' : 'Predicted Grid Power Debug', 'state_class': 'measurement', 'unit_of_measurement': 'kw', 'icon' : 'mdi:battery'})
            self.set_state(self.prefix + ".load_power_debug", state=self.dp3(final_soc), attributes = {'results' : predict_load_power, 'friendly_name' : 'Predicted Load Power Debug', 'state_class': 'measurement', 'unit_of_measurement': 'kw', 'icon' : 'mdi:battery'})
            self.set_state(self.prefix + ".battery_power_debug", state=self.dp3(final_soc), attributes = {'results' : predict_battery_power, 'friendly_name' : 'Predicted Battery Power Debug', 'state_class': 'measurement', 'unit_of_measurement': 'kw', 'icon' : 'mdi:battery'})

        if save and save=='best10' and not SIMULATE:
            self.set_state(self.prefix + ".soc_kw_best10", state=self.dp3(final_soc), attributes = {'results' : predict_soc_time, 'friendly_name' : 'Battery SOC kwh best 10%', 'state_class': 'measurement', 'unit_of_measurement': 'kwh', 'icon' : 'mdi:battery'})
            self.set_state(self.prefix + ".best10_pv_energy", state=self.dp3(final_pv_kwh), attributes = {'results' : pv_kwh_time, 'friendly_name' : 'Predicted PV best 10%', 'state_class': 'measurement', 'unit_of_measurement': 'kwh', 'icon': 'mdi:solar-power'})
            self.set_state(self.prefix + ".best10_metric", state=self.dp2(final_metric), attributes = {'results' : metric_time, 'friendly_name' : 'Predicted best 10% metric (cost)', 'state_class': 'measurement', 'unit_of_measurement': 'p', 'icon': 'mdi:currency-usd'})
            self.set_state(self.prefix + ".best10_export_energy", state=self.dp3(final_export_kwh), attributes = {'results' : export_kwh_time, 'export_until_charge_kwh': export_to_first_charge, 'friendly_name' : 'Predicted exports best 10%', 'state_class': 'measurement', 'unit_of_measurement': 'kwh', 'icon': 'mdi:transmission-tower-export'})
            self.set_state(self.prefix + ".best10_load_energy", state=self.dp3(final_load_kwh), attributes = {'friendly_name' : 'Predicted load best 10%', 'state_class': 'measurement', 'unit_of_measurement': 'kwh', 'icon' : 'mdi:home-lightning-bolt'})
            self.set_state(self.prefix + ".best10_import_energy", state=self.dp3(final_import_kwh), attributes = {'results' : import_kwh_time, 'friendly_name' : 'Predicted imports best 10%', 'state_class': 'measurement', 'unit_of_measurement': 'kwh', 'icon': 'mdi:transmission-tower-import'})

        if save and save=='base10' and not SIMULATE:
            self.set_state(self.prefix + ".soc_kw_base10", state=self.dp3(final_soc), attributes = {'results' : predict_soc_time, 'friendly_name' : 'Battery SOC kwh base 10%', 'state_class': 'measurement', 'unit_of_measurement': 'kwh', 'icon' : 'mdi:battery'})
            self.set_state(self.prefix + ".base10_pv_energy", state=self.dp3(final_pv_kwh), attributes = {'results' : pv_kwh_time, 'friendly_name' : 'Predicted PV base 10%', 'state_class': 'measurement', 'unit_of_measurement': 'kwh', 'icon': 'mdi:solar-power'})
            self.set_state(self.prefix + ".base10_metric", state=self.dp2(final_metric), attributes = {'results' : metric_time, 'friendly_name' : 'Predicted base 10% metric (cost)', 'state_class': 'measurement', 'unit_of_measurement': 'p', 'icon': 'mdi:currency-usd'})
            self.set_state(self.prefix + ".base10_export_energy", state=self.dp3(final_export_kwh), attributes = {'results' : export_kwh_time, 'export_until_charge_kwh': export_to_first_charge, 'friendly_name' : 'Predicted exports base 10%', 'state_class': 'measurement', 'unit_of_measurement': 'kwh', 'icon': 'mdi:transmission-tower-export'})
            self.set_state(self.prefix + ".base10_load_energy", state=self.dp3(final_load_kwh), attributes = {'friendly_name' : 'Predicted load base 10%', 'state_class': 'measurement', 'unit_of_measurement': 'kwh', 'icon' : 'mdi:home-lightning-bolt'})
            self.set_state(self.prefix + ".base10_import_energy", state=self.dp3(final_import_kwh), attributes = {'results' : import_kwh_time, 'friendly_name' : 'Predicted imports base 10%', 'state_class': 'measurement', 'unit_of_measurement': 'kwh', 'icon': 'mdi:transmission-tower-import'})

        return final_metric, import_kwh_battery, import_kwh_house, export_kwh, soc_min, final_soc, soc_min_minute, final_battery_cycle, final_metric_keep

    def time_now_str(self):
        """
        Return time now as human string
        """
        return (self.midnight + timedelta(minutes=self.minutes_now)).strftime("%H:%M:%S")

    def time_abs_str(self, minute):
        """
        Return time absolute as human string
        """
        return (self.midnight + timedelta(minutes=minute)).strftime("%m-%d %H:%M:%S")

    def rate_replicate(self, rates, rate_io={}, is_import=True):
        """
        We don't get enough hours of data for Octopus, so lets assume it repeats until told others
        """
        minute = 0
        rate_last = 0
        adjusted_rates = {}
        replicated_rates = {}

        # Add 48 extra hours to make sure the whole cycle repeats another day
        while minute < (self.forecast_minutes + 48*60):
            if minute not in rates:
                # Take 24-hours previous if missing rate
                if (minute >= 24*60) and ((minute - 24*60) in rates):
                    minute_mod = minute - 24*60
                else:
                    minute_mod = minute % (24 * 60)

                if (minute_mod in rate_io) and rate_io[minute_mod]:
                    # Dont replicate Intelligent rates into the next day as it will be different
                    rate_offset = self.rate_max
                elif minute_mod in rates:
                    rate_offset = rates[minute_mod]
                else:
                    # Missing rate within 24 hours - fill with dummy last rate
                    rate_offset = rate_last

                # Only offset once not every day
                if minute_mod not in adjusted_rates:
                    if is_import:
                        rate_offset = rate_offset + self.metric_future_rate_offset_import
                    else:
                        rate_offset = max(rate_offset + self.metric_future_rate_offset_export, 0)
                    adjusted_rates[minute] = True

                rates[minute] = rate_offset
                replicated_rates[minute] = True
            else:
                rate_last = rates[minute]
                replicated_rates[minute] = False
            minute += 1
        return rates, replicated_rates

    def find_charge_window(self, rates, minute, threshold_rate, find_high):
        """
        Find the charging windows based on the low rate threshold (percent below average)
        """
        rate_low_start = -1
        rate_low_end = -1
        rate_low_average = 0
        rate_low_rate = 0
        rate_low_count = 0

        stop_at = self.forecast_minutes + self.minutes_now + 12*60
        # Scan for lower rate start and end
        while minute < stop_at:
            # Don't allow starts beyond the forecast window
            if minute >= (self.forecast_minutes + self.minutes_now) and (rate_low_start < 0):
                break

            if minute in rates:
                rate = rates[minute]
                if ((not find_high) and (rate <= threshold_rate)) or (find_high and (rate >= threshold_rate) and (rate > 0)):
                    if (not self.combine_mixed_rates) and (rate_low_start >= 0) and (self.dp2(rate) != self.dp2(rate_low_rate)):
                        # Refuse mixed rates
                        rate_low_end = minute
                        break
                    if find_high and (not self.combine_discharge_slots) and (rate_low_start >= 0) and ((minute - rate_low_start) >= self.discharge_slot_split):
                        # If combine is disabled, for export slots make them all N minutes so we can select some not all
                        rate_low_end = minute
                        break
                    if (not find_high) and (not self.combine_charge_slots) and (rate_low_start >= 0) and ((minute - rate_low_start) >= self.charge_slot_split):
                        # If combine is disabled, for import slots make them all N minutes so we can select some not all
                        rate_low_end = minute
                        break
                    if find_high and (rate_low_start >= 0) and ((minute - rate_low_start) >= 60*4):
                        # Export slot can never be bigger than 4 hours
                        rate_low_end = minute
                        break
                    if rate_low_start < 0:
                        rate_low_start = minute
                        rate_low_end = stop_at
                        rate_low_count = 1
                        rate_low_average = rate
                        rate_low_rate = rate
                    elif rate_low_end > minute:
                        rate_low_average += rate
                        rate_low_count += 1
                else:
                    if rate_low_start >= 0:
                        rate_low_end = minute
                        break
            else:
                if rate_low_start >= 0 and rate_low_end >= minute:
                    rate_low_end = minute
                break
            minute += 1

        if rate_low_count:
            rate_low_average = self.dp2(rate_low_average / rate_low_count)
        return rate_low_start, rate_low_end, rate_low_average

    def basic_rates(self, info, rtype, prev=None):
        """
        Work out the energy rates based on user supplied time periods
        works on a 24-hour period only and then gets replicated later for future days
        """
        rates = {}

        if prev:
            rates = prev.copy()
        else:
            # Set to zero
            for minute in range(0, 24*60):
                rates[minute] = 0

        max_minute = max(rates) + 1
        midnight = datetime.strptime('00:00:00', "%H:%M:%S")
        for this_rate in info:
            start_str = this_rate.get('start', "00:00:00")
            start_str = self.resolve_arg('start', start_str, "00:00:00")
            end_str = this_rate.get('end', "00:00:00")
            end_str = self.resolve_arg('end', end_str, "00:00:00")

            if start_str.count(':') < 2:
                start_str += ":00"
            if end_str.count(':') < 2:
                end_str += ":00"

            try:
                start = datetime.strptime(start_str, "%H:%M:%S")
            except ValueError:
                self.log("WARN: Bad start time {} provided in energy rates".format(start_str))
                self.record_status("Bad start time {} provided in energy rates".format(start_str), had_errors=True)
                continue

            try:
                end = datetime.strptime(end_str, "%H:%M:%S")
            except ValueError:
                self.log("WARN: Bad end time {} provided in energy rates".format(end_str))
                self.record_status("Bad end time {} provided in energy rates".format(end_str), had_errors=True)
                continue

            date = None
            if 'date' in this_rate:
                date_str = self.resolve_arg('date', this_rate['date'])
                try:
                    date = datetime.strptime(date_str, "%Y-%m-%d")
                except ValueError:
                    self.log("WARN: Bad date {} provided in energy rates".format(this_rate['date']))
                    self.record_status("Bad date {} provided in energy rates".format(this_rate['date']), had_errors=True)
                    continue

            rate = this_rate.get('rate', 0.0)
            rate = self.resolve_arg('rate', rate, 0.0)
            try:
                rate = float(rate)
            except ValueError:
                self.log("WARN: Bad rate {} provided in energy rates".format(rate))
                self.record_status("Bad rate {} provided in energy rates".format(rate), had_errors=True)
                continue

            # Time in minutes
            start_minutes = max(self.minutes_to_time(start, midnight), 0)
            end_minutes   = min(self.minutes_to_time(end, midnight), 24*60-1)

            self.log("Adding rate {} => {} to {} @ {} date {}".format(this_rate, self.time_abs_str(start_minutes), self.time_abs_str(end_minutes), rate, date))

            # Make end > start
            if end_minutes <= start_minutes:
                end_minutes += 24*60

            # Adjust for date if specified
            if date:
                delta_minutes = self.minutes_to_time(date, self.midnight)
                start_minutes += delta_minutes
                end_minutes += delta_minutes

            # Store rates against range
            if end_minutes >= 0 and start_minutes < max_minute:
                for minute in range(start_minutes, end_minutes):
                    if (not date) or (minute >= 0 and minute < max_minute):
                        rates[minute % max_minute] = rate

        return rates

    def plan_car_charging(self, car_n, low_rates):
        """
        Plan when the car will charge, taking into account ready time and pricing
        """
        plan = []
        car_soc = self.car_charging_soc[car_n]

        if self.car_charging_plan_smart[car_n]:
            price_sorted = self.sort_window_by_price(low_rates)
            price_sorted.reverse()
        else:
            price_sorted = [n for n in range(0, len(low_rates))]

        ready_time = datetime.strptime(self.car_charging_plan_time[car_n], "%H:%M:%S")
        ready_minutes = ready_time.hour * 60 + ready_time.minute

        # Ready minutes wrap?
        if ready_minutes < self.minutes_now:
            ready_minutes += 24*60

        # Car charging now override
        extra_slot = {}
        if self.car_charging_now[car_n]:
            start = int(self.minutes_now / 30) * 30
            end = start + 30
            extra_slot['start'] = start
            extra_slot['end'] = end
            extra_slot['average'] = self.rate_import.get(start, self.rate_min)
            self.log("Car is charging now slot {}".format(extra_slot))

            for window_p in price_sorted:
                window = low_rates[window_p]
                if window['start'] == start:
                    price_sorted.remove(window_p)
                    self.log("Remove old window {}".format(window_p))
                    break

            price_sorted = [-1] + price_sorted

        for window_n in price_sorted:
            if window_n == -1 :
                window = extra_slot
            else:
                window = low_rates[window_n]

            start = max(window['start'], self.minutes_now)
            end = min(window['end'], ready_minutes)
            length = 0
            kwh = 0

            if car_soc >= self.car_charging_limit[car_n]:
                break

            if end <= start:
                continue

            length = end - start
            hours = length / 60
            kwh = self.car_charging_rate[car_n] * hours

            kwh_add = kwh * self.car_charging_loss
            kwh_left = self.car_charging_limit[car_n] - car_soc

            # Clamp length to required amount (shorten the window)
            if kwh_add > kwh_left:
                percent = kwh_left / kwh_add
                length = int((length * percent) / 5 + 2.5) * 5
                end = start + length
                hours = length / 60
                kwh = self.car_charging_rate[car_n] * hours
                kwh_add = kwh * self.car_charging_loss

            # Work out how much to add to the battery, include losses
            kwh_add = max(min(kwh_add, self.car_charging_limit[car_n] - car_soc), 0)
            kwh = kwh_add / self.car_charging_loss

            # Work out charging amounts
            if kwh > 0:
                car_soc += kwh_add
                new_slot = {}
                new_slot['start'] = start
                new_slot['end'] = end
                new_slot['kwh'] = kwh
                new_slot['average'] = window['average']
                new_slot['cost'] = new_slot['average'] * kwh
                plan.append(new_slot)

        # Return sorted back in time order
        plan = self.sort_window_by_time(plan)
        return plan

    def add_now_to_octopus_slot(self, octopus_slots, now_utc):
        """
        For intelligent charging, add in if the car is charging now as a low rate slot (workaround for Ohme)
        """
        for car_n in range(0, self.num_cars):
            if self.car_charging_now[car_n]:
                minutes_start_slot = int(self.minutes_now / 30) * 30
                minutes_end_slot = minutes_start_slot + 30
                slot_start_date = self.midnight_utc + timedelta(minutes=minutes_start_slot)
                slot_end_date = self.midnight_utc + timedelta(minutes=minutes_end_slot)
                slot = {}
                slot['start'] = slot_start_date.strftime(TIME_FORMAT)
                slot['end'] = slot_end_date.strftime(TIME_FORMAT)
                octopus_slots.append(slot)
                self.log("Car is charging now - added new IO slot {}".format(slot))
        return octopus_slots

    def load_saving_slot(self, octopus_saving_slot, export=False):
        """
        Load octopus saving session slot
        """
        start_minutes = 0
        end_minutes = 0

        if octopus_saving_slot:
            start = octopus_saving_slot['start']
            end = octopus_saving_slot['end']
            rate = octopus_saving_slot['rate']
            state = octopus_saving_slot['state']

            if start and end:
                try:
                    start = self.str2time(start)
                    end = self.str2time(end)
                except ValueError:
                    start = None
                    end = None
                    self.log("WARN: Unable to decode Octopus saving session start/end time")
            if state and (not start or not end):
                self.log("Currently in saving session, assume current 30 minute slot")
                start_minutes = int(self.minutes_now / 30) * 30
                end_minutes = start_minutes + 30
            elif start and end:
                start_minutes = max(self.minutes_to_time(start, self.midnight_utc), 0)
                end_minutes   = min(self.minutes_to_time(end, self.midnight_utc), self.forecast_minutes)

            if start_minutes >= 0 and end_minutes != start_minutes and start_minutes < self.forecast_minutes:
                self.log("Setting Octopus saving session in range {} - {} export {} assumed rate {}".format(self.time_abs_str(start_minutes), self.time_abs_str(end_minutes), export, rate))
                for minute in range(start_minutes, end_minutes):
                    if export:
                        self.rate_export[minute] = rate
                    else:
                        self.rate_import[minute] = rate

    def load_octopus_slots(self, octopus_slots):
        """
        Turn octopus slots into charging plan
        """
        new_slots = []

        for slot in octopus_slots:
            if 'start' in slot:
                start = datetime.strptime(slot['start'], TIME_FORMAT)
                end = datetime.strptime(slot['end'], TIME_FORMAT)
            else:
                start = datetime.strptime(slot['startDtUtc'], TIME_FORMAT_OCTOPUS)
                end = datetime.strptime(slot['endDtUtc'], TIME_FORMAT_OCTOPUS)
            source = slot.get('source', '')
            start_minutes = max(self.minutes_to_time(start, self.midnight_utc), 0)
            end_minutes   = min(self.minutes_to_time(end, self.midnight_utc), self.forecast_minutes)
            slot_minutes = end_minutes - start_minutes
            slot_hours = slot_minutes / 60.0

            # The load expected is stored in chargeKwh for the period in use
            if 'charge_in_kwh' in slot:
                kwh = abs(float(slot.get('charge_in_kwh', self.car_charging_rate[0] * slot_hours)))
            else:
                kwh = abs(float(slot.get('chargeKwh', self.car_charging_rate[0]  * slot_hours)))

            if end_minutes > self.minutes_now:
                new_slot = {}
                new_slot['start'] = start_minutes
                new_slot['end'] = end_minutes
                new_slot['kwh'] = kwh
                if source != 'bump-charge':
                    new_slot['average'] = self.rate_min  # Assume price in min
                else:
                    new_slot['average'] = self.rate_max  # Assume price is max
                new_slot['cost'] = new_slot['average'] * kwh
                new_slots.append(new_slot)
        return new_slots

    def in_car_slot(self, minute):
        """
        Is the given minute inside a car slot
        """
        load_amount = [0 for car_n in range(0, self.num_cars)]

        for car_n in range(0, self.num_cars):
            if self.car_charging_slots[car_n]:
                for slot in self.car_charging_slots[car_n]:
                    start_minutes = slot['start']
                    end_minutes = slot['end']
                    kwh = slot['kwh']
                    slot_minutes = end_minutes - start_minutes
                    slot_hours = slot_minutes / 60.0

                    # Return the load in that slot
                    if minute >= start_minutes and minute < end_minutes:
                        load_amount[car_n] = abs(kwh / slot_hours)
                        break
        return load_amount

    def rate_scan_export(self, rates, print=True):
        """
        Scan the rates and work out min/max
        """

        self.rate_export_min, self.rate_export_max, self.rate_export_average, self.rate_export_min_minute, self.rate_export_max_minute = self.rate_minmax(rates)
        if print:
            self.log("Export rates min {} max {} average {}".format(self.rate_export_min, self.rate_export_max, self.rate_export_average))
        return rates

    def publish_car_plan(self):
        """
        Publish the car charging plan
        """
        plan = []
        postfix = ""
        for car_n in range(self.num_cars):
            if car_n > 0:
                postfix = "_" + str(car_n)
            if not self.car_charging_slots[car_n]:
                self.set_state("binary_sensor." + self.prefix + "_car_charging_slot" + postfix, state='off', attributes = {'planned' : plan, 'cost' : None, 'kwh' : None, 'friendly_name' : 'Predbat car charging slot' + postfix, 'icon': 'mdi:home-lightning-bolt-outline'})
                self.set_state(self.prefix + ".car_charging_start" + postfix, state='undefined', attributes = {'friendly_name' : 'Predbat car charge start time car' + postfix, 'state_class': 'measurement', 'state_class': 'timestamp', 'icon': 'mdi:table-clock'})
            else:
                window = self.car_charging_slots[car_n][0]
                if self.minutes_now >= window['start'] and self.minutes_now < window['end']:
                    slot = True
                else:
                    slot = False

                time_format_time = '%H:%M:%S'
                car_startt = self.midnight_utc + timedelta(minutes=window['start'])
                car_start_time_str = car_startt.strftime(time_format_time)
                self.set_state(self.prefix + ".car_charging_start" + postfix, state=car_start_time_str, attributes = {'friendly_name' : 'Predbat car charge start time car' + postfix, 'state_class': 'measurement', 'state_class': 'timestamp', 'icon': 'mdi:table-clock'})

                total_kwh = 0
                total_cost = 0
                for window in self.car_charging_slots[car_n]:
                    start = self.time_abs_str(window['start'])
                    end = self.time_abs_str(window['end'])
                    kwh = self.dp2(window['kwh'])
                    average = self.dp2(window['average'])
                    cost = self.dp2(window['cost'])

                    show = {}
                    show['start'] = start
                    show['end'] = end
                    show['kwh'] = kwh
                    show['average'] = average
                    show['cost'] = cost
                    total_cost += cost
                    total_kwh += kwh
                    plan.append(show)

                self.set_state("binary_sensor." + self.prefix + "_car_charging_slot" + postfix, state="on" if slot else 'off', attributes = {'planned' : plan, 'cost' : self.dp2(total_cost), 'kwh' : self.dp2(total_kwh), 'friendly_name' : 'Predbat car charging slot' + postfix, 'icon': 'mdi:home-lightning-bolt-outline'})

    def publish_rates_export(self):
        """
        Publish the export rates
        """
        window_str = ""
        if self.high_export_rates:
            window_n = 0
            for window in self.high_export_rates:
                rate_high_start = window['start']
                rate_high_end = window['end']
                rate_high_average = window['average']

                if window_str:
                    window_str += ", "
                window_str += "{}: {} - {} @ {}".format(window_n, self.time_abs_str(rate_high_start), self.time_abs_str(rate_high_end), rate_high_average)

                rate_high_start_date = self.midnight_utc + timedelta(minutes=rate_high_start)
                rate_high_end_date = self.midnight_utc + timedelta(minutes=rate_high_end)

                time_format_time = '%H:%M:%S'

                if window_n == 0 and not SIMULATE:
                    self.set_state(self.prefix + ".high_rate_export_start", state=rate_high_start_date.strftime(time_format_time), attributes = {'date' : rate_high_start_date.strftime(TIME_FORMAT), 'friendly_name' : 'Next high export rate start', 'state_class': 'timestamp', 'icon': 'mdi:table-clock'})
                    self.set_state(self.prefix + ".high_rate_export_end", state=rate_high_end_date.strftime(time_format_time), attributes = {'date' : rate_high_end_date.strftime(TIME_FORMAT), 'friendly_name' : 'Next high export rate end', 'state_class': 'timestamp', 'icon': 'mdi:table-clock'})
                    self.set_state(self.prefix + ".high_rate_export_cost", state=self.dp2(rate_high_average), attributes = {'friendly_name' : 'Next high export rate cost', 'state_class': 'measurement', 'unit_of_measurement': 'p', 'icon': 'mdi:currency-usd'})
                    in_high_rate = self.minutes_now >= rate_high_start and self.minutes_now <= rate_high_end
                    self.set_state("binary_sensor." + self.prefix + "_high_rate_export_slot", state='on' if in_high_rate else 'off', attributes = {'friendly_name' : 'Predbat high rate slot', 'icon': 'mdi:home-lightning-bolt-outline'})
                    high_rate_minutes = (rate_high_end - self.minutes_now) if in_high_rate else (rate_high_end - rate_high_start)
                    self.set_state(self.prefix + ".high_rate_export_duration", state=high_rate_minutes, attributes = {'friendly_name' : 'Next high export rate duration', 'state_class': 'measurement', 'unit_of_measurement': 'minutes', 'icon': 'mdi:table-clock'})
                if window_n == 1 and not SIMULATE:
                    self.set_state(self.prefix + ".high_rate_export_start_2", state=rate_high_start_date.strftime(time_format_time), attributes = {'date' : rate_high_start_date.strftime(TIME_FORMAT), 'friendly_name' : 'Next+1 high export rate start', 'state_class': 'timestamp', 'icon': 'mdi:table-clock'})
                    self.set_state(self.prefix + ".high_rate_export_end_2", state=rate_high_end_date.strftime(time_format_time), attributes = {'date' : rate_high_end_date.strftime(TIME_FORMAT), 'friendly_name' : 'Next+1 high export rate end', 'state_class': 'timestamp', 'icon': 'mdi:table-clock'})
                    self.set_state(self.prefix + ".high_rate_export_cost_2", state=self.dp2(rate_high_average), attributes = {'friendly_name' : 'Next+1 high export rate cost', 'state_class': 'measurement', 'unit_of_measurement': 'p', 'icon': 'mdi:currency-usd'})
                window_n += 1

        if window_str:
            self.log("High export rate windows [{}]".format(window_str))

        # Clear rates that aren't available
        if not self.high_export_rates and not SIMULATE:
            self.log("No high rate period found")
            self.set_state(self.prefix + ".high_rate_export_start", state='undefined', attributes = {'date' : None, 'friendly_name' : 'Next high export rate start', 'device_class': 'timestamp', 'icon': 'mdi:table-clock'})
            self.set_state(self.prefix + ".high_rate_export_end", state='undefined', attributes = {'date' : None, 'friendly_name' : 'Next high export rate end', 'device_class': 'timestamp', 'icon': 'mdi:table-clock'})
            self.set_state(self.prefix + ".high_rate_export_cost", state=self.dp2(self.rate_export_average), attributes = {'friendly_name' : 'Next high export rate cost', 'state_class': 'measurement', 'unit_of_measurement': 'p', 'icon': 'mdi:currency-usd'})
            self.set_state("binary_sensor." + self.prefix + "_high_rate_export_slot", state='off', attributes = {'friendly_name' : 'Predbat high export rate slot', 'icon': 'mdi:home-lightning-bolt-outline'})
            self.set_state(self.prefix + ".high_rate_export_duration", state=0, attributes = {'friendly_name' : 'Next high export rate duration', 'state_class': 'measurement', 'unit_of_measurement': 'minutes', 'icon': 'mdi:table-clock'})
        if len(self.high_export_rates) < 2 and not SIMULATE:
            self.set_state(self.prefix + ".high_rate_export_start_2", state='undefined', attributes = {'date' : None, 'friendly_name' : 'Next+1 high export rate start', 'device_class': 'timestamp', 'icon': 'mdi:table-clock'})
            self.set_state(self.prefix + ".high_rate_export_end_2", state='undefined', attributes = {'date' : None, 'friendly_name' : 'Next+1 high export rate end', 'device_class': 'timestamp', 'icon': 'mdi:table-clock'})
            self.set_state(self.prefix + ".high_rate_export_cost_2", state=self.dp2(self.rate_export_average), attributes = {'friendly_name' : 'Next+1 high export rate cost', 'state_class': 'measurement', 'unit_of_measurement': 'p', 'icon': 'mdi:currency-usd'})


    def rate_minmax(self, rates):
        """
        Work out min and max rates
        """
        rate_min = 99999
        rate_min_minute = 0
        rate_max_minute = 0
        rate_max = 0
        rate_average = 0
        rate_n = 0

        # Scan rates and find min/max/average
        rate = rates.get(self.minutes_now, 0)
        for minute in range(self.minutes_now, self.forecast_minutes + self.minutes_now):
            if minute in rates:
                rate = rates[minute]
                if rate > rate_max:
                    rate_max = rate
                    rate_max_minute = minute
                if rate < rate_min:
                    rate_min = rate
                    rate_min_minute = minute
                rate_average += rate
                rate_n += 1
            minute += 1
        if rate_n:
            rate_average /= rate_n

        return self.dp2(rate_min), self.dp2(rate_max), self.dp2(rate_average), rate_min_minute, rate_max_minute

    def rate_min_forward_calc(self, rates):
        """
        Work out lowest rate from time forwards
        """
        rate_array = []
        rate_min_forward = {}
        rate = self.rate_min

        for minute in range(0, self.forecast_minutes + self.minutes_now + 48*60):
            if minute in rates:
                rate = rates[minute]
            rate_array.append(rate)

        # Work out the min rate going forward
        for minute in range(self.minutes_now, self.forecast_minutes + 24*60 + self.minutes_now):
            rate_min_forward[minute] = min(rate_array[minute:])

        self.log("Rate min forward looking: now {} at end of forecast {}".format(rate_min_forward[self.minutes_now], rate_min_forward[self.forecast_minutes]))

        return rate_min_forward

    def rate_scan_window(self, rates, rate_low_min_window, threshold_rate, find_high):
        """
        Scan for the next high/low rate window
        """
        minute = 0
        found_rates = []
        lowest = 99
        highest = -99

        while True:
            rate_low_start, rate_low_end, rate_low_average = self.find_charge_window(rates, minute, threshold_rate, find_high)
            window = {}
            window['start'] = rate_low_start
            window['end'] = rate_low_end
            window['average'] = rate_low_average

            if rate_low_start >= 0:
                if rate_low_end > self.minutes_now and (rate_low_end - rate_low_start) >= rate_low_min_window:
                    found_rates.append(window)
                minute = rate_low_end
            else:
                break

        # Sort all windows by price
        selected_rates = []
        total = 0
        window_sorted, window_index, price_set, price_links = self.sort_window_by_price_combined(found_rates, [], stand_alone=True)
        if not find_high:
            price_set.reverse()

        # For each price set in order, take windows newest and then oldest picks
        take_enable = True
        for loop_price in price_set:
            these_items = price_links[loop_price].copy()
            take_front = not find_high
            take_position = 0
            take_counter = 0
            while these_items and total < self.calculate_max_windows:
                remaining = len(these_items)
                take_position = take_position % remaining
                if take_front:
                    from_pos = take_position
                    key = these_items.pop(take_position)
                else:
                    from_pos = remaining - (take_position) - 1
                    key = these_items.pop(from_pos)

                window_id = window_index[key]['id']
                window_price = found_rates[window_id]['average']

                # Only count those starting inside the window, those outside appear for 'free' as they won't be optimised
                if found_rates[window_id]['start'] >= (self.minutes_now + self.forecast_minutes):
                    selected_rates.append(window_id)
                elif take_enable:
                    if window_price < lowest:
                        lowest = window_price
                    if window_price > highest:
                        highest = window_price
                    selected_rates.append(window_id)
                    total += 1

                # Take 60 minutes together and then move on to another group
                if take_counter >= 2:
                    take_position += 31
                    take_counter = 0
                else:
                    take_counter += 1

                if total >= self.calculate_max_windows:
                    take_enable = False
        selected_rates.sort()
        final_rates = []
        for window_id in selected_rates:
            final_rates.append(found_rates[window_id])
        return final_rates, lowest, highest

    def set_rate_thresholds(self):
        """
        Set the high and low rate thresholds
        """
        if self.rate_low_threshold > 0:
            self.rate_threshold = self.dp2(self.rate_average * self.rate_low_threshold)
        else:
            # In automatic mode select the only rate or everything but the most expensive
            if self.rate_max == self.rate_min:
                self.rate_threshold = self.rate_max
            else:
                self.rate_threshold = self.rate_max - 0.5

        if self.rate_low_match_export:
            # When enabled the low rate could be anything up-to the export rate (less battery losses)
            self.rate_threshold = self.dp2(max(self.rate_threshold, self.rate_export_max * self.battery_loss * self.battery_loss_discharge))

        # Compute the export rate threshold
        if self.rate_high_threshold > 0:
            self.rate_export_threshold = self.dp2(self.rate_export_average * self.rate_high_threshold)
        else:
            # In automatic mode select the only rate or everything but the most cheapest
            if self.rate_export_max == self.rate_export_min:
                self.rate_export_threshold = self.rate_export_min
            else:
                self.rate_export_threshold = self.rate_export_min + 0.5

        # Rule out exports if the import rate is already higher unless it's a variable export tariff
        if self.rate_export_max == self.rate_export_min:
            self.rate_export_threshold = max(self.rate_export_threshold, self.dp2(self.rate_min))

        self.log("Rate thresholds (for charge/discharge) are import {}p ({}) export {}p ({})".format(self.rate_threshold,  self.rate_low_threshold, self.rate_export_threshold, self.rate_high_threshold))

    def rate_add_io_slots(self, rates, octopus_slots):
        """
        # Add in any planned octopus slots
        """
        if octopus_slots:
            # Add in IO slots
            for slot in octopus_slots:
                if 'start' in slot:
                    start = datetime.strptime(slot['start'], TIME_FORMAT)
                    end = datetime.strptime(slot['end'], TIME_FORMAT)
                else:
                    start = datetime.strptime(slot['startDtUtc'], TIME_FORMAT_OCTOPUS)
                    end = datetime.strptime(slot['endDtUtc'], TIME_FORMAT_OCTOPUS)
                source = slot.get('source', '')
                # Ignore bump-charge slots as their cost won't change
                if source != 'bump-charge':
                    start_minutes = max(self.minutes_to_time(start, self.midnight_utc), 0)
                    end_minutes   = max(min(self.minutes_to_time(end, self.midnight_utc), self.forecast_minutes), 0)
                    if end_minutes > start_minutes:
                        self.log("Octopus Intelligent slot at {}-{} assumed price {}".format(self.time_abs_str(start_minutes), self.time_abs_str(end_minutes), self.rate_min))
                        for minute in range(start_minutes, end_minutes):
                            rates[minute] = self.rate_min

        return rates

    def rate_scan(self, rates, print=True):
        """
        Scan the rates and work out min/max
        """
        self.low_rates = []

        self.rate_min, self.rate_max, self.rate_average, self.rate_min_minute, self.rate_max_minute = self.rate_minmax(rates)

        if print:
            # Calculate minimum forward rates only once rate replicate has run (when print is True)
            self.rate_min_forward = self.rate_min_forward_calc(self.rate_import)
            self.log("Import rates min {} max {} average {}".format(self.rate_min, self.rate_max, self.rate_average))

        return rates

    def publish_rates_import(self):
        """
        Publish the import rates
        """
        window_str = ""
        # Output rate info
        if self.low_rates:
            window_n = 0
            for window in self.low_rates:
                rate_low_start = window['start']
                rate_low_end = window['end']
                rate_low_average = window['average']

                if window_str:
                    window_str += ", "
                window_str += "{}: {} - {} @ {}".format(window_n, self.time_abs_str(rate_low_start), self.time_abs_str(rate_low_end), rate_low_average)

                rate_low_start_date = self.midnight_utc + timedelta(minutes=rate_low_start)
                rate_low_end_date = self.midnight_utc + timedelta(minutes=rate_low_end)

                time_format_time = '%H:%M:%S'
                if window_n == 0 and not SIMULATE:
                    self.set_state(self.prefix + ".low_rate_start", state=rate_low_start_date.strftime(time_format_time), attributes = {'date' : rate_low_start_date.strftime(TIME_FORMAT), 'friendly_name' : 'Next low rate start', 'state_class': 'timestamp', 'icon': 'mdi:table-clock'})
                    self.set_state(self.prefix + ".low_rate_end", state=rate_low_end_date.strftime(time_format_time), attributes = {'date' : rate_low_end_date.strftime(TIME_FORMAT), 'friendly_name' : 'Next low rate end', 'state_class': 'timestamp', 'icon': 'mdi:table-clock'})
                    self.set_state(self.prefix + ".low_rate_cost", state=rate_low_average, attributes = {'friendly_name' : 'Next low rate cost', 'state_class': 'measurement', 'unit_of_measurement': 'p', 'icon': 'mdi:currency-usd'})
                    in_low_rate = self.minutes_now >= rate_low_start and self.minutes_now <= rate_low_end
                    self.set_state("binary_sensor." + self.prefix + "_low_rate_slot", state='on' if in_low_rate else 'off', attributes = {'friendly_name' : 'Predbat low rate slot', 'icon': 'mdi:home-lightning-bolt-outline'})
                    low_rate_minutes = (rate_low_end - self.minutes_now) if in_low_rate else (rate_low_end - rate_low_start)
                    self.set_state(self.prefix + ".low_rate_duration", state=low_rate_minutes, attributes = {'friendly_name' : 'Next low rate duration', 'state_class': 'measurement', 'unit_of_measurement': 'minutes', 'icon': 'mdi:table-clock'})
                if window_n == 1 and not SIMULATE:
                    self.set_state(self.prefix + ".low_rate_start_2", state=rate_low_start_date.strftime(time_format_time), attributes = {'date' : rate_low_start_date.strftime(TIME_FORMAT), 'friendly_name' : 'Next+1 low rate start', 'state_class': 'timestamp', 'icon': 'mdi:table-clock'})
                    self.set_state(self.prefix + ".low_rate_end_2", state=rate_low_end_date.strftime(time_format_time), attributes = {'date' : rate_low_end_date.strftime(TIME_FORMAT), 'friendly_name' : 'Next+1 low rate end', 'state_class': 'timestamp', 'icon': 'mdi:table-clock'})
                    self.set_state(self.prefix + ".low_rate_cost_2", state=rate_low_average, attributes = {'friendly_name' : 'Next+1 low rate cost', 'state_class': 'measurement', 'unit_of_measurement': 'p', 'icon': 'mdi:currency-usd'})
                window_n += 1

        self.log("Low import rate windows [{}]".format(window_str))

        # Clear rates that aren't available
        if not self.low_rates and not SIMULATE:
            self.log("No low rate period found")
            self.set_state(self.prefix + ".low_rate_start", state='undefined', attributes = {'date' : None, 'friendly_name' : 'Next low rate start', 'device_class': 'timestamp', 'icon': 'mdi:table-clock'})
            self.set_state(self.prefix + ".low_rate_end", state='undefined', attributes = {'date' : None, 'friendly_name' : 'Next low rate end', 'device_class': 'timestamp', 'icon': 'mdi:table-clock'})
            self.set_state(self.prefix + ".low_rate_cost", state=self.rate_average, attributes = {'friendly_name' : 'Next low rate cost', 'state_class': 'measurement', 'unit_of_measurement': 'p', 'icon': 'mdi:currency-usd'})
            self.set_state(self.prefix + ".low_rate_duration", state=0, attributes = {'friendly_name' : 'Next low rate duration', 'state_class': 'measurement', 'unit_of_measurement': 'minutes', 'icon': 'mdi:table-clock'})
            self.set_state("binary_sensor." + self.prefix + "_low_rate_slot", state='off', attributes = {'friendly_name' : 'Predbat low rate slot', 'icon': 'mdi:home-lightning-bolt-outline'})
        if len(self.low_rates) < 2 and not SIMULATE:
            self.set_state(self.prefix + ".low_rate_start_2", state='undefined', attributes = {'date' : None, 'friendly_name' : 'Next+1 low rate start', 'device_class': 'timestamp', 'icon': 'mdi:table-clock'})
            self.set_state(self.prefix + ".low_rate_end_2", state='undefined', attributes = {'date' : None, 'friendly_name' : 'Next+1 low rate end', 'device_class': 'timestamp', 'icon': 'mdi:table-clock'})
            self.set_state(self.prefix + ".low_rate_cost_2", state=self.rate_average, attributes = {'friendly_name' : 'Next+1 low rate cost', 'state_class': 'measurement', 'unit_of_measurement': 'p', 'icon': 'mdi:currency-usd'})

    def publish_html_plan(self, pv_forecast_minute_step, load_minutes_step):
        """
        Publish the current plan in HTML format
        """
        html = "<table>"
        html += '<tr>'
        html += '<td><b>Time</b></td>'
        html += '<td><b>Import p</b></td>'
        html += '<td><b>Export p</b></td>'
        html += '<td><b>State</b></td>'
        html += '<td><b>Limit %</b></td>'
        html += '<td><b>PV kWh</b></td>'
        html += '<td><b>Load kWh</b></td>'
        if self.num_cars > 0:
            html += '<td><b>Car kWh</b></td>'
        html += '<td><b>SOC %</b></td>'
        html += '</tr>'

        minute_now_align = int(self.minutes_now / 30) * 30
        for minute in range(minute_now_align, self.forecast_minutes + minute_now_align, 30):
            minute_relative = max(minute - self.minutes_now, 0)
            minute_timestamp = self.midnight_utc + timedelta(minutes=minute)
            rate_start = minute_timestamp
            rate_value_import = self.dp2(self.rate_import.get(minute, 0))
            rate_value_export = self.dp2(self.rate_export.get(minute, 0))
            charge_window_n = -1
            discharge_window_n = -1

            show_limit = ""

            for try_minute in range(minute, minute + 30, 5):
                charge_window_n = self.in_charge_window(self.charge_window_best, try_minute)
                if charge_window_n >= 0:
                    break

            for try_minute in range(minute, minute + 30, 5):
                discharge_window_n = self.in_charge_window(self.discharge_window_best, try_minute)
                if discharge_window_n >= 0:
                    break

            pv_forecast = 0
            load_forecast = 0
            for offset in range(0, 30, PREDICT_STEP):
                pv_forecast += pv_forecast_minute_step.get(minute_relative + offset, 0.0)
                load_forecast += load_minutes_step.get(minute_relative + offset, 0.0)
            pv_forecast = self.dp2(pv_forecast)
            load_forecast = self.dp2(load_forecast)

            soc_percent = int(self.dp2((self.predict_soc_best.get(minute_relative, 0.0) / self.soc_max) * 100.0) + 0.5)
            soc_change = self.predict_soc_best.get(minute_relative + 30, 0.0) - self.predict_soc_best.get(minute_relative, 0.0)

            soc_sym = ''
            if abs(soc_change) < 0.05:
                soc_sym = '&rarr;'
            elif soc_change >= 0:
                soc_sym = '&nearr;'
            else:
                soc_sym = '&searr;'

            state = ''
            state_color = '#FFFFFF'
            pv_color = '#BCBCBC'
            load_color = '#FFFFFF'
            rate_color_import = '#FFFFFF'
            rate_color_export = '#FFFFFF'
            soc_color = '#3AEE85'
            pv_symbol = ''

            if soc_percent < 20.0:
                soc_color = '#F18261'
            elif soc_percent < 50.0:
                soc_color = '#FFFF00'

            if pv_forecast >= 0.2:
                pv_color = '#FFAAAA'
                pv_symbol = '&#9728;'
            elif pv_forecast >= 0.1:
                pv_color = '#FFFF00'
                pv_symbol = '&#9728;'

            if load_forecast >= 0.5:
                load_color = '#F18261'
            elif load_forecast >= 0.25:
                load_color = '#FFFF00'
            elif load_forecast > 0.0:
                load_color = '#AAFFAA'

            if rate_value_import <= self.rate_threshold:
                rate_color_import = '#3AEE85'
            elif rate_value_import > (self.rate_threshold * 1.2):
                rate_color_import = '#FFAAAA'

            if rate_value_export >= self.rate_export_threshold:
                rate_color_export = '#FFAAAA'

            if charge_window_n >= 0:
                limit = self.charge_limit_best[charge_window_n]
                if limit > 0.0:
                    if limit == self.reserve:
                        state = 'FreezeChrg&rarr;'
                        state_color = '#EEEEEE'
                    else:
                        state = 'Charge&nearr;'
                        state_color = '#3AEE85'
                    show_limit = str(int(self.charge_limit_percent_best[charge_window_n]))

            if discharge_window_n >= 0:
                limit = self.discharge_limits_best[discharge_window_n]
                if limit == 99:
                    if state:
                        state += "/"
                    state += 'FreezeDis&rarr;'
                    state_color = '#AAAAAA'
                elif limit < 99:
                    if state:
                        state += "/"
                    state += 'Discharge&searr;'
                    show_limit = str(int(limit))
                    state_color = '#FFFF00'

            # Import and export rates -> to string
            if self.rate_import_replicated.get(minute, False):
                rate_str_import = '<i>' + str(rate_value_import) + ' ?</i>'
            else:
                rate_str_import = str(rate_value_import)
            if charge_window_n >= 0:
                rate_str_import = '<b>' + rate_str_import + '</b>'

            if self.rate_export_replicated.get(minute, False):
                rate_str_export = '<i>' + str(rate_value_export) + ' ?</i>'
            else:
                rate_str_export = str(rate_value_export)
            if discharge_window_n >= 0:
                rate_str_export = '<b>' + rate_str_export + '</b>'

            # Car charging?
            if self.num_cars > 0:
                car_charging_kwh = 0.0
                for car_n in range(0, self.num_cars):
                    for window in self.car_charging_slots[car_n]:
                        start = window['start']
                        end = window['end']
                        kwh = (self.dp2(window['kwh']) / (end - start)) * PREDICT_STEP
                        for offset in range(0, 30, PREDICT_STEP):
                            minute_offset = minute + offset
                            if minute_offset >= start and minute < end:
                                car_charging_kwh += kwh
                car_charging_kwh = self.dp2(car_charging_kwh)
                if car_charging_kwh > 0.0:
                    car_charging_str = str(car_charging_kwh)
                    car_color = "FFFF00"
                else:
                    car_charging_str = ""
                    car_color = "#FFFFFF"

            # Table row
            html += '<tr style="color:black">'
            html += '<td bgcolor=#FFFFFF>' + rate_start.strftime("%a %H:%M") + '</td>'
            html += '<td bgcolor=' + rate_color_import + '>' + str(rate_str_import) + ' </td>'
            html += '<td bgcolor=' + rate_color_export + '>' + str(rate_str_export) + ' </td>'
            html += '<td bgcolor=' + state_color + '>' + state + '</td>'
            html += '<td bgcolor=#FFFFFF> ' + show_limit + '</td>'
            html += '<td bgcolor=' + pv_color + '>' + str(pv_forecast) + pv_symbol + '</td>'
            html += '<td bgcolor=' + load_color + '>' + str(load_forecast) + '</td>'
            if self.num_cars > 0: # Don't display car charging data if there's no car
                html += '<td bgcolor=' + car_color + '>' + car_charging_str + '</td>'
            html += '<td bgcolor=' + soc_color + '>' + str(soc_percent) + soc_sym + '</td>'
            html += '</tr>'
        html += "</table>"
        self.set_state(self.prefix + ".plan_html", state='', attributes = {'html' : html, 'friendly_name' : 'Plan in HTML', 'icon': 'mdi:web-box'})

    def publish_rates(self, rates, export):
        """
        Publish the rates for charts
        Create rates/time every 30 minutes
        """
        rates_time = {}
        for minute in range(0, self.minutes_now + self.forecast_minutes+24*60, 30):
            minute_timestamp = self.midnight_utc + timedelta(minutes=minute)
            stamp = minute_timestamp.strftime(TIME_FORMAT)
            rates_time[stamp] = self.dp2(rates[minute])

        if export:
            self.publish_rates_export()
        else:
            self.publish_rates_import()

        if not SIMULATE:
            if export:
                self.set_state(self.prefix + ".rates_export", state=self.dp2(rates[self.minutes_now]), attributes = {'min' : self.dp2(self.rate_export_min), 'max' : self.dp2(self.rate_export_max), 'average' : self.dp2(self.rate_export_average), 'threshold' : self.dp2(self.rate_export_threshold), 'results' : rates_time, 'friendly_name' : 'Export rates', 'state_class' : 'measurement', 'unit_of_measurement': 'p', 'icon': 'mdi:currency-usd'})
            else:
                self.set_state(self.prefix + ".rates", state=self.dp2(rates[self.minutes_now]), attributes = {'min' : self.dp2(self.rate_min), 'max' : self.dp2(self.rate_max), 'average' : self.dp2(self.rate_average), 'threshold' : self.dp2(self.rate_threshold), 'results' : rates_time, 'friendly_name' : 'Import rates', 'state_class' : 'measurement', 'unit_of_measurement': 'p', 'icon': 'mdi:currency-usd'})
        return rates

    def today_cost(self, import_today, export_today):
        """
        Work out energy costs today (approx)
        """
        day_cost = 0
        day_cost_import = 0
        day_cost_export = 0
        day_energy = 0
        day_energy_export = 0
        day_cost_time = {}
        day_cost_time_import = {}
        day_cost_time_export = {}

        for minute in range(0, self.minutes_now):
            # Add in standing charge
            if (minute % (24*60)) == 0:
                day_cost += self.metric_standing_charge
                day_cost_import += self.metric_standing_charge

            minute_back = self.minutes_now - minute - 1
            energy = 0
            energy = self.get_from_incrementing(import_today, minute_back)
            if export_today:
                energy_export = self.get_from_incrementing(export_today, minute_back)
            else:
                energy_export = 0
            day_energy += energy
            day_energy_export += energy_export

            if self.rate_import:
                day_cost += self.rate_import[minute] * energy
                day_cost_import += self.rate_import[minute] * energy

            if self.rate_export:
                day_cost -= self.rate_export[minute] * energy_export
                day_cost_export -= self.rate_export[minute] * energy_export

            if (minute % 10) == 0:
                minute_timestamp = self.midnight_utc + timedelta(minutes=minute)
                stamp = minute_timestamp.strftime(TIME_FORMAT)
                day_cost_time[stamp] = self.dp2(day_cost)
                day_cost_time_import[stamp] = self.dp2(day_cost_import)
                day_cost_time_export[stamp] = self.dp2(day_cost_export)

        if not SIMULATE:
            self.set_state(self.prefix + ".cost_today", state=self.dp2(day_cost), attributes = {'results' : day_cost_time, 'friendly_name' : 'Cost so far today', 'state_class' : 'measurement', 'unit_of_measurement': 'p', 'icon': 'mdi:currency-usd'})
            self.set_state(self.prefix + ".cost_today_import", state=self.dp2(day_cost_import), attributes = {'results' : day_cost_time_import, 'friendly_name' : 'Cost so far today import', 'state_class' : 'measurement', 'unit_of_measurement': 'p', 'icon': 'mdi:currency-usd'})
            self.set_state(self.prefix + ".cost_today_export", state=self.dp2(day_cost_export), attributes = {'results' : day_cost_time_export, 'friendly_name' : 'Cost so far today export', 'state_class' : 'measurement', 'unit_of_measurement': 'p', 'icon': 'mdi:currency-usd'})
        self.log("Todays energy import {} kwh export {} kwh cost {} p import {} p export {} p".format(self.dp2(day_energy), self.dp2(day_energy_export), self.dp2(day_cost), self.dp2(day_cost_import), self.dp2(day_cost_export)))
        return day_cost

    def publish_discharge_limit(self, discharge_window, discharge_limits, best):
        """
        Create entity to chart discharge limit
        """
        discharge_limit_time = {}
        discharge_limit_time_kw = {}

        discharge_limit_soc = self.soc_max
        discharge_limit_percent = 100
        discharge_limit_first = False
        prev_limit = -1

        for minute in range(0, self.forecast_minutes + self.minutes_now, 5):
            window_n = self.in_charge_window(discharge_window, minute)
            minute_timestamp = self.midnight_utc + timedelta(minutes=minute)
            stamp = minute_timestamp.strftime(TIME_FORMAT)
            if window_n >=0 and (discharge_limits[window_n] < 100.0):
                soc_perc = discharge_limits[window_n]
                soc_kw = (soc_perc * self.soc_max) / 100.0
                if not discharge_limit_first:
                    discharge_limit_soc = soc_kw
                    discharge_limit_percent = discharge_limits[window_n]
                    discharge_limit_first = True
            else:
                soc_perc = 100
                soc_kw = self.soc_max
            if prev_limit != soc_perc:
                discharge_limit_time[stamp] = soc_perc
                discharge_limit_time_kw[stamp] = self.dp2(soc_kw)
            prev_limit = soc_perc

        if not SIMULATE:
            discharge_start_str = 'undefined'
            discharge_end_str = 'undefined'
            discharge_start_date = None
            discharge_end_date = None

            if discharge_window and (discharge_window[0]['end'] < (24*60 + self.minutes_now)):
                discharge_start_minutes = discharge_window[0]['start']
                discharge_end_minutes = discharge_window[0]['end']

                time_format_time = '%H:%M:%S'
                discharge_startt = self.midnight_utc + timedelta(minutes=discharge_start_minutes)
                discharge_endt = self.midnight_utc + timedelta(minutes=discharge_end_minutes)
                discharge_start_str = discharge_startt.strftime(time_format_time)
                discharge_end_str = discharge_endt.strftime(time_format_time)
                discharge_start_date = discharge_startt.strftime(TIME_FORMAT)
                discharge_end_date = discharge_endt.strftime(TIME_FORMAT)

            if best:
                self.set_state(self.prefix + ".best_discharge_limit_kw", state=self.dp2(discharge_limit_soc), attributes = {'results' : discharge_limit_time_kw, 'friendly_name' : 'Predicted discharge limit kwh best', 'state_class': 'measurement', 'unit_of_measurement': 'kwh', 'icon' :'mdi:battery-charging'})
                self.set_state(self.prefix + ".best_discharge_limit", state=discharge_limit_percent, attributes = {'results' : discharge_limit_time, 'friendly_name' : 'Predicted discharge limit best', 'state_class': 'measurement', 'unit_of_measurement': '%', 'icon' :'mdi:battery-charging'})
                self.set_state(self.prefix + ".best_discharge_start", state=discharge_start_str, attributes = {'timestamp' : discharge_start_date, 'friendly_name' : 'Predicted discharge start time best', 'state_class': 'measurement', 'state_class': 'timestamp', 'icon': 'mdi:table-clock', 'unit_of_measurement' : None})
                self.set_state(self.prefix + ".best_discharge_end", state=discharge_end_str, attributes = {'timestamp' : discharge_end_date, 'friendly_name' : 'Predicted discharge end time best', 'state_class': 'measurement', 'state_class': 'timestamp', 'icon': 'mdi:table-clock', 'unit_of_measurement' : None})
            else:
                self.set_state(self.prefix + ".discharge_limit_kw", state=self.dp2(discharge_limit_soc), attributes = {'results' : discharge_limit_time_kw, 'friendly_name' : 'Predicted discharge limit kwh', 'state_class': 'measurement', 'unit_of_measurement': 'kwh', 'icon' :'mdi:battery-charging'})
                self.set_state(self.prefix + ".discharge_limit", state=discharge_limit_percent, attributes = {'results' : discharge_limit_time, 'friendly_name' : 'Predicted discharge limit', 'state_class': 'measurement', 'unit_of_measurement': '%', 'icon' :'mdi:battery-charging'})
                self.set_state(self.prefix + ".discharge_start", state=discharge_start_str, attributes = {'timestamp' : discharge_start_date, 'friendly_name' : 'Predicted discharge start time', 'state_class': 'measurement', 'state_class': 'timestamp', 'icon': 'mdi:table-clock', 'unit_of_measurement' : None})
                self.set_state(self.prefix + ".discharge_end", state=discharge_end_str, attributes = {'timestamp' : discharge_end_date, 'friendly_name' : 'Predicted discharge end time', 'state_class': 'measurement', 'state_class': 'timestamp', 'icon': 'mdi:table-clock', 'unit_of_measurement' : None})

    def publish_charge_limit(self, charge_limit, charge_window, charge_limit_percent, best):
        """
        Create entity to chart charge limit
        """
        charge_limit_time = {}
        charge_limit_time_kw = {}
        prev_perc = -1

        for minute in range(0, self.forecast_minutes + self.minutes_now, 5):
            window = self.in_charge_window(charge_window, minute)
            minute_timestamp = self.midnight_utc + timedelta(minutes=minute)
            stamp = minute_timestamp.strftime(TIME_FORMAT)
            if window >= 0:
                soc_perc = charge_limit_percent[window]
                soc_kw = charge_limit[window]
            else:
                soc_perc = 0
                soc_kw = 0
            if prev_perc != soc_perc:
                charge_limit_time[stamp] = soc_perc
                charge_limit_time_kw[stamp] = soc_kw
            prev_perc = soc_perc

        if not SIMULATE:
            charge_limit_first = 0
            charge_limit_percent_first = 0
            charge_start_str = 'undefined'
            charge_end_str = 'undefined'
            charge_start_date = None
            charge_end_date = None

            if charge_limit:
                # Ignore charge windows beyond 24 hours away as they won't apply right now
                if charge_window[0]['end'] <= (24*60 + self.minutes_now):
                    charge_limit_first = charge_limit[0]
                    charge_limit_percent_first = charge_limit_percent[0]
                    charge_start_minutes = charge_window[0]['start']
                    charge_end_minutes = charge_window[0]['end']

                    time_format_time = '%H:%M:%S'
                    charge_startt = self.midnight_utc + timedelta(minutes=charge_start_minutes)
                    charge_endt = self.midnight_utc + timedelta(minutes=charge_end_minutes)
                    charge_start_str = charge_startt.strftime(time_format_time)
                    charge_end_str = charge_endt.strftime(time_format_time)
                    charge_start_date = charge_startt.strftime(TIME_FORMAT)
                    charge_end_date = charge_endt.strftime(TIME_FORMAT)

            if best:
                self.set_state(self.prefix + ".best_charge_limit_kw", state=self.dp2(charge_limit_first), attributes = {'results' : charge_limit_time_kw, 'friendly_name' : 'Predicted charge limit kwh best', 'state_class': 'measurement', 'unit_of_measurement': 'kwh', 'icon' :'mdi:battery-charging'})
                self.set_state(self.prefix + ".best_charge_limit", state=charge_limit_percent_first, attributes = {'results' : charge_limit_time, 'friendly_name' : 'Predicted charge limit best', 'state_class': 'measurement', 'unit_of_measurement': '%', 'icon' :'mdi:battery-charging'})
                self.set_state(self.prefix + ".best_charge_start", state=charge_start_str, attributes = {'timestamp' : charge_start_date, 'friendly_name' : 'Predicted charge start time best', 'state_class': 'measurement', 'state_class': 'timestamp', 'icon': 'mdi:table-clock', 'unit_of_measurement' : None})
                self.set_state(self.prefix + ".best_charge_end", state=charge_end_str, attributes = {'timestamp' : charge_end_date, 'friendly_name' : 'Predicted charge end time best', 'state_class': 'measurement', 'state_class': 'timestamp', 'icon': 'mdi:table-clock', 'unit_of_measurement' : None})
            else:
                self.set_state(self.prefix + ".charge_limit_kw", state=self.dp2(charge_limit_first), attributes = {'results' : charge_limit_time_kw, 'friendly_name' : 'Predicted charge limit kwh', 'state_class': 'measurement', 'unit_of_measurement': 'kwh', 'icon' :'mdi:battery-charging'})
                self.set_state(self.prefix + ".charge_limit", state=charge_limit_percent_first, attributes = {'results' : charge_limit_time, 'friendly_name' : 'Predicted charge limit', 'state_class': 'measurement', 'unit_of_measurement': '%', 'icon' :'mdi:battery-charging'})
                self.set_state(self.prefix + ".charge_start", state=charge_start_str, attributes = {'timestamp' : charge_start_date, 'friendly_name' : 'Predicted charge start time', 'state_class': 'measurement', 'state_class': 'timestamp', 'icon': 'mdi:table-clock', 'unit_of_measurement' : None})
                self.set_state(self.prefix + ".charge_end", state=charge_end_str, attributes = {'timestamp' : charge_end_date, 'friendly_name' : 'Predicted charge end time', 'state_class': 'measurement', 'state_class': 'timestamp', 'icon': 'mdi:table-clock', 'unit_of_measurement' : None})

    def reset(self):
        """
        Init stub
        """
        self.prefix = self.args.get('prefix', "predbat")
        self.previous_status = None
        self.had_errors = False
        self.plan_valid = False
        self.plan_last_updated = None
        self.plan_last_updated_minutes = 0
        self.calculate_plan_every = 5
        self.prediction_started = False
        self.update_pending = True
        self.midnight = None
        self.midnight_utc = None
        self.difference_minutes = 0
        self.minutes_now = 0
        self.minutes_to_midnight = 0
        self.days_previous = [7]
        self.days_previous_weight = [1]
        self.forecast_days = 0
        self.forecast_minutes = 0
        self.soc_kw = 0
        self.soc_max = 10.0
        self.end_record = 24*60*2
        self.predict_soc = {}
        self.predict_soc_best = {}
        self.metric_min_improvement = 0.0
        self.metric_min_improvement_discharge = 0.0
        self.metric_battery_cycle = 0.0
        self.metric_future_rate_offset_import = 0.0
        self.metric_future_rate_offset_export = 0.0
        self.metric_inday_adjust_damping = 1.0
        self.rate_import = {}
        self.rate_export = {}
        self.rate_slots = []
        self.low_rates = []
        self.high_export_rates = []
        self.cost_today_sofar = 0
        self.octopus_slots = []
        self.car_charging_slots = []
        self.reserve = 0
        self.reserve_current = 0
        self.battery_loss = 1.0
        self.battery_loss_discharge = 1.0
        self.inverter_loss = 1.0
        self.inverter_hybrid = True
        self.inverter_soc_reset = False
        self.battery_scaling = 1.0
        self.best_soc_min = 0
        self.best_soc_max = 0
        self.best_soc_margin = 0
        self.best_soc_keep = 0
        self.rate_min = 0
        self.rate_min_minute = 0
        self.rate_min_forward = {}
        self.rate_max = 0
        self.rate_max_minute = 0
        self.rate_export_threshold = 99
        self.rate_threshold = 99
        self.rate_average = 0
        self.rate_export_min = 0
        self.rate_export_min_minute = 0
        self.rate_export_max = 0
        self.rate_export_max_minute = 0
        self.rate_export_average = 0
        self.set_soc_minutes = 0
        self.set_window_minutes = 0
        self.debug_enable = False
        self.import_today = {}
        self.import_today_now = 0
        self.export_today = {}
        self.export_today_now = 0
        self.pv_today = {}
        self.pv_today_now = 0
        self.io_adjusted = {}
        self.current_charge_limit = 0.0
        self.charge_limit = []
        self.charge_limit_percent = []
        self.charge_limit_best = []
        self.charge_limit_best_percent = []
        self.charge_window = []
        self.charge_window_best = []
        self.car_charging_battery_size = [100]
        self.car_charging_limit = [100]
        self.car_charging_soc = [0]
        self.car_charging_rate = [7.4]
        self.car_charging_loss = 1.0
        self.discharge_window = []
        self.discharge_limits = []
        self.discharge_limits_best = []
        self.discharge_window_best = []
        self.battery_rate_max_charge = 0
        self.battery_rate_max_discharge = 0
        self.battery_rate_max_charge_scaled = 0
        self.battery_rate_max_discharge_scaled = 0
        self.battery_rate_min = 0
        self.charge_rate_now = 0
        self.discharge_rate_now = 0
        self.car_charging_hold = False
        self.car_charging_threshold = 99
        self.car_charging_energy = {}
        self.simulate_offset = 0
        self.sim_soc = 0
        self.sim_soc_kw = 0
        self.sim_reserve = 4
        self.sim_inverter_mode = "Eco"
        self.sim_charge_start_time = "00:00:00"
        self.sim_charge_end_time = "00:00:00"
        self.sim_discharge_start = "00:00"
        self.sim_discharge_end = "23:59"
        self.sim_charge_schedule_enable = 'on'
        self.sim_charge_rate_now = 2600
        self.sim_discharge_rate_now = 2600
        self.sim_soc_charge = []
        self.notify_devices = ['notify']
        self.octopus_url_cache = {}
        self.ge_url_cache = {}
        self.github_url_cache = {}
        self.load_minutes = {}
        self.load_minutes_now = 0
        self.load_minutes_age = 0
        self.battery_capacity_nominal = False
        self.releases = {}
        self.balance_inverters_enable = False
        self.balance_inverters_charge = True
        self.balance_inverters_discharge = True
        self.balance_inverters_crosscharge = True
        self.balance_inverters_threshold_charge = 1.0
        self.balance_inverters_threshold_discharge = 1.0
        self.load_inday_adjustment = 1.0
        self.set_read_only = True
        self.metric_cloud_coverage = 0.0

    def optimise_charge_limit_price(self, price_set, price_links, window_index, record_charge_windows, try_charge_limit, charge_window, discharge_window, discharge_limits, load_minutes_step, pv_forecast_minute_step, pv_forecast_minute10_step, end_record=None):
        """
        Pick an import price threshold which gives the best results
        """
        loop_price = price_set[-1]
        best_price = loop_price
        best_metric = 9999999
        try_discharge = discharge_limits.copy()
        best_limits = try_charge_limit.copy()
        best_discharge = try_discharge.copy()
        best_soc_min = self.reserve
        best_cost = 0
        best_price_charge = price_set[-1]

        # Do we loop on discharge?
        if self.calculate_best_discharge and self.calculate_discharge_first:
            discharge_enable_options = [False, True]
        else:
            discharge_enable_options = [False]

        # Most expensive first
        all_prices = price_set[::] + [price_set[-1] - 1]
        self.log("All prices {}".format(all_prices))
        for loop_price in all_prices:
            all_n = []
            all_d = []
            highest_price_charge = price_set[-1]
            for price in price_set:
                links = price_links[price]
                if loop_price >= price:
                    for key in links:
                        window_n = window_index[key]['id']
                        typ = window_index[key]['type']
                        if typ == 'c':
                            all_n.append(window_n)
                            if price > highest_price_charge:
                                highest_price_charge = price
                else:
                    # For prices above threshold try discharge
                    for key in links:
                        typ = window_index[key]['type']
                        window_n = window_index[key]['id']
                        if typ == 'd':
                            all_d.append(window_n)

            for discharge_enable in discharge_enable_options:
                # This price band setting for charge
                try_charge_limit = best_limits.copy()
                for window_n in range(0, record_charge_windows):
                    if window_n in all_n:
                        try_charge_limit[window_n] = self.soc_max
                    else:
                        try_charge_limit[window_n] = 0

                # Try discharge on/off
                try_discharge = discharge_limits.copy()
                if discharge_enable:
                    if not all_d:
                        continue

                    if not self.calculate_discharge_oncharge:
                        for window_n in all_d:
                            hit_charge = self.hit_charge_window(self.charge_window_best, self.discharge_window_best[window_n]['start'], self.discharge_window_best[window_n]['end'])
                            if hit_charge >= 0 and try_charge_limit[hit_charge] > 0.0:
                                continue
                            try_discharge[window_n] = 0

                # Skip this one as it's the same as selected already
                if try_charge_limit == best_limits and best_discharge == try_discharge and best_metric!=9999999:
                    self.log("Skip this optimisation as it's the same charge {} discharge {}".format(try_charge_limit, try_discharge))
                    continue

                # Turn off debug for this sim
                was_debug = self.debug_enable
                self.debug_enable = False

                # Simulate with medium PV
                metricmid, import_kwh_battery, import_kwh_house, export_kwh, soc_min, soc, soc_min_minute, battery_cycle, metric_keep  = self.run_prediction(try_charge_limit, charge_window, discharge_window, try_discharge, load_minutes_step, pv_forecast_minute_step, end_record = end_record)

                # Debug re-enable if it was on
                self.debug_enable = was_debug

                # Store simulated mid value
                metric = metricmid
                cost = metricmid

                # Balancing payment to account for battery left over
                # ie. how much extra battery is worth to us in future, assume it's the same as low rate
                rate_min = self.rate_min_forward.get(end_record, self.rate_min)
                metric -= soc * max(rate_min, 1.0) / self.battery_loss

                # Adjustment for battery cycles metric
                metric += battery_cycle * self.metric_battery_cycle + metric_keep

                # Optimise
                if discharge_enable:
                    self.log("Optimise all for buy/sell price band <= {} metric {} soc_min {} windows {} discharge on {}".format(loop_price, self.dp2(metric), self.dp2(soc_min), all_n, all_d))
                else:
                    self.log("Optimise all for buy/sell price band <= {} metric {} soc_min {} windows {} discharge off".format(loop_price, self.dp2(metric), self.dp2(soc_min), all_n))

                # For the first pass just pick the most cost effective threshold, consider soc keep later
                if metric < best_metric:
                    best_metric = metric
                    best_price = loop_price
                    best_price_charge = highest_price_charge
                    best_limits = try_charge_limit.copy()
                    best_discharge = try_discharge.copy()
                    best_soc_min = soc_min
                    best_cost = cost
                    self.log("Optimise all charge found best buy/sell price band {} best price threshold {} at metric {} cost {} limits {} discharge {}".format(loop_price, best_price, best_metric, self.dp2(best_cost), best_limits, best_discharge))
        self.log("Optimise all charge for all bands best price threshold {} at metric {} cost {} soc_min {} limits {} discharge {}".format(self.dp2(best_price), self.dp2(best_metric), self.dp2(best_cost), self.dp2(best_soc_min), best_limits, best_discharge))
        return best_limits, best_discharge

    def optimise_charge_limit(self, window_n, record_charge_windows, try_charge_limit, charge_window, discharge_window, discharge_limits, load_minutes_step, pv_forecast_minute_step, pv_forecast_minute10_step, all_n = None, end_record=None):
        """
        Optimise a single charging window for best SOC
        """
        loop_soc = self.soc_max
        best_soc = self.soc_max
        best_soc_min = 0
        best_soc_min_minute = 0
        best_metric = 9999999
        best_cost = 0
        prev_soc = self.soc_max + 1
        prev_metric = 9999999
        best_soc_step = self.best_soc_step
        best_keep = 0
        max_soc = self.soc_max
        min_soc = 0

        # For single windows, if the size is 30 minutes or less then use a larger step
        if not all_n:
            start = charge_window[window_n]['start']
            end = charge_window[window_n]['end']
            if (end - start) <= 30 and best_soc_step < 1:
                best_soc_step *= 2

        # Start the loop at the max soc setting
        if self.best_soc_max > 0:
            loop_soc = min(loop_soc, self.best_soc_max)

        # Assemble list of SOCs to try
        try_socs = []
        loop_step = max(best_soc_step, 0.1)
        best_soc_min = self.best_soc_min
        if best_soc_min > 0:
            best_soc_min = max(self.reserve, best_soc_min)
        while loop_soc > self.reserve:
            try_soc = max(best_soc_min, loop_soc)
            try_soc = self.dp2(min(try_soc, self.soc_max))
            if try_soc not in try_socs:
                try_socs.append(self.dp2(try_soc))
            loop_soc -= loop_step
        # Give priority to off to avoid spurious charge freezes
        if best_soc_min not in try_socs:
            try_socs.append(best_soc_min)
        if self.set_charge_freeze and (self.reserve not in try_socs):
            try_socs.append(self.reserve)

        window_results = {}
        first_window = True
        for try_soc in try_socs:
            was_debug = self.debug_enable
            self.debug_enable = False

            if not first_window and not all_n:
                # If the SOC is already saturated then those values greater than what was achieved but not 100% won't do anything
                if (try_soc > (max_soc + loop_step)):
                    if self.debug_enable:
                        self.log("Skip redundant try soc {} for window {} min_soc {} max_soc {}".format(try_soc, window_n, min_soc, max_soc))
                    continue
                if (try_soc > self.reserve) and (try_soc > self.best_soc_min) and (try_soc < (min_soc - loop_step)):
                    if self.debug_enable:
                        self.log("Skip redundant try soc {} for window {} min_soc {} max_soc {}".format(try_soc, window_n, max_soc, min_soc))
                    continue

            # Get data for 'off' also
            if first_window and not all_n:
                try_charge_limit[window_n] = 0
                metricmid, import_kwh_battery, import_kwh_house, export_kwh, soc_min, soc, soc_min_minute, battery_cycle, metric_keep  = self.run_prediction(try_charge_limit, charge_window, discharge_window, discharge_limits, load_minutes_step, pv_forecast_minute_step, end_record = end_record)
                predict_soc_nom = self.predict_soc.copy()
                metric10, import_kwh_battery10, import_kwh_house10, export_kwh10, soc_min10, soc10, soc_min_minute10, battery_cycle10, metric_keep10 = self.run_prediction(try_charge_limit, charge_window, discharge_window, discharge_limits, load_minutes_step, pv_forecast_minute10_step, end_record = end_record)

                window = charge_window[window_n]
                predict_minute_start = max(int((window['start'] - self.minutes_now) / 5) * 5, 0)
                predict_minute_end =  int((window['end'] - self.minutes_now) / 5) * 5
                if (predict_minute_start in self.predict_soc) and (predict_minute_end in self.predict_soc):
                    min_soc = min(self.predict_soc[predict_minute_start], self.predict_soc[predict_minute_end], predict_soc_nom[predict_minute_start], predict_soc_nom[predict_minute_end])

            # Store try value into the window, either all or just this one
            if all_n:
                for window_id in all_n:
                    try_charge_limit[window_id] = try_soc
            else:
                try_charge_limit[window_n] = try_soc

            # Simulate with medium PV
            metricmid, import_kwh_battery, import_kwh_house, export_kwh, soc_min, soc, soc_min_minute, battery_cycle, metric_keep  = self.run_prediction(try_charge_limit, charge_window, discharge_window, discharge_limits, load_minutes_step, pv_forecast_minute_step, end_record = end_record)
            predict_soc_nom = self.predict_soc.copy()

            # Simulate with 10% PV
            metric10, import_kwh_battery10, import_kwh_house10, export_kwh10, soc_min10, soc10, soc_min_minute10, battery_cycle10, metric_keep10 = self.run_prediction(try_charge_limit, charge_window, discharge_window, discharge_limits, load_minutes_step, pv_forecast_minute10_step, end_record = end_record)

            # Get data for fully on
            if first_window and not all_n:
                window = charge_window[window_n]
                predict_minute_start = max(int((window['start'] - self.minutes_now) / 5) * 5, 0)
                predict_minute_end =  int((window['end'] - self.minutes_now) / 5) * 5
                if (predict_minute_start in self.predict_soc) and (predict_minute_end in self.predict_soc):
                    max_soc = max(self.predict_soc[predict_minute_start], self.predict_soc[predict_minute_end], predict_soc_nom[predict_minute_start], predict_soc_nom[predict_minute_end])


            # Store simulated mid value
            metric = metricmid
            cost = metricmid

            # Balancing payment to account for battery left over
            # ie. how much extra battery is worth to us in future, assume it's the same as low rate
            rate_min = self.rate_min_forward.get(end_record, self.rate_min)
            metric -= soc * max(rate_min, 1.0) / self.battery_loss
            metric10 -= soc10 * max(rate_min, 1.0) / self.battery_loss

            # Metric adjustment based on 10% outcome weighting
            if metric10 > metric:
                metric_diff = metric10 - metric
                metric_diff *= self.pv_metric10_weight
                metric += metric_diff
                metric = self.dp2(metric)

            # Adjustment for battery cycles metric
            metric += battery_cycle * self.metric_battery_cycle + metric_keep
            metric10 += battery_cycle * self.metric_battery_cycle + metric_keep10

            # Metric adjustment based on current charge limit, try to avoid
            # constant changes by weighting the base setting a little
            if window_n == 0:
                try_percent = self.calc_percent_limit(try_soc)
                compare_with = max(self.current_charge_limit, self.reserve_current_percent)

                if abs(compare_with - try_percent) <= 2:
                    metric -= max(0.5, self.metric_min_improvement)

            self.debug_enable = was_debug
            if self.debug_enable:
                self.log("Sim: SOC {} window {} imp bat {} house {} exp {} min_soc {} @ {} soc {} cost {} metric {} metricmid {} metric10 {}".format
                        (try_soc, window_n, self.dp2(import_kwh_battery), self.dp2(import_kwh_house), self.dp2(export_kwh), self.dp2(soc_min), self.time_abs_str(soc_min_minute), self.dp2(soc), self.dp2(cost), self.dp2(metric), self.dp2(metricmid), self.dp2(metric10)))

            window_results[try_soc] = self.dp2(metric)

            # Only select the lower SOC if it makes a notable improvement has defined by min_improvement (divided in M windows)
            # and it doesn't fall below the soc_keep threshold
            if (metric + self.metric_min_improvement) <= best_metric:
                best_metric = metric
                best_soc = try_soc
                best_cost = cost
                best_soc_min = soc_min
                best_soc_min_minute = soc_min_minute
                best_keep = metric_keep

            prev_soc = try_soc
            prev_metric = metric
            first_window = False

        # Add margin last
        best_soc = min(best_soc + self.best_soc_margin, self.soc_max)

        self.log("Try optimising window(s) {} results {} selected {}".format(all_n if all_n else window_n, window_results, best_soc))
        return best_soc, best_metric, best_cost, best_soc_min, best_soc_min_minute, best_keep

    def optimise_discharge(self, window_n, record_charge_windows, try_charge_limit, charge_window, discharge_window, discharge_limit, load_minutes_step, pv_forecast_minute_step, pv_forecast_minute10_step, all_n = None, end_record=None):
        """
        Optimise a single discharging window for best discharge %
        """
        best_discharge = False
        best_metric = 9999999
        best_cost = 0
        best_soc_min = 0
        best_soc_min_minute = 0
        best_keep = 0
        this_discharge_limit = 100.0
        prev_discharge_limit = 0.0
        window = discharge_window[window_n]
        try_discharge_window = copy.deepcopy(discharge_window)
        try_discharge = copy.deepcopy(discharge_limit)
        best_start = window['start']
        discharge_step = 5

        # loop on each discharge option
        if self.set_discharge_freeze and not self.set_discharge_freeze_only:
            # If we support freeze, try a 99% option which will freeze at any SOC level below this
            loop_options = [100.0, 99.0, 0.0]
        else:
            loop_options = [100.0, 0.0]

        for loop_limit in loop_options:
            # Loop on window size
            loop_start = window['end'] - 10  # Minimum discharge window size 10 minutes
            while loop_start >= window['start']:

                this_discharge_limit = loop_limit
                start = loop_start

                # Move the loop start back to full size
                loop_start -= discharge_step

                # Can't optimise all window start slot
                if all_n and (start != window['start']):
                    continue

                # Don't optimise start of disabled windows or freeze only windows, just for discharge ones
                if (this_discharge_limit in [100.0, 99.0]) and (start != window['start']):
                    continue

                # Never go below the minimum level
                this_discharge_limit = max(self.calc_percent_limit(max(self.best_soc_min, self.reserve)), this_discharge_limit)

                # Store try value into the window
                if all_n:
                    for window_id in all_n:
                        try_discharge[window_id] = this_discharge_limit
                else:
                    try_discharge[window_n] = this_discharge_limit
                    # Adjust start
                    start = min(start, window['end'] - 5)
                    try_discharge_window[window_n]['start'] = start

                was_debug = self.debug_enable
                self.debug_enable = False

                # Simulate with medium PV
                metricmid, import_kwh_battery, import_kwh_house, export_kwh, soc_min, soc, soc_min_minute, battery_cycle, metric_keep  = self.run_prediction(try_charge_limit, charge_window, try_discharge_window, try_discharge, load_minutes_step, pv_forecast_minute_step, end_record = end_record)

                # Simulate with 10% PV
                metric10, import_kwh_battery10, import_kwh_house10, export_kwh10, soc_min10, soc10, soc_min_minute10, battery_cycle10, metric_keep10  = self.run_prediction(try_charge_limit, charge_window, try_discharge_window, try_discharge, load_minutes_step, pv_forecast_minute10_step, end_record = end_record)

                # Put back debug enable
                self.debug_enable = was_debug

                # Store simulated mid value
                metric = metricmid
                cost = metricmid

                # Balancing payment to account for battery left over
                # ie. how much extra battery is worth to us in future, assume it's the same as low rate
                rate_min = self.rate_min_forward.get(end_record, self.rate_min)
                metric -= soc * max(rate_min, 1.0) / self.battery_loss
                metric10 -= soc10 * max(rate_min, 1.0) / self.battery_loss

                # Metric adjustment based on 10% outcome weighting
                if metric10 > metric:
                    metric_diff = metric10 - metric
                    metric_diff *= self.pv_metric10_weight
                    metric += metric_diff
                    metric = self.dp2(metric)

                # Adjustment for battery cycles metric
                metric += battery_cycle * self.metric_battery_cycle + metric_keep
                metric10 += battery_cycle * self.metric_battery_cycle + metric_keep10

                # Adjust to try to keep existing windows
                if window_n < 2 and this_discharge_limit < 100.0 and self.discharge_window:
                    pwindow = discharge_window[window_n]
                    dwindow = self.discharge_window[0]
                    if self.minutes_now >= pwindow['start'] and self.minutes_now < pwindow['end']:
                        if (self.minutes_now >= dwindow['start'] and self.minutes_now < dwindow['end']) or (dwindow['end'] == pwindow['start']):
                            if self.debug_enable:
                                self.log("Sim: Discharge window {} - weighting as it falls within currently configured discharge slot (or continues from one)".format(window_n))
                            metric -= max(0.5, self.metric_min_improvement_discharge)

                if self.debug_enable:
                    self.log("Sim: Discharge {} window {} start {} end {}, imp bat {} house {} exp {} min_soc {} @ {} soc {} cost {} metric {} metricmid {} metric10 {} cycle {} end_record {}".format
                            (this_discharge_limit, window_n, self.time_abs_str(try_discharge_window[window_n]['start']), self.time_abs_str(try_discharge_window[window_n]['end']), self.dp2(import_kwh_battery),
                             self.dp2(import_kwh_house), self.dp2(export_kwh), self.dp2(soc_min), self.time_abs_str(soc_min_minute), self.dp2(soc), self.dp2(cost), self.dp2(metric), self.dp2(metricmid),
                             self.dp2(metric10), self.dp2(battery_cycle * self.metric_battery_cycle), end_record))

                # Only select the lower SOC if it makes a notable improvement has defined by min_improvement (divided in M windows)
                # and it doesn't fall below the soc_keep threshold
                if (metric + self.metric_min_improvement_discharge) <= best_metric:
                    best_metric = metric
                    best_discharge = this_discharge_limit
                    best_cost = cost
                    best_soc_min = soc_min
                    best_soc_min_minute = soc_min_minute
                    best_start = start
                    best_keep = metric_keep

        return best_discharge, best_start, best_metric, best_cost, best_soc_min, best_soc_min_minute, best_keep

    def window_sort_func(self, window):
        """
        Helper sort index function
        """
        return float(window['key'])

    def window_sort_func_start(self, window):
        """
        Helper sort index function
        """
        return float(window['start'])

    def sort_window_by_time(self, windows):
        """
        Sort windows in start time order, return a new list of windows
        """
        window_sorted = copy.deepcopy(windows)
        window_sorted.sort(key=self.window_sort_func_start)
        return window_sorted

    def sort_window_by_price_combined(self, charge_windows, discharge_windows, stand_alone=False):
        """
        Sort windows into price sets
        """
        window_sort = []
        window_links = {}
        price_set = []
        price_links = {}

        # Add charge windows
        if self.calculate_best_charge or stand_alone:
            id = 0
            for window in charge_windows:
                # Account for losses in average rate as it makes import higher
                if stand_alone:
                    average = window['average']
                else:
                    average = self.dp2(window['average'] / self.inverter_loss / self.battery_loss)
                average = int(average + 0.5) # Round to nearest penny to avoid too many bands
                sort_key = "%04.2f%03d_c%02d" % (5000 - average, 999 - id, id)
                window_sort.append(sort_key)
                window_links[sort_key] = {}
                window_links[sort_key]['type'] = "c"
                window_links[sort_key]['id'] = id
                window_links[sort_key]['average'] = average
                id += 1

        # Add discharge windows
        if self.calculate_best_discharge and not stand_alone:
            id = 0
            for window in discharge_windows:
                # Account for losses in average rate as it makes export value lower
                average = self.dp2(window['average'] * self.inverter_loss * self.battery_loss_discharge)
                average = int(average + 0.5) # Round to nearest penny to avoid too many bands
                sort_key = "%04.2f%03d_d%02d" % (5000 - average, 999 - id, id)
                if not self.calculate_discharge_first:
                    # Push discharge last if first is not set
                    sort_key = "zz_" + sort_key
                window_sort.append(sort_key)
                window_links[sort_key] = {}
                window_links[sort_key]['type'] = "d"
                window_links[sort_key]['id'] = id
                window_links[sort_key]['average'] = average
                id += 1

        if window_sort:
            window_sort.sort()

        # Create price ordered links by set
        for key in window_sort:
            average = window_links[key]['average']
            if not price_set or price_set[-1] != average:
                price_set.append(average)
                price_links[average] = []
            price_links[average].append(key)

        return window_sort, window_links, price_set, price_links

    def sort_window_by_time_combined(self, charge_windows, discharge_windows):
        window_sort = []
        window_links = {}

        # Add charge windows
        if self.calculate_best_charge:
            id = 0
            for window in charge_windows:
                sort_key = "%04d_%03d_c" % (window['start'], id)
                window_sort.append(sort_key)
                window_links[sort_key] = {}
                window_links[sort_key]['type'] = "c"
                window_links[sort_key]['id'] = id
                id += 1

        # Add discharge windows
        if self.calculate_best_discharge:
            id = 0
            for window in discharge_windows:
                sort_key = "%04d_%03d_d" % (window['start'], id)
                window_sort.append(sort_key)
                window_links[sort_key] = {}
                window_links[sort_key]['type'] = "d"
                window_links[sort_key]['id'] = id
                id += 1

        if window_sort:
            window_sort.sort()

        return window_sort, window_links

    def sort_window_by_price(self, windows, reverse_time=False):
        """
        Sort the charge windows by highest price first, return a list of window IDs
        """
        window_with_id = copy.deepcopy(windows)
        wid = 0
        for window in window_with_id:
            window['id'] = wid
            if reverse_time:
                window['key'] = "%04.2f%02d" % (5000 - window['average'], 999 - window['id'])
            else:
                window['key'] = "%04.2f%02d" % (5000 - window['average'], window['id'])
            wid += 1
        window_with_id.sort(key=self.window_sort_func)
        id_list = []
        for window in window_with_id:
            id_list.append(window['id'])
        return id_list

    def remove_intersecting_windows(self, charge_limit_best, charge_window_best, discharge_limit_best, discharge_window_best):
        """
        Filters and removes intersecting charge windows
        """
        new_limit_best = []
        new_window_best = []

        # For each charge window
        for window_n in range(0, len(charge_limit_best)):
            window = charge_window_best[window_n]
            start = window['start']
            end = window['end']
            average = window['average']
            limit = charge_limit_best[window_n]
            clipped = False

            # For each discharge window
            for dwindow_n in range(0, len(discharge_limit_best)):
                dwindow = discharge_window_best[dwindow_n]
                dlimit = discharge_limit_best[dwindow_n]
                dstart = dwindow['start']
                dend = dwindow['end']

                # Overlapping window with enabled discharge?
                if (limit > 0.0) and (dlimit < 100.0) and (dstart < end) and (dend >= start):
                    # Adjust the charge window to avoid the discharge
                    if dstart > start:
                        end = dstart
                        clipped = True
                    else:
                        start = dend
                        clipped = True

            if (not clipped) or ((end - start) >= 5):
                new_window = {}
                new_window['start'] = start
                new_window['end'] = end
                new_window['average'] = average
                new_window_best.append(new_window)
                new_limit_best.append(limit)

        return new_limit_best, new_window_best

    def discard_unused_charge_slots(self, charge_limit_best, charge_window_best, reserve):
        """
        Filter out unused charge slots (those set at reserve)
        """
        new_limit_best = []
        new_window_best = []

        max_slots = len(charge_limit_best)

        for window_n in range(0, max_slots):
            # Only keep slots > than reserve, or keep the last one so we don't have zero slots
            # Also keep a slot if we are already inside it and charging is enabled
            window = charge_window_best[window_n].copy()
            start = window['start']
            end = window['end']
            limit = charge_limit_best[window_n]

            if new_window_best and (start == new_window_best[-1]['end']) and (limit == new_limit_best[-1]):
                new_window_best[-1]['end'] = end
                if self.debug_enable:
                    self.log("Combine charge slot {} with previous - target soc {} kWh slot {}".format(window_n, new_limit_best[-1], new_window_best[-1]))
            elif (limit > 0) or (self.minutes_now >= start and self.minutes_now < end and self.charge_window and self.charge_window[0]['end'] == end):
                new_limit_best.append(limit)
                new_window_best.append(window)
        return new_limit_best, new_window_best

    def find_spare_energy(self, predict_soc, predict_export, step, first_charge):
        """
        Find spare energy and set triggers
        """
        triggers = self.args.get('export_triggers', [])
        if not isinstance(triggers, list):
            return

        # Only run if we have export data
        if not predict_export:
            return

        # Check each trigger
        for trigger in triggers:
            total_energy = 0
            name = trigger.get('name', 'trigger')
            minutes = trigger.get('minutes', 60.0)
            minutes = min(max(minutes, 0), first_charge)
            energy = trigger.get('energy', 1.0)
            try:
                energy = float(energy)
            except (ValueError, TypeError):
                energy = 0.0
                self.log("WARN: Bad energy value {} provided via trigger {}".format(energy, name))
                self.record_status("ERROR: Bad energy value {} provided via trigger {}".format(energy, name), had_errors=True)

            for minute in range(0, minutes, step):
                total_energy += predict_export[minute]
            sensor_name = "binary_sensor." + self.prefix + "_export_trigger_" + name
            if total_energy >= energy:
                state = 'on'
            else:
                state = 'off'
            self.log("Evaluate trigger {} results {} total_energy {}".format(trigger, state, self.dp2(total_energy)))
            self.set_state(sensor_name, state=state, attributes = {'friendly_name' : 'Predbat export trigger ' + name, 'required' : energy, 'available' : self.dp2(total_energy), 'minutes' : minutes, 'icon': 'mdi:clock-start'})

    def set_charge_discharge_status(self, isCharging, isDischarging):
        """
        Reports status on charging/discharging to binary sensor
        """
        self.set_state("binary_sensor." + self.prefix + "_charging", state='on' if isCharging else 'off', attributes = {'friendly_name' : 'Predbat is charging', 'icon': 'mdi:battery-arrow-up'})
        self.set_state("binary_sensor." + self.prefix + "_discharging", state='on' if isDischarging else 'off', attributes = {'friendly_name' : 'Predbat is discharging', 'icon': 'mdi:battery-arrow-down'})

    def clip_charge_slots(self, minutes_now, predict_soc, charge_window_best, charge_limit_best, record_charge_windows, step):
        """
        Clip charge slots that are useless as they don't charge at all
        """
        for window_n in range(0, min(record_charge_windows, len(charge_window_best))):
            window = charge_window_best[window_n]
            limit = charge_limit_best[window_n]
            limit_soc = self.calc_percent_limit(limit)
            window_start = max(window['start'], minutes_now)
            window_end = max(window['end'], minutes_now)
            window_length = window_end - window_start

            if limit <= 0.0:
                # Ignore disabled windows
                pass
            elif window_length > 0:
                predict_minute_start = max(int((window_start - minutes_now) / 5) * 5, 0)
                predict_minute_end = int((window_end - minutes_now) / 5) * 5

                if (predict_minute_start in predict_soc) and (predict_minute_end in predict_soc):
                    soc_start = predict_soc[predict_minute_start]
                    soc_end = predict_soc[predict_minute_end]
                    soc_min = min(soc_start, soc_end)
                    soc_max = max(soc_start, soc_end)

                    if self.debug_enable:
                        self.log("Examine charge window {} from {} - {} (minute {}) limit {} - starting soc {} ending soc {}".format(window_n, window_start, window_end, predict_minute_start, limit, soc_start, soc_end))

                    if (soc_min > (charge_limit_best[window_n] + 10 * self.battery_rate_max_charge_scaled)) and (charge_limit_best[window_n] != self.reserve):
                        charge_limit_best[window_n] = self.best_soc_min
                        self.log("Clip off charge window {} from {} - {} from limit {} to new limit {}".format(window_n, window_start, window_end, limit, charge_limit_best[window_n]))
                    elif soc_max < charge_limit_best[window_n]:
                        limit_soc = min(self.soc_max, soc_max + 10 * self.battery_rate_max_charge_scaled, charge_limit_best[window_n])
                        if self.best_soc_max > 0:
                            limit_soc = min(limit_soc, self.best_soc_max)
                        new_limit = max(limit_soc, self.best_soc_min)
                        if new_limit != charge_limit_best[window_n]:
                            charge_limit_best[window_n] = new_limit
                            if self.debug_enable:
                                self.log("Clip down charge window {} from {} - {} from limit {} to new limit {}".format(window_n, window_start, window_end, limit, charge_limit_best[window_n]))

            else:
                self.log("WARN: Clip charge window {} as it's already passed".format(window_n))
                charge_limit_best[window_n] = self.best_soc_min
        return charge_window_best, charge_limit_best

    def clip_discharge_slots(self, minutes_now, predict_soc, discharge_window_best, discharge_limits_best, record_discharge_windows, step):
        """
        Clip discharge slots to the right length
        """
        for window_n in range(0, min(record_discharge_windows, len(discharge_window_best))):
            window = discharge_window_best[window_n]
            limit = discharge_limits_best[window_n]
            limit_soc = self.calc_percent_limit(limit)
            window_start = max(window['start'], minutes_now)
            window_end = max(window['end'], minutes_now)
            window_length = window_end - window_start

            if limit == 100:
                # Ignore disabled windows
                pass
            elif window_length > 0:
                predict_minute_start = max(int((window_start - minutes_now) / 5) * 5, 0)
                predict_minute_end = int((window_end - minutes_now) / 5) * 5
                if (predict_minute_start in predict_soc) and (predict_minute_end in predict_soc):
                    soc_start = predict_soc[predict_minute_start]
                    soc_end = predict_soc[predict_minute_end]
                    soc_min = min(soc_start, soc_end)
                    soc_max = max(soc_start, soc_end)

                    if self.debug_enable:
                        self.log("Examine window {} from {} - {} (minute {}) limit {} - starting soc {} ending soc {}".format(window_n, window_start, window_end, predict_minute_start, limit, soc_start, soc_end))

                    # Discharge level adjustments for safety
                    if soc_min > limit_soc:
                        # Give it 10 minute margin
                        limit_soc = max(limit_soc, soc_min - 10 * self.battery_rate_max_discharge_scaled)
                        discharge_limits_best[window_n] = self.calc_percent_limit(limit_soc)
                        if limit != discharge_limits_best[window_n]:
                            if self.debug_enable:
                                self.log("Clip up discharge window {} from {} - {} from limit {} to new limit {}".format(window_n, window_start, window_end, limit, discharge_limits_best[window_n]))
                    elif soc_max < limit_soc:
                        # Bring down limit to match predicted soc for freeze only mode
                        if self.set_discharge_freeze:
                            # Get it 5 minute margin upwards
                            limit_soc = min(limit_soc, soc_max + 5 * self.battery_rate_max_discharge_scaled)
                            discharge_limits_best[window_n] = self.calc_percent_limit(limit_soc)
                            if limit != discharge_limits_best[window_n]:
                                if self.debug_enable:
                                    self.log("Clip down discharge window {} from {} - {} from limit {} to new limit {}".format(window_n, window_start, window_end, limit, discharge_limits_best[window_n]))
            else:
                self.log("WARN: Clip discharge window {} as it's already passed".format(window_n))
                discharge_limits_best[window_n] = 100
        return discharge_window_best, discharge_limits_best

    def discard_unused_discharge_slots(self, discharge_limits_best, discharge_window_best):
        """
        Filter out the windows we disabled
        """
        new_best = []
        new_enable = []
        for window_n in range(0, len(discharge_limits_best)):
            if discharge_limits_best[window_n] < 100.0:
                # Also merge contiguous enabled windows
                if new_best and (discharge_window_best[window_n]['start'] == new_best[-1]['end']) and (discharge_limits_best[window_n] == new_enable[-1]):
                    new_best[-1]['end'] = discharge_window_best[window_n]['end']
                    if self.debug_enable:
                        self.log("Combine discharge slot {} with previous - percent {} slot {}".format(window_n, new_enable[-1], new_best[-1]))
                else:
                    new_best.append(copy.deepcopy(discharge_window_best[window_n]))
                    new_enable.append(discharge_limits_best[window_n])

        return new_enable, new_best

    def optimise_all_windows(self, end_record, load_minutes_step, pv_forecast_minute_step, pv_forecast_minute10_step, best_metric, metric_keep):
        """
        Optimise all windows, both charge and discharge in rate order
        """
        record_charge_windows = max(self.max_charge_windows(end_record + self.minutes_now, self.charge_window_best), 1)
        record_discharge_windows = max(self.max_charge_windows(end_record + self.minutes_now, self.discharge_window_best), 1)
        window_sorted, window_index, price_set, price_links = self.sort_window_by_price_combined(self.charge_window_best[:record_charge_windows], self.discharge_window_best[:record_discharge_windows])
        best_soc = self.soc_max
        best_cost = best_metric
        best_keep = metric_keep

        # Optimise all windows by picking a price threshold default
        if price_set and self.calculate_best_charge and self.charge_window_best:
            self.log("Optimise all windows, total charge {} discharge {}".format(record_charge_windows, record_discharge_windows))
            self.optimise_charge_windows_reset(end_record, load_minutes_step, pv_forecast_minute_step, pv_forecast_minute10_step)
            self.charge_limit_best, ignore_discharge_limits = self.optimise_charge_limit_price(price_set, price_links, window_index, record_charge_windows, self.charge_limit_best, self.charge_window_best, self.discharge_window_best, self.discharge_limits_best, load_minutes_step, pv_forecast_minute_step, pv_forecast_minute10_step, end_record = end_record)

        # Optimise individual windows in the price band for charge/discharge
        for price in price_set:
            charge_windows = []
            charge_socs = []
            discharge_windows = []
            discharge_socs = []
            links = price_links[price]
            for key in links:
                typ = window_index[key]['type']
                window_n = window_index[key]['id']
                if typ == 'c':
                    if self.calculate_best_charge:
                        average = self.charge_window_best[window_n]['average']
                        best_soc, best_metric, best_cost, soc_min, soc_min_minute, best_keep = self.optimise_charge_limit(window_n, record_charge_windows, self.charge_limit_best, self.charge_window_best, self.discharge_window_best, self.discharge_limits_best, load_minutes_step, pv_forecast_minute_step, pv_forecast_minute10_step, end_record = end_record)
                        self.charge_limit_best[window_n] = best_soc
                        charge_windows.append(self.charge_window_best[window_n])
                        charge_socs.append(self.calc_percent_limit(best_soc))
                        if self.debug_enable:
                            self.log("Best charge limit window {} time {} - {} cost {} charge_limit {} (adjusted) min {} @ {} (margin added {} and min {} max {}) with metric {} cost {} windows {}".format(window_n, self.time_abs_str(self.charge_window_best[window_n]['start']), self.time_abs_str(self.charge_window_best[window_n]['end']), average, self.dp2(best_soc), self.dp2(soc_min), self.time_abs_str(soc_min_minute), self.best_soc_margin, self.best_soc_min,  self.best_soc_max, self.dp2(best_metric), self.dp2(best_cost), self.charge_limit_best))
                else:
                    if self.calculate_best_discharge:
                        if not self.calculate_discharge_oncharge:
                            hit_charge = self.hit_charge_window(self.charge_window_best, self.discharge_window_best[window_n]['start'], self.discharge_window_best[window_n]['end'])
                            if hit_charge >= 0 and self.charge_limit_best[hit_charge] > 0.0:
                                continue
                        average = self.discharge_window_best[window_n]['average']
                        best_soc, best_start, best_metric, best_cost, soc_min, soc_min_minute, best_keep = self.optimise_discharge(window_n, record_discharge_windows, self.charge_limit_best, self.charge_window_best, self.discharge_window_best, self.discharge_limits_best, load_minutes_step, pv_forecast_minute_step, pv_forecast_minute10_step, end_record = end_record)
                        self.discharge_limits_best[window_n] = best_soc
                        self.discharge_window_best[window_n]['start'] = best_start
                        discharge_windows.append(self.discharge_window_best[window_n])
                        discharge_socs.append(best_soc)
                        if self.debug_enable:
                            self.log("Best discharge limit window {} time {} - {} cost {} discharge_limit {} (adjusted) min {} @ {} (margin added {} and min {}) with metric {} cost {}".format(window_n, self.time_abs_str(self.discharge_window_best[window_n]['start']), self.time_abs_str(self.discharge_window_best[window_n]['end']), average, best_soc, self.dp2(soc_min), self.time_abs_str(soc_min_minute), self.best_soc_margin, self.best_soc_min, self.dp2(best_metric), self.dp2(best_cost)))

            # Log new set of charge and discharge windows
            if charge_windows:
                self.log("Best charge windows in price group {} best_metric {} best_cost {} metric_keep {} windows {}".format(price, self.dp2(best_metric), self.dp2(best_cost), self.dp2(best_keep), self.window_as_text(charge_windows, charge_socs, ignore_min=True)))
            if discharge_windows:
                self.log("Best discharge windows in price group {} best_metric {} best_cost {} metric_keep {} windows {}".format(price, self.dp2(best_metric), self.dp2(best_cost), self.dp2(best_keep), self.window_as_text(discharge_windows[::-1], discharge_socs[::-1], ignore_max=True)))

        if self.calculate_second_pass:
            self.log("Second pass optimisation started")
            count = 0
            window_sorted, window_index = self.sort_window_by_time_combined(self.charge_window_best[:record_charge_windows], self.discharge_window_best[:record_discharge_windows])
            for key in window_sorted:
                typ = window_index[key]['type']
                window_n = window_index[key]['id']
                if typ == 'c':
                    if self.calculate_best_charge:
                        best_soc, best_metric, best_cost, soc_min, soc_min_minute, best_keep = self.optimise_charge_limit(window_n, record_charge_windows, self.charge_limit_best, self.charge_window_best, self.discharge_window_best, self.discharge_limits_best, load_minutes_step, pv_forecast_minute_step, pv_forecast_minute10_step, end_record = end_record)
                        self.charge_limit_best[window_n] = best_soc
                else:
                    if self.calculate_best_discharge:
                        if not self.calculate_discharge_oncharge:
                            hit_charge = self.hit_charge_window(self.charge_window_best, self.discharge_window_best[window_n]['start'], self.discharge_window_best[window_n]['end'])
                            if hit_charge >= 0 and self.charge_limit_best[hit_charge] > 0.0:
                                continue
                        average = self.discharge_window_best[window_n]['average']
                        best_soc, best_start, best_metric, best_cost, soc_min, soc_min_minute, best_keep = self.optimise_discharge(window_n, record_discharge_windows, self.charge_limit_best, self.charge_window_best, self.discharge_window_best, self.discharge_limits_best, load_minutes_step, pv_forecast_minute_step, pv_forecast_minute10_step, end_record = end_record)
                        self.discharge_limits_best[window_n] = best_soc
                        self.discharge_window_best[window_n]['start'] = best_start
                if (count % 16) == 0:
                    self.log("Final optimisation type {} window {} metric {} metric_keep {} cost {}".format(typ, window_n, best_metric, self.dp2(best_keep), self.dp2(best_cost)))
                count += 1
            self.log("Second pass optimisation finished metric {} cost {} metric_keep {}".format(best_metric, self.dp2(best_cost), self.dp2(best_keep)))


    def optimise_charge_windows_reset(self, end_record, load_minutes, pv_forecast_minute_step, pv_forecast_minute10_step):
        """
        Reset the charge windows to min
        """
        if self.charge_window_best and self.calculate_best_charge:
            # Set all to max
            for window_n in range(0, len(self.charge_window_best)):
                if self.charge_window_best[window_n]['start'] < end_record:
                    self.charge_limit_best[window_n] = 0.0
                else:
                    self.charge_limit_best[window_n] = self.soc_max

    def window_as_text(self, windows, percents, ignore_min=False, ignore_max=False):
        """
        Convert window in minutes to text string
        """
        txt = "[ "
        first_window = True
        for window_n in range(0, len(windows)):
            window = windows[window_n]
            percent = percents[window_n]
            average = window['average']

            if ignore_min and percent == 0.0:
                continue
            if ignore_max and percent == 100.0:
                continue

            if not first_window:
                txt += ', '
            first_window = False
            start_timestamp = self.midnight_utc + timedelta(minutes=window['start'])
            start_time = start_timestamp.strftime("%d-%m %H:%M:%S")
            end_timestamp = self.midnight_utc + timedelta(minutes=window['end'])
            end_time = end_timestamp.strftime("%d-%m %H:%M:%S")
            txt += start_time + ' - '
            txt += end_time
            txt += " @ {}p {}%".format(self.dp2(average), self.dp2(percent))
        txt += ' ]'
        return txt

    def get_car_charging_planned(self):
        """
        Get the car attributes
        """
        self.car_charging_planned = [False for c in range(0, self.num_cars)]
        self.car_charging_now = [False for c in range(0, self.num_cars)]
        self.car_charging_plan_smart  = [False for c in range(0, self.num_cars)]
        self.car_charging_plan_time  = [False for c in range(0, self.num_cars)]
        self.car_charging_battery_size  = [100.0 for c in range(0, self.num_cars)]
        self.car_charging_limit  = [100.0 for c in range(0, self.num_cars)]
        self.car_charging_rate  = [7.4 for c in range(0, max(self.num_cars, 1))]
        self.car_charging_slots = [[] for c in range(0, self.num_cars)]

        self.car_charging_planned_response = self.get_arg('car_charging_planned_response', ['yes', 'on', 'enable', 'true'])
        self.car_charging_now_response = self.get_arg('car_charging_now_response', ['yes', 'on', 'enable', 'true'])

        # Car charging planned sensor
        for car_n in range(0, self.num_cars):
            # Get car N planned status
            planned = self.get_arg('car_charging_planned', "no", index=car_n)
            if isinstance(planned, str):
                if planned.lower() in self.car_charging_planned_response:
                    planned = True
                else:
                    planned = False
            elif not isinstance(planned, bool):
                planned = False
            self.car_charging_planned[car_n] = planned

            # Car is charging now sensor
            charging_now = self.get_arg('car_charging_now', "no", index=car_n)
            if isinstance(charging_now, str):
                if charging_now.lower() in self.car_charging_now_response:
                    charging_now = True
                else:
                    charging_now = False
            elif not isinstance(charging_now, bool):
                charging_now = False
            self.car_charging_now[car_n] = charging_now

            # Other car related configuration
            self.car_charging_plan_smart[car_n] = self.get_arg('car_charging_plan_smart', False)
            self.car_charging_plan_time[car_n] = self.get_arg('car_charging_plan_time', "07:00:00")
            self.car_charging_battery_size[car_n] = float(self.get_arg('car_charging_battery_size', 100.0, index=car_n))
            self.car_charging_rate[car_n] = (float(self.get_arg('car_charging_rate', 7.4, index=car_n)))
            self.car_charging_limit[car_n]  = (float(self.get_arg('car_charging_limit', 100.0, index=car_n)) * self.car_charging_battery_size[car_n] ) / 100.0

        self.car_charging_from_battery = self.get_arg('car_charging_from_battery', True)
        if self.num_cars > 0:
            self.log("Cars {} charging from battery {} planned {}, charging_now {} smart {}, plan_time {}, battery size {}, limit {}, rate {}".format(self.num_cars, self.car_charging_from_battery, self.car_charging_planned,
                    self.car_charging_now, self.car_charging_plan_smart, self.car_charging_plan_time, self.car_charging_battery_size, self.car_charging_limit, self.car_charging_rate))

    def fetch_pv_datapoints(self, argname):
        """
        Get some solcast data from argname argument
        """
        data = []
        total_data = 0
        total_sensor = 0

        if argname in self.args:
            # Found out if detailedForecast is present or not, then set the attribute name
            # in newer solcast plugins only forecast is used
            attribute = 'detailedForecast'
            entity_id = self.get_arg(argname, None, indirect=False)
            if entity_id:
                result = self.get_state(entity_id = entity_id, attribute=attribute)
                if not result:
                    attribute = 'forecast'
                try:
                    data    = self.get_state(entity_id = self.get_arg(argname, indirect=False), attribute=attribute)
                except (ValueError, TypeError):
                    self.log("WARN: Unable to fetch solar forecast data from sensor {} check your setting of {}".format(self.get_arg(argname, indirect=False), argname))
                    self.record_status("Error - {} not be set correctly, check apps.yaml", debug=self.get_arg(argname, indirect=False), had_errors=True)

            # Solcast new vs old version
            # check the total vs the sum of 30 minute slots and work out scale factor
            expected = 0.0
            factor = 1.0
            if data:
                for entry in data:
                    total_data += entry['pv_estimate']
                total_data = self.dp2(total_data)
                total_sensor = self.dp2(self.get_arg(argname, 1.0))
        return data, total_data, total_sensor

    def fetch_extra_load_forecast(self, now_utc):
        """
        Fetch extra load forecast
        """
        load_forecast = {}
        if 'load_forecast' in self.args:
            entity_ids = self.get_arg('load_forecast', indirect=False)
            if isinstance(entity_ids, str):
                entity_ids = [entity_ids]

            for entity_id in entity_ids:
                attribute = None
                if '$' in entity_id:
                    entity_id, attribute = entity_id.split('$')
                try:
                    data    = self.get_state(entity_id = entity_id, attribute=attribute)
                except (ValueError, TypeError):
                    data =  None

                load_forecast = self.minute_data(data, self.forecast_days, self.midnight_utc, 'energy', 'last_updated', backwards=False, clean_increment=False, smoothing=True, divide_by=1.0, scale=1.0)

        return load_forecast

    def fetch_pv_forecast(self):
        """
        Fetch the PV Forecast data from Solcast
        """
        pv_forecast_minute = {}
        pv_forecast_minute10 = {}
        pv_forecast_data = []
        pv_forecast_total_data = 0
        pv_forecast_total_sensor = 0

        # Fetch data from each sensor
        for argname in ['pv_forecast_today', 'pv_forecast_tomorrow', 'pv_forecast_d3', 'pv_forecast_d4']:
            data, total_data, total_sensor = self.fetch_pv_datapoints(argname)
            if data:
                self.log("PV Data for {} total {} kWh".format(argname, total_sensor))
                pv_forecast_data += data
                pv_forecast_total_data += total_data
                pv_forecast_total_sensor += total_sensor

        # Work out data scale factor so it adds up (New Solcast is in kw but old was kWH)
        factor = 1.0
        if pv_forecast_total_data > 0.0 and pv_forecast_total_sensor > 0.0:
            factor = self.dp2(pv_forecast_total_data / pv_forecast_total_sensor)
        # We want to divide the data into single minute slots
        divide_by = self.dp2(30 * factor)

        if factor != 1.0 and factor != 2.0:
            self.log("WARN: PV Forecast data adds up to {} kWh but total sensors add up to {} KWh, this is unexpected and hence data maybe misleading".format(pv_forecast_total_data, pv_forecast_total_sensor))

        if pv_forecast_data:
            pv_forecast_minute = self.minute_data(pv_forecast_data, self.forecast_days + 1, self.midnight_utc, 'pv_estimate' + str(self.get_arg('pv_estimate', '')), 'period_start', backwards=False, divide_by=divide_by, scale=self.pv_scaling)
            pv_forecast_minute10 = self.minute_data(pv_forecast_data, self.forecast_days + 1, self.midnight_utc, 'pv_estimate10', 'period_start', backwards=False, divide_by=divide_by, scale=self.pv_scaling)
        else:
            self.log("WARN: No solar data has been configured.")

        return pv_forecast_minute, pv_forecast_minute10

    def balance_inverters(self):
        """
        Attempt to balance multiple inverters
        """
        # Charge rate resets
        balance_reset_charge = {}
        balance_reset_discharge = {}

        self.log("BALANCE: Enabled balance charge {} discharge {} crosscharge {} threshold charge {} discharge {}".format(self.balance_inverters_charge, self.balance_inverters_discharge, self.balance_inverters_crosscharge, self.balance_inverters_threshold_charge, self.balance_inverters_threshold_discharge))

        # For each inverter get the details
        skew = self.get_arg('clock_skew', 0)
        local_tz = pytz.timezone(self.get_arg('timezone', "Europe/London"))
        now_utc = datetime.now(local_tz) + timedelta(minutes=skew)
        now = datetime.now() + timedelta(minutes=skew)
        midnight = now.replace(hour=0, minute=0, second=0, microsecond=0)
        minutes_now = int((now - midnight).seconds / 60 / PREDICT_STEP) * PREDICT_STEP
        num_inverters = int(self.get_arg('num_inverters', 1))
        self.now_utc = now_utc
        self.midnight = now.replace(hour=0, minute=0, second=0, microsecond=0)
        self.midnight_utc = now_utc.replace(hour=0, minute=0, second=0, microsecond=0)
        self.minutes_now = int((now - self.midnight).seconds / 60 / PREDICT_STEP) * PREDICT_STEP
        self.minutes_to_midnight = 24*60 - self.minutes_now

        inverters = []
        for id in range(0, num_inverters):
            inverter = Inverter(self, id, quiet=True)
            inverter.update_status(minutes_now, quiet=True)
            inverters.append(inverter)

        out_of_balance = False     # Are all the SOC % the same
        total_battery_power = 0    # Total battery power across inverters
        total_max_rate = 0         # Total battery max rate across inverters
        total_charge_rates = 0     # Current total charge rates
        total_discharge_rates = 0  # Current total discharge rates
        total_pv_power = 0         # Current total PV power
        total_load_power = 0       # Current load power
        socs = []
        reserves = []
        battery_powers = []
        pv_powers = []
        battery_max_rates = []
        charge_rates = []
        discharge_rates = []
        load_powers = []
        for inverter in inverters:
            socs.append(inverter.soc_percent)
            reserves.append(inverter.reserve_current)
            if inverter.soc_percent != inverters[0].soc_percent:
                out_of_balance = True
            battery_powers.append(inverter.battery_power)
            pv_powers.append(inverter.pv_power)
            load_powers.append(inverter.load_power)
            total_battery_power += inverter.battery_power
            total_pv_power += inverter.pv_power
            total_load_power += inverter.load_power
            battery_max_rates.append(inverter.battery_rate_max_discharge * 60*1000.0)
            total_max_rate += inverter.battery_rate_max_discharge * 60*1000.0
            charge_rates.append(inverter.charge_rate_now * 60*1000.0)
            total_charge_rates += inverter.charge_rate_now * 60*1000.0
            discharge_rates.append(inverter.discharge_rate_now * 60*1000.0)
            total_discharge_rates += inverter.discharge_rate_now * 60*1000.0
        self.log("BALANCE: socs {} reserves {} battery_powers {} total {} battery_max_rates {} charge_rates {} pv_power {} load_power {} total {} discharge_rates {} total {}".format(socs, reserves, battery_powers, total_battery_power, battery_max_rates, charge_rates, pv_powers, load_powers, total_charge_rates, discharge_rates, total_discharge_rates))

        # Are we discharging
        during_discharge = total_battery_power >= 0.0
        during_charge = total_battery_power < 0.0

        # Work out min and max socs
        soc_min = min(socs)
        soc_max = max(socs)

        # Work out which inverters have low and high Soc
        soc_low = []
        soc_high = []
        for inverter in inverters:
            soc_low.append(inverter.soc_percent  < soc_max and (abs(inverter.soc_percent - soc_max) >= self.balance_inverters_discharge))
            soc_high.append(inverter.soc_percent > soc_min and (abs(inverter.soc_percent - soc_min) >= self.balance_inverters_charge))

        above_reserve = []          # Is the battery above reserve?
        below_full = []             # Is the battery below full?
        can_power_house = []        # Could this inverter power the house alone?
        can_store_pv = []           # Can store the PV for the house alone?
        power_enough_discharge = [] # Inverter drawing enough power to be worth balancing
        power_enough_charge = []    # Inverter drawing enough power to be worth balancing
        for id in range(0, num_inverters):
            above_reserve.append((socs[id] - reserves[id]) >= 4.0)
            below_full.append(socs[id] < 100.0)
            can_power_house.append((total_discharge_rates - discharge_rates[id] - 200) >= total_battery_power)
            can_store_pv.append(total_pv_power <= (total_charge_rates - charge_rates[id]))
            power_enough_discharge.append(battery_powers[id] >= 50.0)
            power_enough_charge.append(inverters[id].battery_power <= -50.0)

        self.log("BALANCE: out_of_balance {} above_reserve {} below_full {} can_power_house {} can_store_pv {} power_enough_discharge {} power_enough_charge {} soc_low {} soc_high {}".format(out_of_balance, above_reserve, below_full, can_power_house, can_store_pv, power_enough_discharge, power_enough_charge, soc_low, soc_high))
        for this_inverter in range(0, num_inverters):
            other_inverter = (this_inverter + 1) % num_inverters
            if self.balance_inverters_discharge and total_discharge_rates > 0 and out_of_balance and during_discharge and soc_low[this_inverter] and above_reserve[other_inverter] and can_power_house[this_inverter] and (power_enough_discharge[this_inverter] or discharge_rates[this_inverter] == 0):
                self.log("BALANCE: Inverter {} is out of balance low - during discharge, attempting to balance it using inverter {}".format(this_inverter, other_inverter))
                balance_reset_discharge[this_inverter] = True
                inverters[this_inverter].adjust_discharge_rate(0, notify=False)
            elif self.balance_inverters_charge and total_charge_rates > 0 and out_of_balance and during_charge and soc_high[this_inverter] and below_full[other_inverter] and can_store_pv[this_inverter] and (power_enough_charge[this_inverter] or charge_rates[this_inverter] == 0):
                self.log("BALANCE: Inverter {} is out of balance high - during charge, attempting to balance it".format(this_inverter))
                balance_reset_charge[this_inverter] = True
                inverters[this_inverter].adjust_charge_rate(0, notify=False)
            elif self.balance_inverters_crosscharge and during_discharge and total_discharge_rates > 0 and power_enough_charge[this_inverter]:
                self.log("BALANCE: Inverter {} is cross charging during discharge, attempting to balance it".format(this_inverter))
                if soc_low[this_inverter] and can_power_house[other_inverter]:
                    balance_reset_discharge[this_inverter] = True
                    inverters[this_inverter].adjust_discharge_rate(0, notify=False)
                else:
                    balance_reset_charge[this_inverter] = True
                    inverters[this_inverter].adjust_charge_rate(0, notify=False)
            elif self.balance_inverters_crosscharge and during_charge and total_charge_rates > 0 and power_enough_discharge[this_inverter]:
                self.log("BALANCE: Inverter {} is cross discharging during charge, attempting to balance it".format(this_inverter))
                balance_reset_discharge[this_inverter] = True
                inverters[this_inverter].adjust_discharge_rate(0, notify=False)

        for id in range(0, num_inverters):
            if not balance_reset_charge.get(id, False) and total_charge_rates != 0 and charge_rates[id]==0:
                self.log("BALANCE: Inverter {} reset charge rate to {} now balanced".format(id, inverter.battery_rate_max_charge*60*1000))
                inverters[id].adjust_charge_rate(inverter.battery_rate_max_charge*60*1000, notify=False)
            if not balance_reset_discharge.get(id, False) and total_discharge_rates != 0 and discharge_rates[id]==0:
                self.log("BALANCE: Inverter {} reset discharge rate to {} now balanced".format(id, inverter.battery_rate_max_discharge*60*1000))
                inverters[id].adjust_discharge_rate(inverter.battery_rate_max_discharge*60*1000, notify=False)

        self.log("BALANCE: Completed this run")

    def log_option_best(self):
        """
        Log options
        """
        opts = ""
        opts += "calculate_best_charge({}) ".format(self.calculate_best_charge)
        opts += "calculate_best_discharge({}) ".format(self.calculate_best_discharge)
        opts += "calculate_discharge_first({}) ".format(self.calculate_discharge_first)
        opts += "calculate_discharge_oncharge({}) ".format(self.calculate_discharge_oncharge)
        opts += "set_charge_freeze({}) ".format(self.set_charge_freeze)
        opts += "set_discharge_freeze({}) ".format(self.set_discharge_freeze)
        opts += "set_discharge_freeze_only({}) ".format(self.set_discharge_freeze_only)
        opts += "set_discharge_during_charge({}) ".format(self.set_discharge_during_charge)
        opts += "combine_charge_slots({}) ".format(self.combine_charge_slots)
        opts += "combine_discharge_slots({}) ".format(self.combine_discharge_slots)
        opts += "best_soc_min({} kWh) ".format(self.best_soc_min)
        opts += "best_soc_max({} kWh) ".format(self.best_soc_max)
        opts += "best_soc_keep({} kWh) ".format(self.best_soc_keep)
        opts += "inverter_loss({} %) ".format(int((1 - self.inverter_loss) * 100.0))
        opts += "battery_loss({} %) ".format(int((1 - self.battery_loss) * 100.0))
        opts += "battery_loss_discharge ({} %) ".format(int((1 - self.battery_loss_discharge) * 100.0))
        opts += "inverter_hybrid({}) ".format(self.inverter_hybrid)
        opts += "metric_min_improvement({} p) ".format(self.metric_min_improvement)
        opts += "metric_min_improvement_discharge({} p) ".format(self.metric_min_improvement_discharge)
        opts += "metric_battery_cycle({} p/kWh)".format(self.metric_battery_cycle)
        self.log("Calculate Best options: " + opts)

    def calculate_plan(self, recompute=True):
        """
        Calculate the new plan (best)

        sets:
           self.charge_window_best
           self.charge_limits_best
           self.charge_limit_percent_best
           self.discharge_window_best
           self.discharge_limits_best
        """

        # Re-compute plan due to time wrap
        if self.plan_last_updated_minutes > self.minutes_now:
            self.log("Force recompute due to start of day")
            recompute = True

        # Recompute as charge window ran out
        if self.charge_window_best:
            window = self.charge_window_best[0]
            if window['end'] <= self.minutes_now:
                self.log("Force recompute as current charge window has expired")
                recompute = True

        # Recompute as discharge window ran out
        if self.discharge_window_best:
            window = self.discharge_window_best[0]
            if window['end'] <= self.minutes_now:
                self.log("Force recompute as current discharge window has expired")
                recompute = True

        # Recompute?
        if recompute:
            self.plan_valid = False # In case of crash, plan is now invalid

            # Calculate best charge windows
            if self.low_rates:
                # If we are using calculated windows directly then save them
                self.charge_window_best = copy.deepcopy(self.low_rates)
            else:
                # Default best charge window as this one
                self.charge_window_best = self.charge_window

            if self.set_soc_enable and not self.set_charge_window:
                # If we can't control the charge window, but we can control the SOC then don't calculate a new window or the calculated SOC will be wrong
                self.log("Note: Set SOC is enabled, but set charge window is disabled, so using the existing charge window only")
                self.charge_window_best = self.charge_window

            # Calculate best discharge windows
            if self.high_export_rates:
                self.discharge_window_best = copy.deepcopy(self.high_export_rates)
            else:
                self.discharge_window_best = []

            # Pre-fill best charge limit with the current charge limit
            self.charge_limit_best = [self.current_charge_limit * self.soc_max / 100.0 for i in range(0, len(self.charge_window_best))]
            self.charge_limit_percent_best = [self.current_charge_limit for i in range(0, len(self.charge_window_best))]

            # Pre-fill best discharge enable with Off
            self.discharge_limits_best = [100.0 for i in range(0, len(self.discharge_window_best))]

            self.end_record = self.record_length(self.charge_window_best)
        # Show best windows
        self.log('Best charge    window {}'.format(self.window_as_text(self.charge_window_best, self.charge_limit_best)))
        self.log('Best discharge window {}'.format(self.window_as_text(self.discharge_window_best, self.discharge_limits_best)))

        # Created optimised step data
        self.metric_cloud_coverage = self.get_cloud_factor(self.minutes_now, self.pv_forecast_minute, self.pv_forecast_minute10)
        load_minutes_step = self.step_data_history(self.load_minutes, self.minutes_now, forward=False, scale_today=self.load_inday_adjustment, type_load=True, load_forecast=self.load_forecast)
        pv_forecast_minute_step = self.step_data_history(self.pv_forecast_minute, self.minutes_now, forward=True, cloud_factor=self.metric_cloud_coverage)
        pv_forecast_minute10_step = self.step_data_history(self.pv_forecast_minute10, self.minutes_now, forward=True, cloud_factor=self.metric_cloud_coverage)

        # Simulate current settings
        metric, import_kwh_battery, import_kwh_house, export_kwh, soc_min, soc, soc_min_minute, battery_cycle, metric_keep  = self.run_prediction(self.charge_limit, self.charge_window, self.discharge_window, self.discharge_limits, load_minutes_step, pv_forecast_minute_step, save='base', end_record=self.end_record)
        metricb10, import_kwh_batteryb10, import_kwh_houseb10, export_kwhb10, soc_minb10, socb10, soc_min_minuteb10, battery_cycle10, metric_keep10  = self.run_prediction(self.charge_limit, self.charge_window, self.discharge_window, self.discharge_limits, load_minutes_step, pv_forecast_minute10_step, save='base10', end_record=self.end_record)

        # Try different battery SOCs to get the best result
        if recompute and self.calculate_best:
            self.log_option_best()
            self.optimise_all_windows(self.end_record, load_minutes_step, pv_forecast_minute_step, pv_forecast_minute10_step, metric, metric_keep)

            # Remove charge windows that overlap with discharge windows
            self.charge_limit_best, self.charge_window_best = self.remove_intersecting_windows(self.charge_limit_best, self.charge_window_best, self.discharge_limits_best, self.discharge_window_best)

            # Filter out any unused discharge windows
            if self.calculate_best_discharge and self.discharge_window_best:
                # Filter out the windows we disabled
                self.discharge_limits_best, self.discharge_window_best = self.discard_unused_discharge_slots(self.discharge_limits_best, self.discharge_window_best)

                # Clipping windows
                if self.discharge_window_best:
                    # Re-run prediction to get data for clipping
                    best_metric, import_kwh_battery, import_kwh_house, export_kwh, soc_min, soc, soc_min_minute, battery_cycle, metric_keep  = self.run_prediction(self.charge_limit_best, self.charge_window_best, self.discharge_window_best, self.discharge_limits_best, load_minutes_step, pv_forecast_minute_step, end_record=self.end_record)

                    # Work out record windows
                    record_discharge_windows = max(self.max_charge_windows(self.end_record + self.minutes_now, self.discharge_window_best), 1)

                    # Discharge slot clipping
                    self.discharge_window_best, self.discharge_limits_best = self.clip_discharge_slots(self.minutes_now, self.predict_soc, self.discharge_window_best, self.discharge_limits_best, record_discharge_windows, PREDICT_STEP)

                    # Filter out the windows we disabled during clipping
                    self.discharge_limits_best, self.discharge_window_best = self.discard_unused_discharge_slots(self.discharge_limits_best, self.discharge_window_best)
                self.log("Discharge windows filtered {}".format(self.window_as_text(self.discharge_window_best, self.discharge_limits_best)))

            # Filter out any unused charge slots
            if self.calculate_best_charge and self.charge_window_best:
                # Re-run prediction to get data for clipping
                best_metric, import_kwh_battery, import_kwh_house, export_kwh, soc_min, soc, soc_min_minute, battery_cycle, metric_keep  = self.run_prediction(self.charge_limit_best, self.charge_window_best, self.discharge_window_best, self.discharge_limits_best, load_minutes_step, pv_forecast_minute_step, end_record=self.end_record)

                # Initial charge slot filter
                if self.set_charge_window:
                    self.charge_limit_best, self.charge_window_best = self.discard_unused_charge_slots(self.charge_limit_best, self.charge_window_best, self.reserve)

                # Charge slot clipping
                record_charge_windows = max(self.max_charge_windows(self.end_record + self.minutes_now, self.charge_window_best), 1)
                self.charge_window_best, self.charge_limit_best = self.clip_charge_slots(self.minutes_now, self.predict_soc, self.charge_window_best, self.charge_limit_best, record_charge_windows, PREDICT_STEP)
                if self.set_charge_window:
                    # Filter out the windows we disabled during clipping
                    self.charge_limit_best, self.charge_window_best = self.discard_unused_charge_slots(self.charge_limit_best, self.charge_window_best, self.reserve)
                    self.charge_limit_percent_best = self.calc_percent_limit(self.charge_limit_best)
                    self.log("Filtered charge windows {} reserve {}".format(self.window_as_text(self.charge_window_best, self.charge_limit_percent_best), self.reserve))
                else:
                    self.charge_limit_percent_best = self.calc_percent_limit(self.charge_limit_best)
                    self.log("Unfiltered charge windows {} reserve {}".format(self.window_as_text(self.charge_window_best, self.charge_limit_percent_best), self.reserve))

            # Plan is now valid
            self.plan_valid = True
            self.plan_last_updated = self.now_utc
            self.plan_last_updated_minutes = self.minutes_now

        if self.calculate_best:
            # Final simulation of best, do 10% and normal scenario
            best_metric10, import_kwh_battery10, import_kwh_house10, export_kwh10, soc_min10, soc10, soc_min_minute10, battery_cycle10, metric_keep10 = self.run_prediction(self.charge_limit_best, self.charge_window_best, self.discharge_window_best, self.discharge_limits_best, load_minutes_step, pv_forecast_minute10_step, save='best10', end_record=self.end_record)
            best_metric, import_kwh_battery, import_kwh_house, export_kwh, soc_min, soc, soc_min_minute, battery_cycle, metric_keep  = self.run_prediction(self.charge_limit_best, self.charge_window_best, self.discharge_window_best, self.discharge_limits_best, load_minutes_step, pv_forecast_minute_step, save='best', end_record=self.end_record)
            self.log("Best charging limit socs {} export {} gives import battery {} house {} export {} metric {} metric10 {}".format
            (self.charge_limit_best, self.discharge_limits_best, self.dp2(import_kwh_battery), self.dp2(import_kwh_house), self.dp2(export_kwh), self.dp2(best_metric), self.dp2(best_metric10)))

            # Publish charge and discharge window best
            self.charge_limit_percent_best = self.calc_percent_limit(self.charge_limit_best)
            self.publish_charge_limit(self.charge_limit_best, self.charge_window_best, self.charge_limit_percent_best, best=True)
            self.publish_discharge_limit(self.discharge_window_best, self.discharge_limits_best, best=True)

        # HTML data
        self.publish_html_plan(pv_forecast_minute_step, load_minutes_step)

    def execute_plan(self):
        status_extra = ""

        if self.holiday_days_left > 0:
            status = "Idle (Holiday)"
        else:
            status = "Idle"

        isCharging = False
        isDischarging = False
        for inverter in self.inverters:
            # Read-only mode
            if self.set_read_only:
                status = "Read-Only"
                continue

            resetDischarge = False
            if (not self.set_discharge_during_charge) or (not self.car_charging_from_battery) or self.set_charge_freeze:
                # These options mess with discharge rate, so we must reset it when they aren't changing it
                resetDischarge = True

            resetReserve = False
            setReserve = False

            # Re-programme charge window based on low rates?
            if self.set_charge_window and self.charge_window_best:
                # Find the next best window and save it
                window = self.charge_window_best[0]
                minutes_start = window['start']
                minutes_end = window['end']

                # Combine contiguous windows
                for windows in self.charge_window_best:
                    if minutes_end == windows['start']:
                        minutes_end = windows['end']
                        if self.debug_enable:
                            self.log("Combine window with next window {}-{}".format(self.time_abs_str(windows['start']), self.time_abs_str(windows['end'])))

                # Avoid adjust avoid start time forward when it's already started
                if (inverter.charge_start_time_minutes < self.minutes_now) and (self.minutes_now >= minutes_start):
                    self.log("Include original charge start {}, keeping this instead of new start {}".format(self.time_abs_str(inverter.charge_start_time_minutes), self.time_abs_str(minutes_start)))
                    minutes_start = inverter.charge_start_time_minutes

                # Check if end is within 24 hours of now and end is in the future
                if (minutes_end - self.minutes_now) < 24*60 and minutes_end > self.minutes_now:
                    charge_start_time = self.midnight_utc + timedelta(minutes=minutes_start)
                    charge_end_time = self.midnight_utc + timedelta(minutes=minutes_end)
                    self.log("Charge window will be: {} - {} - current soc {}.target {}".format(charge_start_time, charge_end_time, inverter.soc_percent, self.charge_limit_percent_best[0]))

                    # Are we actually charging?
                    if self.minutes_now >= minutes_start and self.minutes_now < minutes_end:
                        inverter.adjust_charge_rate(inverter.battery_rate_max_charge * 60 * 1000)
                        if not self.set_discharge_during_charge:
                            inverter.adjust_discharge_rate(0)
                            resetDischarge = False
                            status = "Freeze charging"
                        elif self.set_charge_freeze and self.charge_limit_best[0] == self.reserve:
                            inverter.adjust_discharge_rate(0)
                            resetDischarge = False
                            status = "Freeze charging"
                        else:
                            status = "Charging"
                        isCharging = True
                        status_extra = " target {}%".format(self.charge_limit_percent_best[0])

                    # Hold charge mode when enabled
                    if self.set_soc_enable and self.set_reserve_enable and self.set_reserve_hold and (status == "Charging") and ((inverter.soc_percent + 1) >= self.charge_limit_percent_best[0]):
                        status = "Hold charging"
                        inverter.disable_charge_window()
                        self.log("Holding current charge level using reserve: {}".format(self.charge_limit_percent_best[0]))
                    elif (self.minutes_now < minutes_end) and (
                        (minutes_start - self.minutes_now) <= self.set_window_minutes or
                        (inverter.charge_start_time_minutes - self.minutes_now) <= self.set_window_minutes
                        ):
                        # We must re-program if we are about to start a new charge window or the currently configured window is about to start or has started
                        self.log("Configuring charge window now (now {} target set_window_minutes {} charge start time {}".format(self.time_abs_str(self.minutes_now), self.set_window_minutes, self.time_abs_str(minutes_start)))
                        inverter.adjust_charge_window(charge_start_time, charge_end_time, self.minutes_now)
                    else:
                        self.log("Not setting charging window yet as not within the window (now {} target set_window_minutes {} charge start time {}".format(self.time_abs_str(self.minutes_now),self.set_window_minutes, self.time_abs_str(minutes_start)))

                    # Set configured window minutes for the SOC adjustment routine
                    inverter.charge_start_time_minutes = minutes_start
                    inverter.charge_end_time_minutes = minutes_end
                elif (minutes_end >= 24*60) and (inverter.charge_start_time_minutes - self.minutes_now) <= self.set_window_minutes:
                    # No charging require in the next 24 hours
                    self.log("No charge window required, disabling before the start")
                    inverter.disable_charge_window()
                else:
                    self.log("No change to charge window yet, waiting for schedule.")
            elif self.set_charge_window and (inverter.charge_start_time_minutes - self.minutes_now) <= self.set_window_minutes:
                # No charge windows
                self.log("No charge windows found, disabling before the start")
                inverter.disable_charge_window()
            elif self.set_charge_window:
                self.log("No change to charge window yet, waiting for schedule.")

            # Set discharge modes/window?
            if self.set_discharge_window and self.discharge_window_best:
                window = self.discharge_window_best[0]
                minutes_start = window['start']
                minutes_end = window['end']

                # Avoid adjust avoid start time forward when it's already started
                if (inverter.discharge_start_time_minutes < self.minutes_now) and (self.minutes_now >= minutes_start):
                    self.log("Include original discharge start {} with our start which is {}".format(self.time_abs_str(inverter.discharge_start_time_minutes), self.time_abs_str(minutes_start)))
                    minutes_start = inverter.discharge_start_time_minutes

                discharge_start_time = self.midnight_utc + timedelta(minutes=minutes_start)
                discharge_end_time = self.midnight_utc + timedelta(minutes=(minutes_end + 1)) # Add in 1 minute margin to allow Predbat to restore ECO mode
                discharge_soc = (self.discharge_limits_best[0] * self.soc_max) / 100.0
                self.log("Next discharge window will be: {} - {} at reserve {}".format(discharge_start_time, discharge_end_time, self.discharge_limits_best[0]))
                if (self.minutes_now >= minutes_start) and (self.minutes_now < minutes_end) and (self.discharge_limits_best[0] < 100.0):
                    if not self.set_discharge_freeze_only and ((self.soc_kw - PREDICT_STEP * inverter.battery_rate_max_discharge_scaled) > discharge_soc):
                        self.log("Discharging now - current SOC {} and target {}".format(self.soc_kw, discharge_soc))
                        inverter.adjust_discharge_rate(inverter.battery_rate_max_discharge * 60 * 1000)
                        inverter.adjust_force_discharge(True, discharge_start_time, discharge_end_time)
                        resetDischarge = False
                        isDischarging = True

                        if self.set_reserve_enable:
                            inverter.adjust_reserve(self.discharge_limits_best[0])
                            setReserve = True
                        status = "Discharging"
                        status_extra = " target {}%".format(self.discharge_limits_best[0])
                        if self.set_discharge_freeze:
                            # In discharge freeze mode we disable charging during discharge slots
                            inverter.adjust_charge_rate(0)
                    else:
                        inverter.adjust_inverter_mode(False)
                        if self.set_discharge_freeze:
                            # In discharge freeze mode we disable charging during discharge slots
                            inverter.adjust_charge_rate(0)
                            self.log("Discharge Freeze as discharge is now at/below target - current SOC {} and target {}".format(self.soc_kw, discharge_soc))
                            status = "Freeze discharging"
                            status_extra = " target {}%".format(self.discharge_limits_best[0])
                        else:
                            status = "Hold discharging"
                            status_extra = " target {}%".format(self.discharge_limits_best[0])
                            self.log("Discharge Hold (ECO mode) as discharge is now at/below target or freeze only is set - current SOC {} and target {}".format(self.soc_kw, discharge_soc))
                        resetReserve = True
                else:
                    if (self.minutes_now < minutes_end) and ((minutes_start - self.minutes_now) <= self.set_window_minutes) and self.discharge_limits_best[0]:
                        inverter.adjust_force_discharge(False, discharge_start_time, discharge_end_time)
                        resetReserve = True
                    else:
                        self.log("Setting ECO mode as we are not yet within the discharge window - next time is {} - {}".format(self.time_abs_str(minutes_start), self.time_abs_str(minutes_end)))
                        inverter.adjust_inverter_mode(False)
                        resetReserve = True

                    if self.set_discharge_freeze:
                        # In discharge freeze mode we disable charging during discharge slots, so turn it back on otherwise
                        inverter.adjust_charge_rate(inverter.battery_rate_max_charge * 60 * 1000)
            elif self.set_discharge_window:
                self.log("Setting ECO mode as no discharge window planned")
                inverter.adjust_inverter_mode(False)
                resetReserve = True
                if self.set_discharge_freeze:
                    # In discharge freeze mode we disable charging during discharge slots, so turn it back on otherwise
                    inverter.adjust_charge_rate(inverter.battery_rate_max_charge * 60 * 1000)

            # Car charging from battery disable?
            if not self.car_charging_from_battery:
                for car_n in range(0, self.num_cars):
                    if self.car_charging_slots[car_n]:
                        window = self.car_charging_slots[car_n][0]
                        self.log("Car charging from battery is off, next slot for car {} is {} - {}".format(car_n, self.time_abs_str(window['start']), self.time_abs_str(window['end'])))
                        if self.minutes_now >= window['start'] and self.minutes_now < window['end']:
                            if status not in ['Discharging']:
                                inverter.adjust_discharge_rate(0)
                                resetDischarge = False
                                self.log("Disabling battery discharge while the car {} is charging".format(car_n))
                                if status != 'Idle':
                                    status += ", Hold for car"
                                else:
                                    status = "Hold for car"
                            break

            # Reset discharge rate?
            if resetDischarge:
                inverter.adjust_discharge_rate(inverter.battery_rate_max_discharge * 60 * 1000)

            # Set the SOC just before or within the charge window
            if self.set_soc_enable:
                if self.charge_limit_best and (self.minutes_now < inverter.charge_end_time_minutes) and (inverter.charge_start_time_minutes - self.minutes_now) <= self.set_soc_minutes:
                    inverter.adjust_battery_target(self.charge_limit_percent_best[0])
                else:
                    if not self.inverter_hybrid and self.inverter_soc_reset:
                        if self.charge_limit_best and self.minutes_now >= inverter.charge_start_time_minutes and self.minutes_now < inverter.charge_end_time_minutes:
                            self.log("Within the charge window, holding SOC setting {} (now {} target set_soc_minutes {} charge start time {})".format(self.charge_limit_percent_best[0], self.time_abs_str(self.minutes_now), self.set_soc_minutes, self.time_abs_str(inverter.charge_start_time_minutes)))
                        else:
                            self.log("Resetting charging SOC as we are not within the window and inverter_soc_reset is enabled (now {} target set_soc_minutes {} charge start time {})".format(self.time_abs_str(self.minutes_now), self.set_soc_minutes, self.time_abs_str(inverter.charge_start_time_minutes)))
                            inverter.adjust_battery_target(100.0)
                    else:
                        self.log("Not setting charging SOC as we are not within the window (now {} target set_soc_minutes {} charge start time {})".format(self.time_abs_str(self.minutes_now), self.set_soc_minutes, self.time_abs_str(inverter.charge_start_time_minutes)))

            # If we should set reserve?
            if self.set_soc_enable and self.set_reserve_enable and not setReserve:
                # In the window then set it, otherwise put it back
                if self.charge_limit_best and (self.minutes_now < inverter.charge_end_time_minutes) and (self.minutes_now >= inverter.charge_start_time_minutes):
                    self.log("Adjust reserve to target charge % (set_reserve_enable is true)".format(self.charge_limit_percent_best[0]))
                    inverter.adjust_reserve(self.charge_limit_percent_best[0])
                    resetReserve = False
                else:
                    self.log("Adjust reserve to default (as set_reserve_enable is true)")
                    inverter.adjust_reserve(0)
                    resetReserve = False

            # Reset reserve as discharge is enable but not running right now
            if self.set_reserve_enable and resetReserve and not setReserve:
                inverter.adjust_reserve(0)

        # Set the charge/discharge status information
        self.set_charge_discharge_status(isCharging, isDischarging)
        return status, status_extra

    def fetch_sensor_data(self):
        """
        Fetch all the data, e.g. energy rates, load, PV predictions, car plan etc.
        """
        self.rate_import = {}
        self.rate_import_replicated = {}
        self.rate_export = {}
        self.rate_export_replicated = {}
        self.rate_slots = []
        self.io_adjusted = {}
        self.low_rates = []
        self.high_export_rates = []
        self.octopus_slots = []
        self.cost_today_sofar = 0
        self.import_today = {}
        self.export_today = {}
        self.pv_today = {}
        self.load_minutes = {}
        self.load_minutes_age = 0
        self.load_forecast = {}
        self.pv_forecast_minute = {}
        self.pv_forecast_minute10 = {}

        # Iboost load data
        if self.iboost_enable:
            if 'iboost_energy_today' in self.args:
                self.iboost_energy_today, iboost_energy_age = self.minute_data_load(self.now_utc, 'iboost_energy_today', 1)
                if iboost_energy_age >= 1:
                    self.iboost_today = self.dp2(abs(self.iboost_energy_today[0] - self.iboost_energy_today[self.minutes_now]))
                    self.log("IBoost energy today from sensor reads {} kwh".format(self.iboost_today))

        # Load previous load data
        if self.get_arg('ge_cloud_data', False):
            self.download_ge_data(self.now_utc)
        else:
            # Load data
            if 'load_today' in self.args:
                self.load_minutes, self.load_minutes_age = self.minute_data_load(self.now_utc, 'load_today', self.max_days_previous)
                self.log("Found {} load_today datapoints going back {} days".format(len(self.load_minutes), self.load_minutes_age))
                self.load_minutes_now = max(self.load_minutes.get(0, 0) - self.load_minutes.get(self.minutes_now, 0), 0)
            else:
                self.log("Error: You have not set load_today, you will have no load data")
                self.record_status(message="Error - load_today not set correctly", had_errors=True)
                raise ValueError

            # Load import today data
            if 'import_today' in self.args:
                self.import_today = self.minute_data_import_export(self.now_utc, 'import_today', scale=self.import_export_scaling)
                self.import_today_now = max(self.import_today.get(0, 0) - self.import_today.get(self.minutes_now, 0), 0)
            else:
                self.log("WARN: You have not set import_today in apps.yaml, you will have no previous import data")

            # Load export today data
            if 'export_today' in self.args:
                self.export_today = self.minute_data_import_export(self.now_utc, 'export_today', scale=self.import_export_scaling)
                self.export_today_now = max(self.export_today.get(0, 0) - self.export_today.get(self.minutes_now, 0), 0)
            else:
                self.log("WARN: You have not set export_today in apps.yaml, you will have no previous export data")

            # PV today data
            if 'pv_today' in self.args:
                self.pv_today = self.minute_data_import_export(self.now_utc, 'pv_today')
                self.pv_today_now = max(self.pv_today.get(0, 0) - self.pv_today.get(self.minutes_now, 0), 0)
            else:
                self.log("WARN: You have not set pv_today in apps.yaml, you will have no previous pv data")

        # Car charging hold - when enabled battery is held during car charging in simulation
        self.car_charging_energy = self.load_car_energy(self.now_utc)

        # Log current values
        self.log("Current data so far today: load {} kWh import {} kWh export {} kWh pv {} kWh".format(self.dp2(self.load_minutes_now), self.dp2(self.import_today_now), self.dp2(self.export_today_now), self.dp2(self.pv_today_now)))

        if 'rates_import_octopus_url' in self.args:
            # Fixed URL for rate import
            self.log("Downloading import rates directly from url {}".format(self.get_arg('rates_import_octopus_url', indirect=False)))
            self.rate_import = self.download_octopus_rates(self.get_arg('rates_import_octopus_url', indirect=False))
        elif 'metric_octopus_import' in self.args:
            # Octopus import rates
            entity_id = self.get_arg('metric_octopus_import', None, indirect=False)
            data_all = []

            if entity_id:
                data_import = self.get_state(entity_id = entity_id, attribute='rates')
                if data_import:
                    data_all += data_import
                else:
                    data_import = self.get_state(entity_id = entity_id, attribute='all_rates')
                    if data_import:
                        data_all += data_import

            if data_all:
                rate_key = 'rate'
                from_key = 'from'
                to_key = 'to'
                if rate_key not in data_all[0]:
                    rate_key = 'value_inc_vat'
                    from_key = 'valid_from'
                    to_key = 'valid_to'
                self.rate_import = self.minute_data(data_all, self.forecast_days + 1, self.midnight_utc, rate_key, from_key, backwards=False, to_key=to_key, adjust_key='is_intelligent_adjusted')
            else:
                self.log("Warning: metric_octopus_import is not set correctly, ignoring..")
                self.record_status(message="Error - metric_octopus_import not set correctly", had_errors=True)
                raise ValueError
        else:
            # Basic rates defined by user over time
            self.rate_import = self.basic_rates(self.get_arg('rates_import', [], indirect=False), 'import')

        # Work out current car SOC and limit
        self.car_charging_loss = 1 - float(self.get_arg('car_charging_loss', 0.08))

        # Octopus intelligent slots
        if 'octopus_intelligent_slot' in self.args:
            completed = []
            planned = []
            vehicle = {}
            vehicle_pref = {}
            entity_id = self.get_arg('octopus_intelligent_slot', indirect=False)
            try:
                completed = self.get_state(entity_id = entity_id, attribute='completedDispatches')
                if not completed:
                    completed = self.get_state(entity_id = entity_id, attribute='completed_dispatches')
                planned = self.get_state(entity_id = entity_id, attribute='plannedDispatches')
                if not planned:
                    planned = self.get_state(entity_id = entity_id, attribute='planned_dispatches')
                vehicle = self.get_state(entity_id = entity_id, attribute='registeredKrakenflexDevice')
                vehicle_pref = self.get_state(entity_id = entity_id, attribute='vehicleChargingPreferences')
            except (ValueError, TypeError):
                self.log("WARN: Unable to get data from {} - octopus_intelligent_slot may not be set correctly".format(entity_id))
                self.record_status(message="Error - octopus_intelligent_slot not set correctly", had_errors=True)

            # Completed and planned slots
            if completed:
                self.octopus_slots += completed
            if planned:
                self.octopus_slots += planned

            # Get rate for import to compute charging costs
            if self.rate_import:
                self.rate_import = self.rate_scan(self.rate_import, print=False)

            if self.num_cars >= 1:
                # Extract vehicle data if we can get it
                if vehicle:
                    self.car_charging_battery_size[0] = float(vehicle.get('vehicleBatterySizeInKwh', self.car_charging_battery_size[0]))
                    self.car_charging_rate[0] = float(vehicle.get('chargePointPowerInKw', self.car_charging_rate[0]))
                else:
                    size = self.get_state(entity_id = entity_id, attribute='vehicle_battery_size_in_kwh')
                    rate = self.get_state(entity_id = entity_id, attribute='charge_point_power_in_kw')
                    if size:
                        self.car_charging_battery_size[0] = size
                    if rate:
                        self.car_charging_rate[0] = rate

                # Get car charging limit again from car based on new battery size
                self.car_charging_limit[0] = (float(self.get_arg('car_charging_limit', 100.0, index=0)) * self.car_charging_battery_size[0]) / 100.0

                # Extract vehicle preference if we can get it
                if vehicle_pref and self.octopus_intelligent_charging:
                    octopus_limit = max(float(vehicle_pref.get('weekdayTargetSoc', 100)), float(vehicle_pref.get('weekendTargetSoc', 100)))
                    octopus_ready_time = vehicle_pref.get('weekdayTargetTime', None)
                    if not octopus_ready_time:
                        octopus_ready_time = self.car_charging_plan_time[0]
                    else:
                        octopus_ready_time += ":00"
                    self.car_charging_plan_time[0] = octopus_ready_time
                    octopus_limit = self.dp2(octopus_limit * self.car_charging_battery_size[0] / 100.0)
                    self.car_charging_limit[0] = min(self.car_charging_limit[0], octopus_limit)
                elif self.octopus_intelligent_charging:
                    octopus_ready_time = self.get_arg('octopus_ready_time', None)
                    octopus_limit = self.get_arg('octopus_charge_limit', None)
                    if octopus_limit:
                        octopus_limit = self.dp2(float(octopus_limit) * self.car_charging_battery_size[0] / 100.0)
                        self.car_charging_limit[0] = min(self.car_charging_limit[0], octopus_limit)
                    if octopus_ready_time:
                        self.car_charging_plan_time[0] = octopus_ready_time

                # Use octopus slots for charging?
                if self.octopus_intelligent_charging:
                    self.octopus_slots = self.add_now_to_octopus_slot(self.octopus_slots, self.now_utc)
                    self.car_charging_slots[0] = self.load_octopus_slots(self.octopus_slots)
                self.log("Car 0 using Octopus, charging limit {}, ready time {} - battery size {}".format(self.car_charging_limit[0], self.car_charging_plan_time[0], self.car_charging_battery_size[0]))
        else:
            # Disable octopus charging if we don't have the slot sensor
            self.octopus_intelligent_charging = False

        # Work out car SOC
        self.car_charging_soc = [0.0 for car_n in range(0, self.num_cars)]
        for car_n in range(0, self.num_cars):
            self.car_charging_soc[car_n] = (self.get_arg('car_charging_soc', 0.0, index=car_n) * self.car_charging_battery_size[car_n]) / 100.0
        if self.num_cars:
            self.log("Current Car SOC kwh: {}".format(self.car_charging_soc))

        if 'rates_export_octopus_url' in self.args:
            # Fixed URL for rate export
            self.log("Downloading export rates directly from url {}".format(self.get_arg('rates_export_octopus_url', indirect=False)))
            self.rate_export = self.download_octopus_rates(self.get_arg('rates_export_octopus_url', indirect=False))
        elif 'metric_octopus_export' in self.args:
            # Octopus export rates
            entity_id = self.get_arg('metric_octopus_export', None, indirect=False)
            data_all_export = []

            data_export = self.get_state(entity_id = entity_id, attribute='rates')
            if data_export:
                data_all_export += data_export
            else:
                data_export = self.get_state(entity_id = entity_id, attribute='all_rates')
                if data_export:
                    data_all_export += data_export

            if data_all_export:
                rate_key = 'rate'
                from_key = 'from'
                to_key = 'to'
                if rate_key not in data_all_export[0]:
                    rate_key = 'value_inc_vat'
                    from_key = 'valid_from'
                    to_key = 'valid_to'
                self.rate_export = self.minute_data(data_all_export, self.forecast_days + 1, self.midnight_utc, rate_key, from_key, backwards=False, to_key=to_key)
            else:
                self.log("Warning: metric_octopus_export is not set correctly, ignoring..")
                self.record_status(message="Error - metric_octopus_export not set correctly", had_errors=True)
        else:
            # Basic rates defined by user over time
            self.rate_export = self.basic_rates(self.get_arg('rates_export', [], indirect=False), 'export')

        # Octopus saving session
        octopus_saving_slot = {}
        if 'octopus_saving_session' in self.args:
            entity_id = self.get_arg('octopus_saving_session', indirect=False)
            if entity_id:
                saving_rate = self.get_arg('metric_octopus_saving_rate', 0)
                if saving_rate > 0:
                    state = self.get_arg('octopus_saving_session', False)
                    start = self.get_state(entity_id = entity_id, attribute='current_joined_event_start')
                    end = self.get_state(entity_id = entity_id, attribute='current_joined_event_end')
                    if not start or not end:
                        start = self.get_state(entity_id = entity_id, attribute='next_joined_event_start')
                        end = self.get_state(entity_id = entity_id, attribute='next_joined_event_end')
                    self.log("Next Octopus saving session: {} - {} at assumed rate {} state {}".format(start, end, saving_rate, state))
                    octopus_saving_slot['start'] = start
                    octopus_saving_slot['end'] = end
                    octopus_saving_slot['rate'] = saving_rate
                    octopus_saving_slot['state'] = state

        # Standing charge
        self.metric_standing_charge = self.get_arg('metric_standing_charge', 0.0) * 100.0
        self.log("Standing charge is set to {} p".format(self.metric_standing_charge))

        # Replicate and scan import rates
        if self.rate_import:
            self.rate_import = self.rate_scan(self.rate_import, print=False)
            self.rate_import, self.rate_import_replicated = self.rate_replicate(self.rate_import, self.io_adjusted, is_import=True)
            self.rate_import = self.rate_add_io_slots(self.rate_import, self.octopus_slots)
            self.load_saving_slot(octopus_saving_slot, export=False)
            if 'rates_import_override' in self.args:
                self.rate_import = self.basic_rates(self.get_arg('rates_import_override', [], indirect=False), 'import', self.rate_import)
            self.rate_import = self.rate_scan(self.rate_import, print=True)
        else:
            self.log("Warning: No import rate data provided")
            self.record_status(message="Error - No import rate data provided", had_errors=True)

        # Replicate and scan export rates
        if self.rate_export:
            self.rate_export = self.rate_scan_export(self.rate_export, print=False)
            self.rate_export, self.rate_export_replicated = self.rate_replicate(self.rate_export, is_import=False)
            # For export tariff only load the saving session if enabled
            if self.rate_export_max > 0:
                self.load_saving_slot(octopus_saving_slot, export=True)
            if 'rates_export_override' in self.args:
                self.rate_export = self.basic_rates(self.get_arg('rates_export_override', [], indirect=False), 'export', self.rate_export)
            self.rate_export = self.rate_scan_export(self.rate_export, print=True)
        else:
            self.log("Warning: No export rate data provided")
            self.record_status(message="Error - No export rate data provided", had_errors=True)

        # Set rate thresholds
        if self.rate_import or self.rate_export:
            self.set_rate_thresholds()

        # Find discharging windows
        if self.rate_export:
            self.high_export_rates, lowest, highest = self.rate_scan_window(self.rate_export, 5, self.rate_export_threshold, True)
            # Update threshold automatically
            self.log("High export rate found rates in range {} to {}".format(lowest, highest))
            if self.rate_high_threshold == 0 and lowest <= self.rate_export_max:
                self.rate_export_threshold = lowest
            self.publish_rates(self.rate_export, True)

        # Find charging windows
        if self.rate_import:
            # Find charging window
            self.low_rates, lowest, highest = self.rate_scan_window(self.rate_import, 5, self.rate_threshold, False)
            self.log("Low Import rate found rates in range {} to {}".format(lowest, highest))
            # Update threshold automatically
            if self.rate_low_threshold == 0 and highest >= self.rate_min:
                self.rate_threshold = highest
            self.publish_rates(self.rate_import, False)

        # Work out car plan?
        for car_n in range(0, self.num_cars):
            if self.octopus_intelligent_charging and car_n == 0:
                self.log("Car 0 is using Octopus intelligent schedule")
            elif self.car_charging_planned[car_n] or self.car_charging_now[car_n]:
                self.log("Plan car {} charging from {} to {} with slots {} from soc {} to {} ready by {}".format(car_n, self.car_charging_soc[car_n], self.car_charging_limit[car_n], self.low_rates, self.car_charging_soc[car_n], self.car_charging_limit[car_n], self.car_charging_plan_time[car_n]))
                self.car_charging_slots[car_n] = self.plan_car_charging(car_n, self.low_rates)
            else:
                self.log("Not planning car charging for car {} - car charging planned is False".format(car_n))

            # Log the charging plan
            if self.car_charging_slots[car_n]:
                self.log("Car {} charging plan is: {}".format(car_n, self.car_charging_slots[car_n]))

        # Publish the car plan
        self.publish_car_plan()

        # Work out cost today
        if self.import_today:
            self.cost_today_sofar = self.today_cost(self.import_today, self.export_today)

        # Fetch PV forecast if enabled, today must be enabled, other days are optional
        self.pv_forecast_minute, self.pv_forecast_minute10 = self.fetch_pv_forecast()

        # Fetch extra load forecast
        self.load_forecast = self.fetch_extra_load_forecast(self.now_utc)

        # Load today vs actual
        if self.load_minutes:
            self.load_inday_adjustment = self.load_today_comparison(self.load_minutes, self.load_forecast, self.car_charging_energy, self.import_today, self.minutes_now)

        # Apply modal filter to historical data
        self.previous_days_modal_filter(self.load_minutes)
        self.log("Historical days now {} weight {}".format(self.days_previous, self.days_previous_weight))

    def fetch_inverter_data(self):
        """
        Fetch data about the inverters
        """
        # Find the inverters
        self.num_inverters = int(self.get_arg('num_inverters', 1))
        self.inverter_limit = 0.0
        self.export_limit = 0.0
        self.inverters = []
        self.charge_window = []
        self.discharge_window = []
        self.discharge_limits = []
        self.current_charge_limit = 0.0
        self.soc_kw = 0.0
        self.soc_max = 0.0
        self.reserve = 0.0
        self.reserve_current = 0.0
        self.reserve_current_percent = 0.0
        self.battery_rate_max_charge = 0.0
        self.battery_rate_max_discharge = 0.0
        self.battery_rate_max_charge_scaled = 0.0
        self.battery_rate_max_discharge_scaled = 0.0
        self.battery_rate_min = 0
        self.charge_rate_now = 0.0
        self.discharge_rate_now = 0.0
        found_first = False

        # For each inverter get the details
        for id in range(0, self.num_inverters):
            inverter = Inverter(self, id)
            inverter.update_status(self.minutes_now)

            # As the inverters will run in lockstep, we will initially look at the programming of the first enabled one for the current window setting
            if not found_first:
                found_first = True
                self.current_charge_limit = inverter.current_charge_limit
                self.charge_window = inverter.charge_window
                self.discharge_window = inverter.discharge_window
                self.discharge_limits = inverter.discharge_limits
            self.soc_max += inverter.soc_max
            self.soc_kw += inverter.soc_kw
            self.reserve += inverter.reserve
            self.reserve_current += inverter.reserve_current
            self.battery_rate_max_charge += inverter.battery_rate_max_charge
            self.battery_rate_max_discharge += inverter.battery_rate_max_discharge
            self.battery_rate_max_charge_scaled += inverter.battery_rate_max_charge_scaled
            self.battery_rate_max_discharge_scaled += inverter.battery_rate_max_discharge_scaled
            self.charge_rate_now += inverter.charge_rate_now
            self.discharge_rate_now += inverter.discharge_rate_now
            self.battery_rate_min += inverter.battery_rate_min
            self.inverters.append(inverter)
            self.inverter_limit += inverter.inverter_limit
            self.export_limit += inverter.export_limit

        # Remove extra decimals
        self.soc_max = self.dp2(self.soc_max)
        self.soc_kw = self.dp2(self.soc_kw)
        self.reserve_current = self.dp2(self.reserve_current)
        self.reserve_current_percent = int(self.reserve_current / self.soc_max * 100.0 + 0.5)

        self.log("Found {} inverters totals: min reserve {} current reserve {} soc_max {} soc {} charge rate {} kw discharge rate {} kw battery_rate_min {} w ac limit {} export limit {} kw loss charge {} % loss discharge {} % inverter loss {} %".format(
                 len(self.inverters), self.reserve, self.reserve_current, self.soc_max, self.soc_kw, self.charge_rate_now * 60, self.discharge_rate_now * 60, self.battery_rate_min * 60 * 1000, self.dp2(self.inverter_limit * 60), self.dp2(self.export_limit * 60), 100 - int(self.battery_loss * 100), 100 - int(self.battery_loss_discharge * 100), 100 - int(self.inverter_loss * 100)))

        # Work out current charge limits and publish charge limit base
        self.charge_limit = [self.current_charge_limit * self.soc_max / 100.0 for i in range(0, len(self.charge_window))]
        self.charge_limit_percent = self.calc_percent_limit(self.charge_limit)
        self.publish_charge_limit(self.charge_limit, self.charge_window, self.charge_limit_percent, best=False)

        self.log("Base charge    window {}".format(self.window_as_text(self.charge_window, self.charge_limit)))
        self.log("Base discharge window {}".format(self.window_as_text(self.discharge_window, self.discharge_limits)))

    def fetch_config_options(self):
        """
        Fetch all the configuration options
        """

        self.debug_enable = self.get_arg('debug_enable', False)
        self.previous_status = self.get_state(self.prefix + ".status")
        self.calculate_max_windows = self.get_arg('calculate_max_windows', 48)
        self.calculate_plan_every = max(self.get_arg('calculate_plan_every', 10), 5)
        self.num_cars = self.get_arg('num_cars', 1)
        self.inverter_type = self.get_arg('inverter_type', 'GE', indirect=False)

        self.log("Inverter type {} max_windows {} num_cars {} debug enable is {} calculate_plan_every {}".format(self.inverter_type, self.calculate_max_windows, self.num_cars, self.debug_enable, self.calculate_plan_every))

        # Days previous
        self.holiday_days_left = self.get_arg('holiday_days_left', 0)
        self.days_previous = self.get_arg('days_previous', [7])
        self.days_previous_weight = self.get_arg('days_previous_weight', [1 for i in range(0, len(self.days_previous))])
        if len(self.days_previous) > len(self.days_previous_weight):
            # Extend weights with 1 if required
            self.days_previous_weight += [1 for i in range(0, len(self.days_previous) - len(self.days_previous_weight))]
        if self.holiday_days_left > 0:
            self.days_previous = [1]
            self.log("Holiday mode is active, {} days remaining, setting days previous to 1".format(self.holiday_days_left))
        self.max_days_previous = max(self.days_previous) + 1

        forecast_hours = self.get_arg('forecast_hours', 48)
        self.forecast_days = int((forecast_hours + 23)/24)
        self.forecast_minutes = forecast_hours * 60
        self.forecast_plan_hours = self.get_arg('forecast_plan_hours', 24)
        self.inverter_clock_skew_start = self.get_arg('inverter_clock_skew_start', 0)
        self.inverter_clock_skew_end = self.get_arg('inverter_clock_skew_end', 0)
        self.inverter_clock_skew_discharge_start = self.get_arg('inverter_clock_skew_discharge_start', 0)
        self.inverter_clock_skew_discharge_end = self.get_arg('inverter_clock_skew_discharge_end', 0)

        # Log clock skew
        if self.inverter_clock_skew_start != 0 or self.inverter_clock_skew_end != 0:
            self.log("Inverter clock skew start {} end {} applied".format(self.inverter_clock_skew_start, self.inverter_clock_skew_end))
        if self.inverter_clock_skew_discharge_start != 0 or self.inverter_clock_skew_discharge_end != 0:
            self.log("Inverter clock skew discharge start {} end {} applied".format(self.inverter_clock_skew_discharge_start, self.inverter_clock_skew_discharge_end))

        # Metric config
        self.metric_min_improvement = self.get_arg('metric_min_improvement', 0.0)
        self.metric_min_improvement_discharge = self.get_arg('metric_min_improvement_discharge', 0.1)
        self.metric_battery_cycle = self.get_arg('metric_battery_cycle', 3.0)
        self.metric_future_rate_offset_import = self.get_arg('metric_future_rate_offset_import', 0.0)
        self.metric_future_rate_offset_export = self.get_arg('metric_future_rate_offset_export', 0.0)
        self.metric_inday_adjust_damping = self.get_arg('metric_inday_adjust_damping', 1.0)
        self.metric_cloud_enable = self.get_arg('metric_cloud_enable', False)
        self.notify_devices = self.get_arg('notify_devices', ['notify'])
        self.pv_scaling = self.get_arg('pv_scaling', 1.0)
        self.pv_metric10_weight = self.get_arg('pv_metric10_weight', 0.15)
        self.load_scaling = self.get_arg('load_scaling', 1.0)
        self.battery_rate_max_scaling = self.get_arg('battery_rate_max_scaling', 1.0)
        self.best_soc_pass_margin = self.get_arg('best_soc_pass_margin', 0.0)
        self.rate_low_threshold = self.get_arg('rate_low_threshold', 0.0)
        self.rate_high_threshold = self.get_arg('rate_high_threshold', 0.0)
        self.rate_low_match_export = self.get_arg('rate_low_match_export', False)
        self.best_soc_step = self.get_arg('best_soc_step', 0.25)

        # Battery charging options
        self.battery_capacity_nominal = self.get_arg('battery_capacity_nominal', False)
        self.battery_loss = 1.0 - self.get_arg('battery_loss', 0.03)
        self.battery_loss_discharge = 1.0 - self.get_arg('battery_loss_discharge', 0.03)
        self.inverter_loss = 1.0 - self.get_arg('inverter_loss', 0.04)
        self.inverter_hybrid = self.get_arg('inverter_hybrid', True)
        self.inverter_soc_reset = self.get_arg('inverter_soc_reset', False)
        self.battery_scaling = self.get_arg('battery_scaling', 1.0)
        self.battery_charge_power_curve = self.args.get('battery_charge_power_curve', {})
        # Check power curve is a dictionary
        if not isinstance(self.battery_charge_power_curve, dict):
            self.battery_charge_power_curve = {}
            self.log("WARN: battery_power_curve is incorrectly configured - ignoring")
            self.record_status("battery_power_curve is incorrectly configured - ignoring", had_errors=True)
        self.import_export_scaling = self.get_arg('import_export_scaling', 1.0)
        self.best_soc_margin = self.get_arg('best_soc_margin', 0.0)
        self.best_soc_min = self.get_arg('best_soc_min', 0.0)
        self.best_soc_max = self.get_arg('best_soc_max', 0.0)
        self.best_soc_keep = self.get_arg('best_soc_keep', 2.0)
        self.set_soc_minutes = self.get_arg('set_soc_minutes', 30)
        self.set_window_minutes = self.get_arg('set_window_minutes', 30)
        self.octopus_intelligent_charging = self.get_arg('octopus_intelligent_charging', True)
        self.get_car_charging_planned()
        self.load_inday_adjustment = 1.0

        self.combine_mixed_rates = self.get_arg('combine_mixed_rates', False)
        self.combine_discharge_slots = self.get_arg('combine_discharge_slots', False)
        self.combine_charge_slots = self.get_arg('combine_charge_slots', True)
        self.discharge_slot_split = 30
        self.charge_slot_split = 30

        # Enables
        default_enable_mode = True
        if self.inverter_type != 'GE':
            default_enable_mode = False
            self.log("WARN: Using experimental inverter type {} - not all features are available".format(self.inverter_type))

        self.calculate_best = self.get_arg('calculate_best', True)
        self.set_soc_enable = self.get_arg('set_soc_enable', default_enable_mode)
        self.set_reserve_enable = self.get_arg('set_reserve_enable', default_enable_mode)
        self.set_reserve_notify = self.get_arg('set_reserve_notify', False)
        self.set_reserve_hold = self.get_arg('set_reserve_hold', True)
        self.set_read_only = self.get_arg('set_read_only', False)
        self.set_soc_notify = self.get_arg('set_soc_notify', False)
        self.set_status_notify = self.get_arg('set_status_notify', True)
        self.set_window_notify = self.get_arg('set_window_notify', False)
        self.set_charge_window = self.get_arg('set_charge_window', default_enable_mode)
        self.set_discharge_window = self.get_arg('set_discharge_window', default_enable_mode)
        self.set_discharge_freeze = self.get_arg('set_discharge_freeze', default_enable_mode)
        self.set_charge_freeze = self.get_arg('set_charge_freeze', False)
        self.set_discharge_freeze_only = self.get_arg('set_discharge_freeze_only', False)
        self.set_discharge_during_charge = self.get_arg('set_discharge_during_charge', True)
        self.set_discharge_notify = self.get_arg('set_discharge_notify', False)
        self.calculate_best_charge = self.get_arg('calculate_best_charge', True)
        self.calculate_best_discharge = self.get_arg('calculate_best_discharge', default_enable_mode)
        self.calculate_discharge_first = self.get_arg('calculate_discharge_first', True)
        self.calculate_discharge_oncharge = self.get_arg('calculate_discharge_oncharge', True)
        self.calculate_second_pass = self.get_arg('calculate_second_pass', False)
        self.calculate_inday_adjustment = self.get_arg('calculate_inday_adjustment', False)
        self.balance_inverters_enable = self.get_arg('balance_inverters_enable', False)
        self.balance_inverters_charge = self.get_arg('balance_inverters_charge', True)
        self.balance_inverters_discharge = self.get_arg('balance_inverters_discharge', True)
        self.balance_inverters_crosscharge = self.get_arg('balance_inverters_crosscharge', True)
        self.balance_inverters_threshold_charge = max(self.get_arg('balance_inverters_threshold_charge', 1.0), 1.0)
        self.balance_inverters_threshold_discharge = max(self.get_arg('balance_inverters_threshold_discharge', 1.0), 1.0)


        if self.set_read_only:
            self.log("NOTE: Read-only mode is enabled, the inverter controls will not be used!!")

        # Enable load filtering
        self.load_filter_modal = self.get_arg('load_filter_modal', False)

        # Iboost model
        self.iboost_enable = self.get_arg('iboost_enable', False)
        self.iboost_max_energy = self.get_arg('iboost_max_energy', 3.0)
        self.iboost_max_power = self.get_arg('iboost_max_power', 2400) / 1000 / 60.0
        self.iboost_min_power = self.get_arg('iboost_min_power', 500)  / 1000 / 60.0
        self.iboost_min_soc = self.get_arg('iboost_min_soc', 0.0)
        self.iboost_today = self.get_arg('iboost_today', 0.0)
        self.iboost_next = self.iboost_today
        self.iboost_energy_scaling = self.get_arg('iboost_energy_scaling', 1.0)
        self.iboost_energy_today = {}

        # Car options
        self.car_charging_hold = self.get_arg('car_charging_hold', True)
        self.car_charging_threshold = float(self.get_arg('car_charging_threshold', 6.0)) / 60.0
        self.car_charging_energy_scale = self.get_arg('car_charging_energy_scale', 1.0)

    @ad.app_lock
    def update_pred(self, scheduled=True):
        """
        Update the prediction state, everything is called from here right now
        """
        self.had_errors = False
        local_tz = pytz.timezone(self.get_arg('timezone', "Europe/London"))
        skew = self.get_arg('clock_skew', 0)
        if skew:
            self.log("WARN: Clock skew is set to {} minutes".format(skew))
        now_utc = datetime.now(local_tz) + timedelta(minutes=skew)
        now = datetime.now() + timedelta(minutes=skew)
        if SIMULATE:
            now += timedelta(minutes=self.simulate_offset)
            now_utc += timedelta(minutes=self.simulate_offset)

        self.now_utc = now_utc
        self.midnight = now.replace(hour=0, minute=0, second=0, microsecond=0)
        self.midnight_utc = now_utc.replace(hour=0, minute=0, second=0, microsecond=0)

        self.difference_minutes = self.minutes_since_yesterday(now)
        self.minutes_now = int((now - self.midnight).seconds / 60 / PREDICT_STEP) * PREDICT_STEP
        self.minutes_to_midnight = 24*60 - self.minutes_now

        self.log("--------------- PredBat - update at {} with clock skew {} minutes, minutes now {}".format(now_utc, skew, self.minutes_now))

        # Check our version
        self.download_predbat_releases()
        self.expose_config('version', None)

        self.fetch_config_options()
        self.fetch_sensor_data()
        self.fetch_inverter_data()

        recompute = False
        if not scheduled or not self.plan_valid:
            self.log("Will recompute the plan as it is invalid")
            recompute = True
        else:
            plan_age = self.now_utc - self.plan_last_updated
            plan_age_minutes = plan_age.seconds / 60.0
            self.log("Plan was last updated on {} and is now {} minutes old".format(self.plan_last_updated, plan_age_minutes))

        self.calculate_plan(recompute=recompute)

        # Execute the plan
        status, status_extra = self.execute_plan()

        # If the plan was not updated, and the time has expired lets update it now
        if not recompute:
            plan_age = self.now_utc - self.plan_last_updated
            plan_age_minutes = plan_age.seconds / 60.0

            if ((plan_age_minutes + RUN_EVERY) > self.calculate_plan_every):
                self.log("Will recompute the plan as it is now {} minutes old and will exceed the max age of {} before the next run".format(round(plan_age_minutes,1), self.calculate_plan_every))
                self.calculate_plan(recompute=True)
                status, status_extra = self.execute_plan()
            else:
                self.log("Will not recompute the plan, it is {} minutes old max age {}".format(round(plan_age_minutes,1), self.calculate_plan_every))

        # IBoost model update state, only on 5 minute intervals
        if self.iboost_enable and scheduled:
            if self.iboost_energy_today:
                # If we have a realtime sensor just use that data
                self.iboost_next = self.iboost_today
            elif self.minutes_now >= (23*60 + 30):
                # Reset after 11:30pm
                self.iboost_next = 0
            # Save next IBoost model value
            self.expose_config('iboost_today', self.iboost_next)
            self.log("IBoost model today updated to {}".format(self.iboost_next))

        # Holiday days left countdown, subtract a day at midnight every day
        if scheduled and self.holiday_days_left > 0:
            if self.minutes_now < RUN_EVERY:
                self.holiday_days_left -= 1
                self.expose_config('holiday_days_left', self.holiday_days_left)
                self.log("Holiday days left is now {}".format(self.holiday_days_left))

        if self.had_errors:
            self.log("Completed run status {} with Errors reported (check log)".format(status))
        else:
            self.log("Completed run status {}".format(status))
            self.record_status(status, debug="best_charge_limit={} best_charge_window={} best_discharge_limit= {} best_discharge_window={}".format(self.charge_limit_best, self.charge_window_best, self.discharge_limits_best, self.discharge_window_best), notify=True, extra=status_extra)

    def select_event(self, event, data, kwargs):
        """
        Catch HA Input select updates
        """
        service_data = data.get('service_data', {})
        value = service_data.get('option', None)
        entities = service_data.get('entity_id', [])

        # Can be a string or an array
        if isinstance(entities, str):
            entities = [entities]

        for item in CONFIG_ITEMS:
            if ('entity' in item) and (item['entity'] in entities):
                entity = item['entity']
                self.log("select_event: {} = {}".format(entity, value))
                self.expose_config(item['name'], value)
                self.update_pending = True
                self.plan_valid = False
                return

    def number_event(self, event, data, kwargs):
        """
        Catch HA Input number updates
        """
        service_data = data.get('service_data', {})
        value = service_data.get('value', None)
        entities = service_data.get('entity_id', [])

        # Can be a string or an array
        if isinstance(entities, str):
            entities = [entities]

        for item in CONFIG_ITEMS:
            if ('entity' in item) and (item['entity'] in entities):
                entity = item['entity']
                self.log("number_event: {} = {}".format(entity, value))
                self.expose_config(item['name'], value)
                self.update_pending = True
                self.plan_valid = False
                return

    def switch_event(self, event, data, kwargs):
        """
        Catch HA Switch toggle
        """
        service = data.get('service', None)
        service_data = data.get('service_data', {})
        entities = service_data.get('entity_id', [])

        # Can be a string or an array
        if isinstance(entities, str):
            entities = [entities]

        for item in CONFIG_ITEMS:
            if ('entity' in item) and (item['entity'] in entities):
                value = item['value']
                entity = item['entity']

                if service == 'turn_on':
                    value = True
                elif service == 'turn_off':
                    value = False
                elif service == 'toggle' and isinstance(value, bool):
                    value = not value

                self.log("switch_event: {} = {}".format(entity, value))
                self.expose_config(item['name'], value)
                self.update_pending = True
                self.plan_valid = False
                return

    def get_ha_config(self, name):
        """
        Get Home assistant config
        """
        for item in CONFIG_ITEMS:
            if item['name'] == name:
                value = item.get('value')
                return value
        return None

    def expose_config(self, name, value):
        """
        Share the config with HA
        """
        for item in CONFIG_ITEMS:
            if item['name'] == name:
                entity = item.get('entity')
                if entity and ((item.get('value') is None) or (value != item['value'])):
                    item['value'] = value
                    self.log("Updating HA config {} to {}".format(name, value))
                    if item['type'] == 'input_number':
                        icon = item.get('icon', 'mdi:numeric')
                        self.set_state(entity_id = entity, state = value, attributes={'friendly_name' : item['friendly_name'], 'min' : item['min'], 'max' : item['max'], 'step' : item['step'], 'icon' : icon})
                    elif item['type'] == 'switch':
                        icon = item.get('icon', 'mdi:light-switch')
                        self.set_state(entity_id = entity, state = ('on' if value else 'off'), attributes = {'friendly_name' : item['friendly_name'], 'icon' : icon})
                    elif item['type'] == 'select':
                        icon = item.get('icon', 'mdi:format-list-bulleted')
                        self.set_state(entity_id = entity, state = value, attributes = {'friendly_name' : item['friendly_name'], 'options' : item['options'], 'icon' : icon})
                    elif item['type'] == 'update':
                        summary = self.releases.get('this_body', '')
                        latest = self.releases.get('latest', 'check HACS')
                        state = 'off'
                        if item['installed_version'] != latest:
                            state = 'on'
                        self.set_state(entity_id = entity, state = state, attributes = {'friendly_name' : item['friendly_name'], 'title' : item['title'], 'in_progress' : False, 'auto_update' : False,
                                                                                        'installed_version' : item['installed_version'], 'latest_version' : latest, 'entity_picture' : item['entity_picture'],
                                                                                        'release_url' : item['release_url'], 'skipped_version' : False, 'release_summary' : summary})

    def load_user_config(self):
        """
        Load config from HA
        """

        # Find values and monitor config
        for item in CONFIG_ITEMS:
            name = item['name']
            type = item['type']
            entity = type + "." + self.prefix + "_" + name
            item['entity'] = entity
            ha_value = None

            # Get from current state?
            if not self.args.get('user_config_reset', False):
                ha_value = self.get_state(entity)

                # Get from history?
                if ha_value is None:
                    history = self.get_history(entity_id = entity)
                    if history:
                        history = history[0]
                        ha_value = history[-1]['state']

            # Switch convert to text
            if type == 'switch' and isinstance(ha_value, str):
                if ha_value.lower() in ['on', 'true', 'enable']:
                    ha_value = True
                else:
                    ha_value = False

            if type == 'input_number' and ha_value is not None:
                try:
                    ha_value = float(ha_value)
                except (ValueError, TypeError):
                    ha_value = None

            if type == 'update':
                ha_value = None

            # Push back into current state
            if ha_value is not None:
                self.expose_config(item['name'], ha_value)

        # Register HA services
        self.fire_event('service_registered', domain="input_number", service="set_value")
        self.fire_event('service_registered', domain="input_number", service="increment")
        self.fire_event('service_registered', domain="input_number", service="decrement")
        self.fire_event('service_registered', domain="switch", service="turn_on")
        self.fire_event('service_registered', domain="switch", service="turn_off")
        self.fire_event('service_registered', domain="switch", service="toggle")
        self.fire_event('service_registered', domain="select", service="select_option")
        self.fire_event('service_registered', domain="select", service="select_first")
        self.fire_event('service_registered', domain="select", service="select_last")
        self.fire_event('service_registered', domain="select", service="select_next")
        self.fire_event('service_registered', domain="select", service="select_previous")
        self.listen_select_handle = self.listen_event(self.switch_event, event='call_service', domain="switch", service='turn_on')
        self.listen_select_handle = self.listen_event(self.switch_event, event='call_service', domain="switch", service='turn_off')
        self.listen_select_handle = self.listen_event(self.switch_event, event='call_service', domain="switch", service='toggle')
        self.listen_select_handle = self.listen_event(self.number_event, event='call_service', domain="input_number", service='set_value')
        self.listen_select_handle = self.listen_event(self.number_event, event='call_service', domain="input_number", service='increment')
        self.listen_select_handle = self.listen_event(self.number_event, event='call_service', domain="input_number", service='decrement')
        self.listen_select_handle = self.listen_event(self.select_event, event='call_service', domain="select", service='select_option')
        self.listen_select_handle = self.listen_event(self.select_event, event='call_service', domain="select", service='select_first')
        self.listen_select_handle = self.listen_event(self.select_event, event='call_service', domain="select", service='select_last')
        self.listen_select_handle = self.listen_event(self.select_event, event='call_service', domain="select", service='select_next')
        self.listen_select_handle = self.listen_event(self.select_event, event='call_service', domain="select", service='select_previous')

    def resolve_arg_re(self, arg, arg_value, state_keys):
        """
        Resolve argument regular expression on list or string
        """
        matched = True

        if isinstance(arg_value, list):
            new_list = []
            for item_value in arg_value:
                item_matched, item_value = self.resolve_arg_re(arg, item_value, state_keys)
                if not item_matched:
                    self.log('WARN: Regular argument {} expression {} failed to match - disabling this item'.format(arg, item_value))
                    new_list.append(None)
                else:
                    new_list.append(item_value)
            arg_value = new_list
        elif isinstance(arg_value, str) and arg_value.startswith('re:'):
            matched = False
            my_re = '^' + arg_value[3:] + '$'
            for key in state_keys:
                res = re.search(my_re, key)
                if res:
                    if len(res.groups()) > 0:
                        self.log('Regular expression argument {} matched {} with {}'.format(arg, my_re, res.group(1)))
                        arg_value = res.group(1)
                        matched = True
                        break
                    else:
                        self.log('Regular expression argument {} Matched {} with {}'.format(arg, my_re, res.group(0)))
                        arg_value = res.group(0)
                        matched = True
                        break
        return matched, arg_value

    def auto_config(self):
        """
        Auto configure
        match arguments with sensors
        """

        states = self.get_state()
        state_keys = states.keys()
        disabled = []

        if 0:
            predbat_keys = []
            for key in state_keys:
                if 'predbat' in str(key):
                    predbat_keys.append(key)
            predbat_keys.sort()
            self.log("Keys:\n  - entity: {}".format('\n  - entity: '.join(predbat_keys)))

        # Find each arg re to match
        for arg in self.args:
            arg_value = self.args[arg]
            matched, arg_value = self.resolve_arg_re(arg, arg_value, state_keys)
            if not matched:
                self.log("WARN: Regular expression argument: {} unable to match {}, now will disable".format(arg, arg_value))
                disabled.append(arg)
            else:
                self.args[arg] = arg_value

        # Remove unmatched keys
        for key in disabled:
            del self.args[key]

    def initialize(self):
        """
        Setup the app, called once each time the app starts
        """
        global SIMULATE
        self.log("Predbat: Startup")
        self.inverter_type = self.get_arg("inverter_type", "GE", indirect=False)
        self.log(f"Inverter Type: {self.inverter_type} ({INVERTER_TYPES[self.inverter_type]})")

        try:
            self.reset()
            self.auto_config()
            self.load_user_config()
        except Exception as e:
            self.log("ERROR: Exception raised {}".format(e))
            self.record_status('ERROR: Exception raised {}'.format(e))
            raise e

        # Catch template configurations and exit
        if self.get_arg('template', False):
            self.log("ERROR: You still have a template configuration, please edit apps.yaml or restart AppDaemon if you just updated with HACS")
            self.record_status("ERROR: You still have a template configuration, please edit apps.yaml or restart AppDaemon if you just updated with HACS")
            return

        if SIMULATE and SIMULATE_LENGTH:
            # run once to get data
            SIMULATE = False
            self.update_pred(scheduled=False)
            soc_best = self.predict_soc_best.copy()
            self.log("Best SOC array {}".format(soc_best))
            SIMULATE = True

            skew = self.get_arg('clock_skew', 0)
            now = datetime.now() + timedelta(minutes=skew)
            midnight = now.replace(hour=0, minute=0, second=0, microsecond=0)
            minutes_now = int((now - midnight).seconds / 60)

            for offset in range (0, SIMULATE_LENGTH, 30):
                self.simulate_offset = offset + 30 - (minutes_now % 30)
                self.sim_soc_kw = soc_best[int(self.simulate_offset / 5) * 5]
                self.log(">>>>>>>>>> Simulated offset {} soc {} <<<<<<<<<<<<".format(self.simulate_offset, self.sim_soc_kw))
                self.update_pred(scheduled=True)
        else:
            # Run every N minutes aligned to the minute
            skew = self.get_arg('clock_skew', 0)
            if skew:
                self.log("WARN: Clock skew is set to {} minutes".format(skew))
            run_every = RUN_EVERY * 60
            skew = skew % (run_every / 60)
            now = datetime.now() + timedelta(minutes=skew)
            midnight = now.replace(hour=0, minute=0, second=0, microsecond=0)
            seconds_now = (now - midnight).seconds

            # Calculate next run time to exactly align with the run_every time
            seconds_offset = seconds_now % run_every
            seconds_next = seconds_now + (run_every - seconds_offset)
            next_time = midnight + timedelta(seconds=seconds_next)
            self.log("Predbat: Next run time will be {} and then every {} seconds".format(next_time, run_every))

            # First run is now
            self.update_pending = True

            # And then every N minutes
            if not INVERTER_TEST:
                self.run_every(self.run_time_loop, next_time, run_every, random_start=0, random_end=0)
                self.run_every(self.update_time_loop, datetime.now(), 15, random_start=0, random_end=0)
            else:
                self.update_time_loop(None)

            # Balance inverters
            run_every_balance = self.get_arg('balance_inverters_seconds', 60)
            if run_every_balance > 0:
                self.log("Balance inverters will run every {} seconds (if enabled)".format(run_every_balance))
                seconds_offset_balance = seconds_now % run_every_balance
                seconds_next_balance = seconds_now + (run_every_balance - seconds_offset_balance) + 15 # Offset to start after Predbat update task
                next_time_balance = midnight + timedelta(seconds=seconds_next_balance)
                self.run_every(self.run_time_loop_balance, next_time_balance, run_every_balance, random_start=0, random_end=0)

    def update_time_loop(self, cb_args):
        """
        Called every 15 seconds
        """
        if self.update_pending and not self.prediction_started:
            self.prediction_started = True
            self.update_pending = False
            try:
                self.update_pred(scheduled=False)
            except Exception as e:
                self.log("ERROR: Exception raised {}".format(e))
                self.record_status('ERROR: Exception raised {}'.format(e))
                raise e
            finally:
                self.prediction_started = False
            self.prediction_started = False

    def run_time_loop(self, cb_args):
        """
        Called every N minutes
        """
        if not self.prediction_started:
            self.prediction_started = True
            self.update_pending = False
            try:
                self.update_pred(scheduled=True)
            except Exception as e:
                self.log("ERROR: Exception raised {}".format(e))
                self.record_status('ERROR: Exception raised {}'.format(e))
                raise e
            finally:
                self.prediction_started = False
            self.prediction_started = False

    def run_time_loop_balance(self, cb_args):
        """
        Called every N second for balance inverters
        """
        if not self.prediction_started and self.balance_inverters_enable and not self.set_read_only:
            try:
                self.balance_inverters()
            except Exception as e:
                self.log("ERROR: Exception raised {}".format(e))
                self.record_status('ERROR: Exception raised {}'.format(e))
                raise e<|MERGE_RESOLUTION|>--- conflicted
+++ resolved
@@ -154,12 +154,9 @@
         "has_ge_inverter_mode": True,
         "time_button_press": False,
         "clock_time_format": "%H:%M:%S",
-<<<<<<< HEAD
         "write_and_poll_sleep": 10, 
         "has_time_window": True,
-=======
         "write_and_poll_sleep": 10,
->>>>>>> 984abe9a
     },
     "GS": {
         'has_rest_api': False,
@@ -173,16 +170,10 @@
         'soc_units': '%',
         'num_load_entities': 2,
         'has_ge_inverter_mode': False,
-<<<<<<< HEAD
         'time_button_press': False,        
         "clock_time_format": "%Y-%m-%d %H:%M:%S",       
         "write_and_poll_sleep": 2, 
         "has_time_window": True,
-=======
-        'time_button_press': False,
-        "clock_time_format": "%Y-%m-%d %H:%M:%S",
-        "write_and_poll_sleep": 0,
->>>>>>> 984abe9a
      },
     "SX4": {
         'has_rest_api': False,
@@ -333,13 +324,6 @@
                 self.battery_rate_max_raw = self.base.get_arg('charge_rate', attribute='max', index=self.id, default=2600.0)
             elif 'battery_rate_max' in self.base.args:
                 self.battery_rate_max_raw = self.base.get_arg('battery_rate_max', index=self.id, default=2600.0)
-<<<<<<< HEAD
-
-=======
-            elif 'battery_charge_current_limit' in self.base.args:
-                    self.battery_rate_max_raw = self.base.get_arg('battery_charge_current_limit', index=self.id, default=65.0) * self.battery_voltage
->>>>>>> 984abe9a
-
             else:
                 self.battery_rate_max_raw = 2600.0
 
@@ -438,15 +422,7 @@
         if self.inv_charge_time_format != "HH:MM:SS":
             for x in ['charge', 'discharge']:
                 for y in ['start', 'end']:
-<<<<<<< HEAD
                     self.base.args[f'{x}_{y}_time'] = self.create_entity(f'{x}_{y}_time', "23:59:00")
-        
-   
-=======
-                    self.base.args[f'{x}_{y}_time'] = self.create_entity(f'{x}_{y}_time', "00:00:00")
-
-
->>>>>>> 984abe9a
 
     def create_entity(self, entity_name, value, uom=None, device_class="None"):
         """
@@ -1112,14 +1088,6 @@
                         self.write_and_poll_value("discharge_start_hour", entity, int(new_start[:2]))
                         entity = self.base.get_entity(self.base.get_arg("discharge_start_minute", indirect=False, index=self.id))
                         self.write_and_poll_value("discharge_start_minute", entity, int(new_start[3:5]))
-<<<<<<< HEAD
-=======
-
-                    # For Solis inverters we also have to press the update_charge_discharge button to send the times to the inverter
-                    if self.inv_time_button_press:
-                        entity = self.base.get_entity(self.base.get_arg('charge_discharge_update_button', indirect=False, index=self.id))
-                        entity.call_service("button/press")
->>>>>>> 984abe9a
                 else:
                     self.log("WARN: Inverter {} unable write discharge start time as neither REST or discharge_start_time are set".format(self.id))
 
@@ -1146,14 +1114,6 @@
                         self.write_and_poll_value("discharge_end_hour", entity, int(new_end[:2]))
                         entity = self.base.get_entity(self.base.get_arg("discharge_end_minute", indirect=False, index=self.id))
                         self.write_and_poll_value("discharge_end_minute", entity, int(new_end[3:5]))
-<<<<<<< HEAD
-=======
-                    # For Solis inverters we also have to press the update_charge_discharge button to send the times to the inverter
-                    if self.inv_time_button_press:
-                        entity = self.base.get_entity(self.base.get_arg('charge_discharge_update_button', indirect=False, index=self.id))
-                        entity.call_service("button/press")
-
->>>>>>> 984abe9a
                 else:
                     self.log("WARN: Inverter {} unable write discharge end time as neither REST or discharge_end_time are set".format(self.id))
 
@@ -1226,17 +1186,7 @@
                     self.write_and_poll_switch('scheduled_charge_enable', entity, False)
                     # If there's no charge enable switch then we can enable using start and end time
                     if not self.inv_has_charge_enable_time:
-<<<<<<< HEAD
                         self.enable_charge_discharge_with_time_current(self, "charge", False)
-                        
-=======
-                        for x in ['start', 'end']:
-                            for y in ['hour', 'end']:
-                                name = f"charge_{x}_{y}"
-                                entity = self.base.get_entity(self.base.get_arg(name, indirect=False, index=self.id))
-                                self.write_and_poll_value(name, entity, 0)
-
->>>>>>> 984abe9a
                 if self.base.set_soc_notify and notify:
                     self.base.call_notify("Predbat: Inverter {} Disabled scheduled charging at {}".format(self.id, self.base.time_now_str()))
             else:
@@ -1362,14 +1312,6 @@
                         self.write_and_poll_value("charge_start_hour", entity, int(new_start[:2]))
                         entity = self.base.get_entity(self.base.get_arg("charge_start_minute", indirect=False, index=self.id))
                         self.write_and_poll_value("charge_start_minute", entity, int(new_start[3:5]))
-<<<<<<< HEAD
-
-=======
-                    # For Solis inverters we also have to press the update_charge_discharge button to send the times to the inverter
-                    if self.inv_time_button_press:
-                        entity = self.base.get_entity(self.base.get_arg('charge_discharge_update_button', indirect=False, index=self.id))
-                        entity.call_service("button/press")
->>>>>>> 984abe9a
                 else:
                     self.log("WARN: Inverter {} unable write charge window start as neither REST or charge_start_time are set".format(self.id))
 
@@ -1394,13 +1336,6 @@
                         self.write_and_poll_value("charge_end_hour", entity, int(new_end[:2]))
                         entity = self.base.get_entity(self.base.get_arg("charge_end_minute", indirect=False, index=self.id))
                         self.write_and_poll_value("charge_end_minute", entity, int(new_end[3:5]))
-<<<<<<< HEAD
-=======
-                    # For Solis inverters we also have to press the update_charge_discharge button to send the times to the inverter
-                    if self.inv_time_button_press:
-                        entity = self.base.get_entity(self.base.get_arg('charge_discharge_update_button', indirect=False, index=self.id))
-                        entity.call_service("button/press")
->>>>>>> 984abe9a
                 else:
                     self.log("WARN: Inverter {} unable write charge window end as neither REST, charge_end_hour or charge_end_time are set".format(self.id))
 
@@ -1426,13 +1361,9 @@
                 elif 'scheduled_charge_enable' in self.base.args:
                     entity = self.base.get_entity(self.base.get_arg('scheduled_charge_enable', indirect=False, index=self.id))
                     self.write_and_poll_switch('scheduled_charge_enable', entity, True)
-<<<<<<< HEAD
                     if not self.inv_has_charge_enable_time:
                         self.enable_charge_discharge_with_time_current(self, "charge", True)                    
                 else:           
-=======
-                else:
->>>>>>> 984abe9a
                     self.log("WARN: Inverter {} unable write charge window enable as neither REST or scheduled_charge_enable are set".format(self.id))
 
                 # Only notify if it's a real change and not a temporary one
