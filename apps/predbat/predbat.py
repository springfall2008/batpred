--- conflicted
+++ resolved
@@ -497,21 +497,6 @@
         "icon": "mdi:list-box-outline",
         "default": list(CONFIG_GROUPS.keys())[0],
     },
-<<<<<<< HEAD
-=======
-    {"name": "debug_enable", "friendly_name": "Debug Enable", "type": "switch", "icon": "mdi:bug-outline"},
-    {"name": "car_charging_plan_time", "friendly_name": "Car charging planned ready time", "type": "select", "options": OPTIONS_TIME, "icon": "mdi:clock-end"},
-    {"name": "rate_low_match_export", "friendly_name": "Rate Low Match Export", "type": "switch"},
-    {"name": "load_filter_modal", "friendly_name": "Apply modal filter historical load", "type": "switch"},
-    {"name": "iboost_enable", "friendly_name": "IBoost enable", "type": "switch"},
-    {"name": "iboost_max_energy", "friendly_name": "IBoost max energy", "type": "input_number", "min": 0, "max": 5, "step": 0.1, "unit": "kwh"},
-    {"name": "iboost_today", "friendly_name": "IBoost today", "type": "input_number", "min": 0, "max": 5, "step": 0.1, "unit": "kwh"},
-    {"name": "iboost_max_power", "friendly_name": "IBoost max power", "type": "input_number", "min": 0, "max": 3500, "step": 100, "unit": "w"},
-    {"name": "iboost_min_power", "friendly_name": "IBoost min power", "type": "input_number", "min": 0, "max": 3500, "step": 100, "unit": "w"},
-    {"name": "iboost_min_soc", "friendly_name": "IBoost min soc", "type": "input_number", "min": 0, "max": 100, "step": 5, "unit": "%", "icon": "mdi:percent"},
-    {"name": "holiday_days_left", "friendly_name": "Holiday days left", "type": "input_number", "min": 0, "max": 28, "step": 1, "unit": "days", "icon": "mdi:clock-end"},
-    {"name": "forecast_plan_hours", "friendly_name": "Plan forecast hours", "type": "input_number", "min": 8, "max": 96, "step": 8, "unit": "hours", "icon": "mdi:clock-end"},
->>>>>>> 69928697
 ]
 
 
@@ -2437,14 +2422,13 @@
         self.octopus_url_cache[url]["data"] = pdata
         return pdata
 
-
     def futurerate_analysis(self):
         """
         Analyise futurerate energy data
         """
 
         url = None
-        if 'futurerate_url' in self.args:
+        if "futurerate_url" in self.args:
             url = self.get_arg("futurerate_url", indirect=False)
         self.log("Fetching futurerate data from {}".format(url))
         if not url:
@@ -2458,40 +2442,40 @@
         array_values = []
         mdata = {}
 
-        peak_start = datetime.strptime(self.get_arg('futurerate_peak_start', "00:00:00"), "%H:%M:%S")
-        peak_end = datetime.strptime(self.get_arg('futurerate_peak_end', "00:00:00"), "%H:%M:%S")
+        peak_start = datetime.strptime(self.get_arg("futurerate_peak_start", "00:00:00"), "%H:%M:%S")
+        peak_end = datetime.strptime(self.get_arg("futurerate_peak_end", "00:00:00"), "%H:%M:%S")
         peak_start_minutes = peak_start.minute + peak_start.hour * 60
         peak_end_minutes = peak_end.minute + peak_end.hour * 60
         if peak_end_minutes < peak_start_minutes:
-            peak_end_minutes += 24*60
-
-        peak_premium_import = self.get_arg('futurerate_peak_premium_import', 0)
-        peak_premium_export = self.get_arg('futurerate_peak_premium_export', 0)
+            peak_end_minutes += 24 * 60
+
+        peak_premium_import = self.get_arg("futurerate_peak_premium_import", 0)
+        peak_premium_export = self.get_arg("futurerate_peak_premium_export", 0)
 
         self.log("Future rates - peak rate is {} - {} minutes premium import {} export {}".format(peak_start_minutes, peak_end_minutes, peak_premium_import, peak_premium_export))
 
         if pdata:
-            if 'Rows' in pdata:
-                for row in pdata['Rows']:
-                    if 'Name' in row:
+            if "Rows" in pdata:
+                for row in pdata["Rows"]:
+                    if "Name" in row:
                         rname = row.get("Name", "")
-                        rstart = row.get('StartTime', "") + now_offset
-                        rend = row.get('EndTime', "") + now_offset
-                    if 'Columns' in row:
-                        for column in row['Columns']:
+                        rstart = row.get("StartTime", "") + now_offset
+                        rend = row.get("EndTime", "") + now_offset
+                    if "Columns" in row:
+                        for column in row["Columns"]:
                             cname = column.get("Name", "")
-                            cvalue = column.get('Value', "")
-                            date_start, time_start = rstart.split('T')
-                            date_end, time_end = rend.split('T')
-                            if '-' in cname and ',' in cvalue and cname:
+                            cvalue = column.get("Value", "")
+                            date_start, time_start = rstart.split("T")
+                            date_end, time_end = rend.split("T")
+                            if "-" in cname and "," in cvalue and cname:
                                 date_start = cname
                                 date_end = cname
-                                cvalue = cvalue.replace(',', '.')
+                                cvalue = cvalue.replace(",", ".")
                                 cvalue = float(cvalue)
                                 rstart = date_start + "T" + time_start
                                 rend = date_end + "T" + time_end
                                 TIME_FORMAT_NORD = "%d-%m-%YT%H:%M:%S%z"
-                                time_date_start = datetime.strptime(rstart, TIME_FORMAT_NORD)                      
+                                time_date_start = datetime.strptime(rstart, TIME_FORMAT_NORD)
                                 time_date_end = datetime.strptime(rend, TIME_FORMAT_NORD)
                                 delta_start = time_date_start - self.midnight_utc
                                 delta_end = time_date_end - self.midnight_utc
@@ -2499,7 +2483,7 @@
                                 minutes_start = delta_start.seconds / 60
                                 minutes_end = delta_end.seconds / 60
                                 if minutes_end < minutes_start:
-                                    minutes_end += 24*60
+                                    minutes_end += 24 * 60
 
                                 # Convert to pence with Agile formula, starts in pounds per Megawhat hour
                                 rate_import = (cvalue / 10) * 2.2
@@ -2507,20 +2491,20 @@
                                 if minutes_start >= peak_start_minutes and minutes_end <= peak_end_minutes:
                                     rate_import += peak_premium_import
                                     rate_export += peak_premium_export
-                                rate_import = min(rate_import, 95) # Cap
-                                rate_export = max(rate_export, 0) # Cap
-                                rate_import = rate_import * 1.05 # Vat only on import
+                                rate_import = min(rate_import, 95)  # Cap
+                                rate_export = max(rate_export, 0)  # Cap
+                                rate_import = rate_import * 1.05  # Vat only on import
 
                                 item = {}
-                                item['from'] = time_date_start.strftime(TIME_FORMAT)
-                                item['to'] = time_date_end.strftime(TIME_FORMAT)
-                                item['rate_import'] = self.dp2(rate_import)
-                                item['rate_export'] = self.dp2(rate_export)
+                                item["from"] = time_date_start.strftime(TIME_FORMAT)
+                                item["to"] = time_date_end.strftime(TIME_FORMAT)
+                                item["rate_import"] = self.dp2(rate_import)
+                                item["rate_export"] = self.dp2(rate_export)
                                 extracted_data[time_date_start] = item
 
                                 if time_date_start not in extracted_keys:
                                     extracted_keys.append(time_date_start)
-        
+
         if extracted_keys:
             extracted_keys.sort()
             for key in extracted_keys:
@@ -2530,7 +2514,7 @@
             mdata_export = self.minute_data(array_values, self.forecast_days + 1, self.midnight_utc, "rate_export", "from", backwards=False, to_key="to")
 
         future_data = []
-        for minute in range(self.minutes_now, self.forecast_plan_hours*60 + self.minutes_now, 60):
+        for minute in range(self.minutes_now, self.forecast_plan_hours * 60 + self.minutes_now, 60):
             if mdata_import.get(minute) or mdata_export.get(minute):
                 future_data.append("{} => {} / {}".format(minute, mdata_import.get(minute), mdata_export.get(minute)))
 
@@ -4385,10 +4369,20 @@
 
                 # Only offset once not every day
                 if minute_mod not in adjusted_rates:
-                    if is_import and self.get_arg('futurerate_adjust_import', False) and (minute in self.future_energy_rates_import) and (minute_mod in self.future_energy_rates_import):
+                    if (
+                        is_import
+                        and self.get_arg("futurerate_adjust_import", False)
+                        and (minute in self.future_energy_rates_import)
+                        and (minute_mod in self.future_energy_rates_import)
+                    ):
                         prev_rate = rate_offset
                         rate_offset = rate_offset - self.future_energy_rates_import[minute_mod] + self.future_energy_rates_import[minute]
-                    elif (not is_import) and self.get_arg('futurerate_adjust_export', False) and (minute in self.future_energy_rates_export) and (minute_mod in self.future_energy_rates_export):
+                    elif (
+                        (not is_import)
+                        and self.get_arg("futurerate_adjust_export", False)
+                        and (minute in self.future_energy_rates_export)
+                        and (minute_mod in self.future_energy_rates_export)
+                    ):
                         prev_rate = rate_offset
                         rate_offset = rate_offset - self.future_energy_rates_export[minute_mod] + self.future_energy_rates_export[minute]
                     elif is_import:
@@ -6114,7 +6108,9 @@
 
                 # Skip this one as it's the same as selected already
                 if try_charge_limit == best_limits and best_discharge == try_discharge and best_metric != 9999999:
-                    self.log("Skip this optimisation with windows {} discharge windows {} discharge_enable {} as it's the same as previous ones".format(all_n, all_d, discharge_enable))
+                    self.log(
+                        "Skip this optimisation with windows {} discharge windows {} discharge_enable {} as it's the same as previous ones".format(all_n, all_d, discharge_enable)
+                    )
                     continue
 
                 # Turn off debug for this sim
@@ -8381,7 +8377,6 @@
         self.previous_days_modal_filter(self.load_minutes)
         self.log("Historical days now {} weight {}".format(self.days_previous, self.days_previous_weight))
 
-
     def fetch_inverter_data(self):
         """
         Fetch data about the inverters
