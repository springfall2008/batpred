--- conflicted
+++ resolved
@@ -945,11 +945,7 @@
 
         if not quiet:
             self.base.log(
-<<<<<<< HEAD
-                "Inverter {} SOC: {} kW {} % Current charge rate {} w Current discharge rate {} w Current power {} w Current voltage{}".format(
-=======
-                "Inverter {} SOC: {} kw {} % Current charge rate {} w Current discharge rate {} w Current power {} w Current voltage {}".format(
->>>>>>> 614ecafe
+                "Inverter {} SOC: {} kW {} % Current charge rate {} w Current discharge rate {} w Current power {} w Current voltage {}".format(
                     self.id,
                     self.base.dp2(self.soc_kw),
                     self.soc_percent,
