--- conflicted
+++ resolved
@@ -450,7 +450,6 @@
         "enable": "iboost_enable",
         "default": 0.0,
     },
-<<<<<<< HEAD
     {
         "name": "holiday_days_left",
         "friendly_name": "Holiday days left",
@@ -472,23 +471,9 @@
         "unit": "hours",
         "icon": "mdi:clock-end",
         "enable": "expert_mode",
-        "default": 96,
+        "default": 24,
     },
     {"name": "plan_debug", "friendly_name": "HTML Plan Debug", "type": "switch", "default": False},
-=======
-    {"name": "debug_enable", "friendly_name": "Debug Enable", "type": "switch", "icon": "mdi:bug-outline", 'default' : False},
-    {"name": "car_charging_plan_time", "friendly_name": "Car charging planned ready time", "type": "select", "options": OPTIONS_TIME, "icon": "mdi:clock-end", 'default' : "07:00:00"},
-    {"name": "load_filter_modal", "friendly_name": "Apply modal filter historical load", "type": "switch", 'enable' : 'expert_mode', 'default' : True},
-    {"name": "iboost_enable", "friendly_name": "IBoost enable", "type": "switch", 'default' : False},
-    {"name": "iboost_max_energy", "friendly_name": "IBoost max energy", "type": "input_number", "min": 0, "max": 5, "step": 0.1, "unit": "kwh", 'enable' : 'iboost_enable', 'default' : 3.0},
-    {"name": "iboost_today", "friendly_name": "IBoost today", "type": "input_number", "min": 0, "max": 5, "step": 0.1, "unit": "kwh", 'enable' : 'iboost_enable', 'default' : 0.0},
-    {"name": "iboost_max_power", "friendly_name": "IBoost max power", "type": "input_number", "min": 0, "max": 3500, "step": 100, "unit": "w", 'enable' : 'iboost_enable', 'default' : 2400},
-    {"name": "iboost_min_power", "friendly_name": "IBoost min power", "type": "input_number", "min": 0, "max": 3500, "step": 100, "unit": "w", 'enable' : 'iboost_enable', 'default' : 500},
-    {"name": "iboost_min_soc", "friendly_name": "IBoost min soc", "type": "input_number", "min": 0, "max": 100, "step": 5, "unit": "%", "icon": "mdi:percent", 'enable' : 'iboost_enable', 'default' : 0.0},
-    {"name": "holiday_days_left", "friendly_name": "Holiday days left", "type": "input_number", "min": 0, "max": 28, "step": 1, "unit": "days", "icon": "mdi:clock-end", 'default' : 0},
-    {"name": "forecast_plan_hours", "friendly_name": "Plan forecast hours", "type": "input_number", "min": 8, "max": 96, "step": 1, "unit": "hours", "icon": "mdi:clock-end", 'enable' : 'expert_mode', 'default' : 24},
-    {"name": "plan_debug", "friendly_name": "HTML Plan Debug", "type": "switch", 'default' : False},
->>>>>>> f66f5bfa
 ]
 
 """
@@ -8470,35 +8455,17 @@
             entity_id = self.get_arg("octopus_saving_session", indirect=False)
             if entity_id:
                 saving_rate = self.get_arg("metric_octopus_saving_rate")
-<<<<<<< HEAD
-                if saving_rate > 0:
-                    state = self.get_arg("octopus_saving_session", False)
-
-                    joined_events = self.get_state(entity_id=entity_id, attribute="joined_events")
-                    if joined_events:
-                        for event in joined_events:
-                            start = event.get("start", None)
-                            end = event.get("end", None)
-                            if start and end:
-                                octopus_saving_slot = {}
-                                octopus_saving_slot["start"] = start
-                                octopus_saving_slot["end"] = end
-                                octopus_saving_slot["rate"] = saving_rate
-                                octopus_saving_slot["state"] = state
-                                octopus_saving_slots.append(octopus_saving_slot)
-                                self.log("Joined Octopus saving session: {} - {} at assumed rate {} state {}".format(start, end, saving_rate, state))
-=======
                 state = self.get_arg("octopus_saving_session", False)
 
                 joined_events = self.get_state(entity_id=entity_id, attribute="joined_events")
                 if not joined_events:
-                    entity_event = entity_id.replace('binary_sensor.', 'event.').replace('_sessions', '_session_events')
+                    entity_event = entity_id.replace("binary_sensor.", "event.").replace("_sessions", "_session_events")
                     joined_events = self.get_state(entity_id=entity_event, attribute="joined_events")
                 if joined_events:
                     for event in joined_events:
-                        start = event.get('start', None)
-                        end = event.get('end', None)
-                        saving_rate = event.get('octopoints_per_kwh', saving_rate * 8) / 8   # 8 Octopoints per pence
+                        start = event.get("start", None)
+                        end = event.get("end", None)
+                        saving_rate = event.get("octopoints_per_kwh", saving_rate * 8) / 8   # 8 Octopoints per pence
                         if start and end and saving_rate > 0:
                             octopus_saving_slot = {}
                             octopus_saving_slot["start"] = start
@@ -8507,7 +8474,6 @@
                             octopus_saving_slot["state"] = state
                             octopus_saving_slots.append(octopus_saving_slot)
                             self.log("Joined Octopus saving session: {} - {} at rate {} state {}".format(start, end, saving_rate, state))
->>>>>>> f66f5bfa
 
                     # In saving session that's not reported, assumed 30-minutes
                     if state and not joined_events:
